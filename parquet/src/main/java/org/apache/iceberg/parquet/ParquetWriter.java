/*
 * Licensed to the Apache Software Foundation (ASF) under one
 * or more contributor license agreements.  See the NOTICE file
 * distributed with this work for additional information
 * regarding copyright ownership.  The ASF licenses this file
 * to you under the Apache License, Version 2.0 (the
 * "License"); you may not use this file except in compliance
 * with the License.  You may obtain a copy of the License at
 *
 *   http://www.apache.org/licenses/LICENSE-2.0
 *
 * Unless required by applicable law or agreed to in writing,
 * software distributed under the License is distributed on an
 * "AS IS" BASIS, WITHOUT WARRANTIES OR CONDITIONS OF ANY
 * KIND, either express or implied.  See the License for the
 * specific language governing permissions and limitations
 * under the License.
 */

package org.apache.iceberg.parquet;

import com.google.common.collect.ImmutableMap;
import java.io.Closeable;
import java.io.IOException;
import java.util.List;
import java.util.Map;
import java.util.function.Function;
import org.apache.hadoop.conf.Configuration;
import org.apache.iceberg.Metrics;
import org.apache.iceberg.MetricsConfig;
import org.apache.iceberg.Schema;
import org.apache.iceberg.common.DynConstructors;
import org.apache.iceberg.common.DynMethods;
import org.apache.iceberg.exceptions.RuntimeIOException;
import org.apache.iceberg.io.FileAppender;
import org.apache.iceberg.io.OutputFile;
import org.apache.parquet.bytes.ByteBufferAllocator;
import org.apache.parquet.column.ColumnWriteStore;
import org.apache.parquet.column.ParquetProperties;
import org.apache.parquet.column.page.PageWriteStore;
import org.apache.parquet.hadoop.CodecFactory;
import org.apache.parquet.hadoop.ParquetFileWriter;
import org.apache.parquet.hadoop.metadata.CompressionCodecName;
import org.apache.parquet.schema.MessageType;

class ParquetWriter<T> implements FileAppender<T>, Closeable {
<<<<<<< HEAD
  private static final DynConstructors.Ctor<PageWriteStore> pageStoreCtor = DynConstructors
      .builder(PageWriteStore.class)
      .hiddenImpl("org.apache.parquet.hadoop.ColumnChunkPageWriteStore",
          CodecFactory.BytesCompressor.class,
          MessageType.class,
          ByteBufferAllocator.class,
          int.class)
      .build();
=======

  // We have one for Parquet 1.10 and one for 1.11. The signature changed, but we still want
  // to be compatible with both of them
  private static DynConstructors.Ctor<PageWriteStore> pageStoreCtorParquet = DynConstructors
          .builder(PageWriteStore.class)

          // Parquet 1.11
          .hiddenImpl("org.apache.parquet.hadoop.ColumnChunkPageWriteStore",
              CodecFactory.BytesCompressor.class,
              MessageType.class,
              ByteBufferAllocator.class,
              int.class)

          // Parquet 1.10
          .hiddenImpl("org.apache.parquet.hadoop.ColumnChunkPageWriteStore",
              CodecFactory.BytesCompressor.class,
              MessageType.class,
              ByteBufferAllocator.class)

          .build();
>>>>>>> e965d416

  private static final DynMethods.UnboundMethod flushToWriter = DynMethods
      .builder("flushToFileWriter")
      .hiddenImpl("org.apache.parquet.hadoop.ColumnChunkPageWriteStore", ParquetFileWriter.class)
      .build();

  private final long targetRowGroupSize;
  private final Map<String, String> metadata;
  private final ParquetProperties props;
  private final CodecFactory.BytesCompressor compressor;
  private final MessageType parquetSchema;
  private final ParquetValueWriter<T> model;
  private final ParquetFileWriter writer;
  private final MetricsConfig metricsConfig;
  private final int columnIndexTruncateLength;

  private DynMethods.BoundMethod flushPageStoreToWriter;
  private ColumnWriteStore writeStore;
  private long nextRowGroupSize = 0;
  private long recordCount = 0;
  private long nextCheckRecordCount = 10;

  // Copied from Parquet 1.11.0 to keep support for 1.10.0
  private static final String COLUMN_INDEX_TRUNCATE_LENGTH = "parquet.columnindex.truncate.length";
  private static final int DEFAULT_COLUMN_INDEX_TRUNCATE_LENGTH = 64;

  @SuppressWarnings("unchecked")
  ParquetWriter(Configuration conf, OutputFile output, Schema schema, long rowGroupSize,
                Map<String, String> metadata,
                Function<MessageType, ParquetValueWriter<?>> createWriterFunc,
                CompressionCodecName codec,
                ParquetProperties properties,
                MetricsConfig metricsConfig,
                ParquetFileWriter.Mode writeMode) {
    this.targetRowGroupSize = rowGroupSize;
    this.props = properties;
    this.metadata = ImmutableMap.copyOf(metadata);
    this.compressor = new CodecFactory(conf, props.getPageSizeThreshold()).getCompressor(codec);
    this.parquetSchema = ParquetSchemaUtil.convert(schema, "table");
    this.model = (ParquetValueWriter<T>) createWriterFunc.apply(parquetSchema);
    this.metricsConfig = metricsConfig;
    this.columnIndexTruncateLength = conf.getInt(COLUMN_INDEX_TRUNCATE_LENGTH, DEFAULT_COLUMN_INDEX_TRUNCATE_LENGTH);

    try {
      this.writer = new ParquetFileWriter(ParquetIO.file(output, conf), parquetSchema,
         writeMode, rowGroupSize, 0);
    } catch (IOException e) {
      throw new RuntimeIOException(e, "Failed to create Parquet file");
    }

    try {
      writer.start();
    } catch (IOException e) {
      throw new RuntimeIOException(e, "Failed to start Parquet file writer");
    }

    startRowGroup();
  }

  @Override
  public void add(T value) {
    recordCount += 1;
    model.write(0, value);
    writeStore.endRecord();
    checkSize();
  }

  @Override
  public Metrics metrics() {
    return ParquetUtil.footerMetrics(writer.getFooter(), metricsConfig);
  }

  @Override
  public long length() {
    try {
      return writer.getPos() + writeStore.getBufferedSize();
    } catch (IOException e) {
      throw new RuntimeIOException(e, "Failed to get file length");
    }
  }

  @Override
  public List<Long> splitOffsets() {
    return ParquetUtil.getSplitOffsets(writer.getFooter());
  }

  private void checkSize() {
    if (recordCount >= nextCheckRecordCount) {
      long bufferedSize = writeStore.getBufferedSize();
      double avgRecordSize = ((double) bufferedSize) / recordCount;

      if (bufferedSize > (nextRowGroupSize - 2 * avgRecordSize)) {
        flushRowGroup(false);
      } else {
        long remainingSpace = nextRowGroupSize - bufferedSize;
        long remainingRecords = (long) (remainingSpace / avgRecordSize);
        this.nextCheckRecordCount = recordCount + Math.min(Math.max(remainingRecords / 2, 100), 10000);
      }
    }
  }

  private void flushRowGroup(boolean finished) {
    try {
      if (recordCount > 0) {
        writer.startBlock(recordCount);
        writeStore.flush();
        flushPageStoreToWriter.invoke(writer);
        writer.endBlock();
        if (!finished) {
          startRowGroup();
        }
      }
    } catch (IOException e) {
      throw new RuntimeIOException(e, "Failed to flush row group");
    }
  }

  private void startRowGroup() {
    try {
      this.nextRowGroupSize = Math.min(writer.getNextRowGroupSize(), targetRowGroupSize);
    } catch (IOException e) {
      throw new RuntimeIOException(e);
    }
    this.nextCheckRecordCount = Math.min(Math.max(recordCount / 2, 100), 10000);
    this.recordCount = 0;

<<<<<<< HEAD
    PageWriteStore pageStore = pageStoreCtor.newInstance(
        compressor, parquetSchema, props.getAllocator(), Integer.MAX_VALUE);
=======
    PageWriteStore pageStore = pageStoreCtorParquet.newInstance(
        compressor, parquetSchema, props.getAllocator(), this.columnIndexTruncateLength);
>>>>>>> e965d416

    this.flushPageStoreToWriter = flushToWriter.bind(pageStore);
    this.writeStore = props.newColumnWriteStore(parquetSchema, pageStore);

    model.setColumnStore(writeStore);
  }

  @Override
  public void close() throws IOException {
    flushRowGroup(true);
    writeStore.close();
    writer.end(metadata);
  }
}<|MERGE_RESOLUTION|>--- conflicted
+++ resolved
@@ -44,16 +44,6 @@
 import org.apache.parquet.schema.MessageType;
 
 class ParquetWriter<T> implements FileAppender<T>, Closeable {
-<<<<<<< HEAD
-  private static final DynConstructors.Ctor<PageWriteStore> pageStoreCtor = DynConstructors
-      .builder(PageWriteStore.class)
-      .hiddenImpl("org.apache.parquet.hadoop.ColumnChunkPageWriteStore",
-          CodecFactory.BytesCompressor.class,
-          MessageType.class,
-          ByteBufferAllocator.class,
-          int.class)
-      .build();
-=======
 
   // We have one for Parquet 1.10 and one for 1.11. The signature changed, but we still want
   // to be compatible with both of them
@@ -74,7 +64,6 @@
               ByteBufferAllocator.class)
 
           .build();
->>>>>>> e965d416
 
   private static final DynMethods.UnboundMethod flushToWriter = DynMethods
       .builder("flushToFileWriter")
@@ -201,13 +190,8 @@
     this.nextCheckRecordCount = Math.min(Math.max(recordCount / 2, 100), 10000);
     this.recordCount = 0;
 
-<<<<<<< HEAD
-    PageWriteStore pageStore = pageStoreCtor.newInstance(
-        compressor, parquetSchema, props.getAllocator(), Integer.MAX_VALUE);
-=======
     PageWriteStore pageStore = pageStoreCtorParquet.newInstance(
         compressor, parquetSchema, props.getAllocator(), this.columnIndexTruncateLength);
->>>>>>> e965d416
 
     this.flushPageStoreToWriter = flushToWriter.bind(pageStore);
     this.writeStore = props.newColumnWriteStore(parquetSchema, pageStore);
