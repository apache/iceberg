--- conflicted
+++ resolved
@@ -52,13 +52,7 @@
   // calling BatchReader.nextBatch, the isDeleted value is not yet available, so
   // DeleteColumnReader.readBatch must be called explicitly later, after the isDeleted value is
   // available.
-<<<<<<< HEAD
   private final IcebergCometBatchReader delegate;
-  private DeleteFilter<InternalRow> deletes = null;
-  private long rowStartPosInBatch = 0;
-=======
-  private final BatchReader delegate;
->>>>>>> 4c0ad422
 
   CometColumnarBatchReader(List<VectorizedReader<?>> readers, Schema schema) {
     this.readers =
@@ -87,23 +81,7 @@
     for (int i = 0; i < readers.length; i++) {
       delegateReaders[i] = readers[i].delegate();
     }
-<<<<<<< HEAD
-
     delegate.init(delegateReaders);
-
-    this.rowStartPosInBatch =
-        ((RowGroupReader) pageStore)
-            .getRowIndexOffset()
-            .orElseThrow(
-                () ->
-                    new IllegalArgumentException(
-                        "PageReadStore does not contain row index offset"));
-  }
-
-  public void setDeleteFilter(DeleteFilter<InternalRow> deleteFilter) {
-    this.deletes = deleteFilter;
-=======
->>>>>>> 4c0ad422
   }
 
   @Override
