/*
 * Licensed to the Apache Software Foundation (ASF) under one
 * or more contributor license agreements.  See the NOTICE file
 * distributed with this work for additional information
 * regarding copyright ownership.  The ASF licenses this file
 * to you under the Apache License, Version 2.0 (the
 * "License"); you may not use this file except in compliance
 * with the License.  You may obtain a copy of the License at
 *
 *   http://www.apache.org/licenses/LICENSE-2.0
 *
 * Unless required by applicable law or agreed to in writing,
 * software distributed under the License is distributed on an
 * "AS IS" BASIS, WITHOUT WARRANTIES OR CONDITIONS OF ANY
 * KIND, either express or implied.  See the License for the
 * specific language governing permissions and limitations
 * under the License.
 */
package org.apache.iceberg.spark.actions;

import java.io.BufferedWriter;
import java.io.IOException;
import java.io.OutputStreamWriter;
import java.nio.charset.StandardCharsets;
import java.util.Iterator;
import java.util.List;
import java.util.Map;
import java.util.Set;
import java.util.UUID;
import java.util.stream.Collectors;
import org.apache.iceberg.ContentFile;
import org.apache.iceberg.DataFile;
import org.apache.iceberg.DeleteFile;
import org.apache.iceberg.FileFormat;
import org.apache.iceberg.HasTableOperations;
import org.apache.iceberg.ManifestFile;
import org.apache.iceberg.PartitionSpec;
import org.apache.iceberg.RewriteTablePathUtil;
import org.apache.iceberg.RewriteTablePathUtil.PositionDeleteReaderWriter;
import org.apache.iceberg.RewriteTablePathUtil.RewriteResult;
import org.apache.iceberg.Schema;
import org.apache.iceberg.Snapshot;
import org.apache.iceberg.StaticTableOperations;
import org.apache.iceberg.StatisticsFile;
import org.apache.iceberg.StructLike;
import org.apache.iceberg.Table;
import org.apache.iceberg.TableMetadata;
import org.apache.iceberg.TableMetadata.MetadataLogEntry;
import org.apache.iceberg.TableMetadataParser;
import org.apache.iceberg.actions.ImmutableRewriteTablePath;
import org.apache.iceberg.actions.RewriteTablePath;
import org.apache.iceberg.avro.Avro;
import org.apache.iceberg.data.Record;
import org.apache.iceberg.data.avro.DataReader;
import org.apache.iceberg.data.avro.DataWriter;
import org.apache.iceberg.data.orc.GenericOrcReader;
import org.apache.iceberg.data.orc.GenericOrcWriter;
import org.apache.iceberg.data.parquet.GenericParquetReaders;
import org.apache.iceberg.data.parquet.GenericParquetWriter;
import org.apache.iceberg.deletes.PositionDeleteWriter;
import org.apache.iceberg.exceptions.RuntimeIOException;
import org.apache.iceberg.io.CloseableIterable;
import org.apache.iceberg.io.DeleteSchemaUtil;
import org.apache.iceberg.io.FileIO;
import org.apache.iceberg.io.InputFile;
import org.apache.iceberg.io.OutputFile;
import org.apache.iceberg.orc.ORC;
import org.apache.iceberg.parquet.Parquet;
import org.apache.iceberg.relocated.com.google.common.annotations.VisibleForTesting;
import org.apache.iceberg.relocated.com.google.common.base.Preconditions;
import org.apache.iceberg.relocated.com.google.common.collect.Lists;
import org.apache.iceberg.relocated.com.google.common.collect.Maps;
import org.apache.iceberg.relocated.com.google.common.collect.Sets;
import org.apache.iceberg.spark.JobGroupInfo;
import org.apache.iceberg.spark.source.SerializableTableWithSize;
import org.apache.iceberg.util.Pair;
import org.apache.spark.api.java.function.ForeachFunction;
import org.apache.spark.api.java.function.MapFunction;
import org.apache.spark.broadcast.Broadcast;
import org.apache.spark.sql.Dataset;
import org.apache.spark.sql.Encoder;
import org.apache.spark.sql.Encoders;
import org.apache.spark.sql.SparkSession;
import org.slf4j.Logger;
import org.slf4j.LoggerFactory;
import scala.Tuple3;

public class RewriteTablePathSparkAction extends BaseSparkAction<RewriteTablePath>
    implements RewriteTablePath {

  private static final Logger LOG = LoggerFactory.getLogger(RewriteTablePathSparkAction.class);
  private static final String RESULT_LOCATION = "file-list";

  private String sourcePrefix;
  private String targetPrefix;
  private String startVersionName;
  private String endVersionName;
  private String stagingDir;

  private final Table table;
  private Broadcast<Table> tableBroadcast = null;

  RewriteTablePathSparkAction(SparkSession spark, Table table) {
    super(spark);
    this.table = table;
  }

  @Override
  protected RewriteTablePath self() {
    return this;
  }

  @Override
  public RewriteTablePath rewriteLocationPrefix(String sPrefix, String tPrefix) {
    Preconditions.checkArgument(
        sPrefix != null && !sPrefix.isEmpty(), "Source prefix('%s') cannot be empty.", sPrefix);
    this.sourcePrefix = sPrefix;
    this.targetPrefix = tPrefix;
    return this;
  }

  @Override
  public RewriteTablePath startVersion(String sVersion) {
    Preconditions.checkArgument(
        sVersion != null && !sVersion.trim().isEmpty(),
        "Start version('%s') cannot be empty.",
        sVersion);
    this.startVersionName = sVersion;
    return this;
  }

  @Override
  public RewriteTablePath endVersion(String eVersion) {
    Preconditions.checkArgument(
        eVersion != null && !eVersion.trim().isEmpty(),
        "End version('%s') cannot be empty.",
        eVersion);
    this.endVersionName = eVersion;
    return this;
  }

  @Override
  public RewriteTablePath stagingLocation(String stagingLocation) {
    Preconditions.checkArgument(
        stagingLocation != null && !stagingLocation.isEmpty(),
        "Staging location('%s') cannot be empty.",
        stagingLocation);
    this.stagingDir = stagingLocation;
    return this;
  }

  @Override
  public Result execute() {
    validateInputs();
    JobGroupInfo info = newJobGroupInfo("REWRITE-TABLE-PATH", jobDesc());
    return withJobGroupInfo(info, this::doExecute);
  }

  private Result doExecute() {
    String resultLocation = rebuildMetadata();
    return ImmutableRewriteTablePath.Result.builder()
        .stagingLocation(stagingDir)
        .fileListLocation(resultLocation)
        .latestVersion(RewriteTablePathUtil.fileName(endVersionName))
        .build();
  }

  private void validateInputs() {
    Preconditions.checkArgument(
        sourcePrefix != null && !sourcePrefix.isEmpty(),
        "Source prefix('%s') cannot be empty.",
        sourcePrefix);
    Preconditions.checkArgument(
        targetPrefix != null && !targetPrefix.isEmpty(),
        "Target prefix('%s') cannot be empty.",
        targetPrefix);
    Preconditions.checkArgument(
        !sourcePrefix.equals(targetPrefix),
        "Source prefix cannot be the same as target prefix (%s)",
        sourcePrefix);

    validateAndSetEndVersion();
    validateAndSetStartVersion();

    if (stagingDir == null) {
      stagingDir =
          getMetadataLocation(table)
              + "copy-table-staging-"
              + UUID.randomUUID()
              + RewriteTablePathUtil.FILE_SEPARATOR;
    } else {
      stagingDir = RewriteTablePathUtil.maybeAppendFileSeparator(stagingDir);
    }
  }

  private void validateAndSetEndVersion() {
    TableMetadata tableMetadata = ((HasTableOperations) table).operations().current();

    if (endVersionName == null) {
      LOG.info("No end version specified. Will stage all files to the latest table version.");
      Preconditions.checkNotNull(
          tableMetadata.metadataFileLocation(), "Metadata file location should not be null");
      this.endVersionName = tableMetadata.metadataFileLocation();
    } else {
      this.endVersionName = validateVersion(tableMetadata, endVersionName);
    }
  }

  private void validateAndSetStartVersion() {
    TableMetadata tableMetadata = ((HasTableOperations) table).operations().current();

    if (startVersionName != null) {
      this.startVersionName = validateVersion(tableMetadata, startVersionName);
    }
  }

  private String validateVersion(TableMetadata tableMetadata, String versionFileName) {
    String versionFile = null;
    if (versionInFilePath(tableMetadata.metadataFileLocation(), versionFileName)) {
      versionFile = tableMetadata.metadataFileLocation();
    }

    for (MetadataLogEntry log : tableMetadata.previousFiles()) {
      if (versionInFilePath(log.file(), versionFileName)) {
        versionFile = log.file();
      }
    }

    Preconditions.checkArgument(
        versionFile != null,
        "Cannot find provided version file %s in metadata log.",
        versionFileName);
    Preconditions.checkArgument(
        fileExist(versionFile), "Version file %s does not exist.", versionFile);
    return versionFile;
  }

  private boolean versionInFilePath(String path, String version) {
    return RewriteTablePathUtil.fileName(path).equals(version);
  }

  private String jobDesc() {
    if (startVersionName == null) {
      return String.format(
          "Replacing path prefixes '%s' with '%s' in the metadata files of table %s,"
              + "up to version '%s'.",
          sourcePrefix, targetPrefix, table.name(), endVersionName);
    } else {
      return String.format(
          "Replacing path prefixes '%s' with '%s' in the metadata files of table %s,"
              + "from version '%s' to '%s'.",
          sourcePrefix, targetPrefix, table.name(), startVersionName, endVersionName);
    }
  }

  /**
   * Rebuild metadata in a staging location, with paths rewritten.
   *
   * <ul>
   *   <li>Rebuild version files to staging
   *   <li>Rebuild manifest list files to staging
   *   <li>Rebuild manifest to staging
   *   <li>Get all files needed to move
   * </ul>
   */
  private String rebuildMetadata() {
    TableMetadata startMetadata =
        startVersionName != null
            ? ((HasTableOperations) newStaticTable(startVersionName, table.io()))
                .operations()
                .current()
            : null;
    TableMetadata endMetadata =
        ((HasTableOperations) newStaticTable(endVersionName, table.io())).operations().current();

    Preconditions.checkArgument(
        endMetadata.partitionStatisticsFiles() == null
            || endMetadata.partitionStatisticsFiles().isEmpty(),
        "Partition statistics files are not supported yet.");

    // rebuild version files
    RewriteResult<Snapshot> rewriteVersionResult = rewriteVersionFiles(endMetadata);
    Set<Snapshot> deltaSnapshots = deltaSnapshots(startMetadata, rewriteVersionResult.toRewrite());
    Set<Snapshot> validSnapshots =
        Sets.difference(snapshotSet(endMetadata), snapshotSet(startMetadata));

    // rebuild manifest files
    Set<ManifestFile> manifestsToRewrite = manifestsToRewrite(validSnapshots);

    ManifestsRewriteResult rewriteManifestResult =
        rewriteManifests(deltaSnapshots, endMetadata, manifestsToRewrite);

    // rebuild manifest-list files
    RewriteResult<ManifestFile> rewriteManifestListResult =
        validSnapshots.stream()
            .map(
                snapshot ->
                    rewriteManifestList(
                        snapshot, endMetadata, rewriteManifestResult.getRewrittenManifests()))
            .reduce(new RewriteResult<>(), RewriteResult::append);

    // rebuild position delete files
    Set<DeleteFile> deleteFiles =
        rewriteManifestResult.getContentFileResult().toRewrite().stream()
            .filter(e -> e instanceof DeleteFile)
            .map(e -> (DeleteFile) e)
            .collect(Collectors.toSet());
    rewritePositionDeletes(endMetadata, deleteFiles);

    Set<Pair<String, String>> copyPlan = Sets.newHashSet();
    copyPlan.addAll(rewriteVersionResult.copyPlan());
    copyPlan.addAll(rewriteManifestListResult.copyPlan());
    copyPlan.addAll(rewriteManifestResult.getContentFileResult().copyPlan());
    return saveFileList(copyPlan);
  }

  private String saveFileList(Set<Pair<String, String>> filesToMove) {
    String fileListPath = stagingDir + RESULT_LOCATION;
    OutputFile fileList = table.io().newOutputFile(fileListPath);
    writeAsCsv(filesToMove, fileList);
    return fileListPath;
  }

  private void writeAsCsv(Set<Pair<String, String>> rows, OutputFile outputFile) {
    try (BufferedWriter writer =
        new BufferedWriter(
            new OutputStreamWriter(outputFile.createOrOverwrite(), StandardCharsets.UTF_8))) {
      for (Pair<String, String> pair : rows) {
        writer.write(String.join(",", pair.first(), pair.second()));
        writer.newLine();
      }
    } catch (IOException e) {
      throw new RuntimeIOException(e);
    }
  }

  private Set<Snapshot> deltaSnapshots(TableMetadata startMetadata, Set<Snapshot> allSnapshots) {
    if (startMetadata == null) {
      return allSnapshots;
    } else {
      Set<Long> startSnapshotIds =
          startMetadata.snapshots().stream().map(Snapshot::snapshotId).collect(Collectors.toSet());
      return allSnapshots.stream()
          .filter(s -> !startSnapshotIds.contains(s.snapshotId()))
          .collect(Collectors.toSet());
    }
  }

  private RewriteResult<Snapshot> rewriteVersionFiles(TableMetadata endMetadata) {
    RewriteResult<Snapshot> result = new RewriteResult<>();
    result.toRewrite().addAll(endMetadata.snapshots());
    result.copyPlan().addAll(rewriteVersionFile(endMetadata, endVersionName));

    List<MetadataLogEntry> versions = endMetadata.previousFiles();
    for (int i = versions.size() - 1; i >= 0; i--) {
      String versionFilePath = versions.get(i).file();
      if (versionFilePath.equals(startVersionName)) {
        break;
      }

      Preconditions.checkArgument(
          fileExist(versionFilePath),
          String.format("Version file %s doesn't exist", versionFilePath));
      TableMetadata tableMetadata =
          new StaticTableOperations(versionFilePath, table.io()).current();

      result.toRewrite().addAll(tableMetadata.snapshots());
      result.copyPlan().addAll(rewriteVersionFile(tableMetadata, versionFilePath));
    }

    return result;
  }

  private Set<Pair<String, String>> rewriteVersionFile(
      TableMetadata metadata, String versionFilePath) {
    Set<Pair<String, String>> result = Sets.newHashSet();
    String stagingPath =
        RewriteTablePathUtil.stagingPath(versionFilePath, sourcePrefix, stagingDir);
    TableMetadata newTableMetadata =
        RewriteTablePathUtil.replacePaths(metadata, sourcePrefix, targetPrefix);
    TableMetadataParser.overwrite(newTableMetadata, table.io().newOutputFile(stagingPath));
    result.add(
        Pair.of(
            stagingPath,
            RewriteTablePathUtil.newPath(versionFilePath, sourcePrefix, targetPrefix)));

    // include statistics files in copy plan
    result.addAll(
        statsFileCopyPlan(metadata.statisticsFiles(), newTableMetadata.statisticsFiles()));
    return result;
  }

  private Set<Pair<String, String>> statsFileCopyPlan(
      List<StatisticsFile> beforeStats, List<StatisticsFile> afterStats) {
    Set<Pair<String, String>> result = Sets.newHashSet();
    if (beforeStats.isEmpty()) {
      return result;
    }

    Preconditions.checkArgument(
        beforeStats.size() == afterStats.size(),
        "Before and after path rewrite, statistic files count should be same");
    for (int i = 0; i < beforeStats.size(); i++) {
      StatisticsFile before = beforeStats.get(i);
      StatisticsFile after = afterStats.get(i);
      Preconditions.checkArgument(
          before.fileSizeInBytes() == after.fileSizeInBytes(),
          "Before and after path rewrite, statistic file size should be same");
      result.add(
          Pair.of(
              RewriteTablePathUtil.stagingPath(before.path(), sourcePrefix, stagingDir),
              after.path()));
    }
    return result;
  }

  /**
   * Rewrite a manifest list representing a snapshot.
   *
   * @param snapshot snapshot represented by the manifest list
   * @param tableMetadata metadata of table
   * @param manifestsToRewrite filter of manifests to rewrite.
   * @return a result including a copy plan for the manifest list itself
   */
  private RewriteResult<ManifestFile> rewriteManifestList(
      Snapshot snapshot, TableMetadata tableMetadata, Map<String, Long> rewrittenManifestLengths) {
    RewriteResult<ManifestFile> result = new RewriteResult<>();

    String path = snapshot.manifestListLocation();
<<<<<<< HEAD
    String outputPath = RewriteTablePathUtil.stagingPath(path, stagingDir);
    RewriteTablePathUtil.rewriteManifestList(
        snapshot,
        table.io(),
        tableMetadata,
        rewrittenManifestLengths,
        sourcePrefix,
        targetPrefix,
        stagingDir,
        outputPath);

=======
    String outputPath = RewriteTablePathUtil.stagingPath(path, sourcePrefix, stagingDir);
    RewriteResult<ManifestFile> rewriteResult =
        RewriteTablePathUtil.rewriteManifestList(
            snapshot,
            table.io(),
            tableMetadata,
            manifestsToRewrite,
            sourcePrefix,
            targetPrefix,
            stagingDir,
            outputPath);

    result.append(rewriteResult);
>>>>>>> 9ac8b2bc
    // add the manifest list copy plan itself to the result
    result
        .copyPlan()
        .add(Pair.of(outputPath, RewriteTablePathUtil.newPath(path, sourcePrefix, targetPrefix)));
    return result;
  }

  private Set<ManifestFile> manifestsToRewrite(Set<Snapshot> liveSnapshots) {
    try {
      Table endStaticTable = newStaticTable(endVersionName, table.io());
      Set<Long> liveSnapshotIds =
          liveSnapshots.stream().map(Snapshot::snapshotId).collect(Collectors.toSet());
      return Sets.newHashSet(manifestBeanDS(endStaticTable, liveSnapshotIds).collectAsList());
    } catch (Exception e) {
      throw new UnsupportedOperationException(
          "Unable to build the manifest files dataframe. The end version in use may contain invalid snapshots. "
              + "Please choose an earlier version without invalid snapshots.",
          e);
    }
  }

  public static class RewriteContentFileResult extends RewriteResult<ContentFile<?>> {
    public RewriteContentFileResult append(RewriteResult<ContentFile<?>> r1) {
      this.copyPlan().addAll(r1.copyPlan());
      this.toRewrite().addAll(r1.toRewrite());
      return this;
    }

    public RewriteContentFileResult appendDataFile(RewriteResult<DataFile> r1) {
      this.copyPlan().addAll(r1.copyPlan());
      this.toRewrite().addAll(r1.toRewrite());
      return this;
    }

    public RewriteContentFileResult appendDeleteFile(RewriteResult<DeleteFile> r1) {
      this.copyPlan().addAll(r1.copyPlan());
      this.toRewrite().addAll(r1.toRewrite());
      return this;
    }
  }

  public static class ManifestsRewriteResult {
    private final RewriteContentFileResult contentFileResult;
    private final Map<String, Long> rewrittenManifests;

    ManifestsRewriteResult(
        RewriteContentFileResult contentFileResult, Map<String, Long> rewrittenManifests) {
      this.contentFileResult = contentFileResult;
      this.rewrittenManifests = rewrittenManifests;
    }

    public RewriteContentFileResult getContentFileResult() {
      return contentFileResult;
    }

    public Map<String, Long> getRewrittenManifests() {
      return rewrittenManifests;
    }
  }

  /**
   * Rewrite manifest files in a distributed manner and return the resulting manifests and content
   * files selected for rewriting.
   */
  private ManifestsRewriteResult rewriteManifests(
      Set<Snapshot> deltaSnapshots, TableMetadata tableMetadata, Set<ManifestFile> toRewrite) {
    if (toRewrite.isEmpty()) {
      return new ManifestsRewriteResult(new RewriteContentFileResult(), Maps.newHashMap());
    }

    Encoder<ManifestFile> manifestFileEncoder = Encoders.javaSerialization(ManifestFile.class);
    Encoder<RewriteContentFileResult> contentResultEncoder =
        Encoders.javaSerialization(RewriteContentFileResult.class);
    Encoder<Tuple3<String, Long, RewriteContentFileResult>> tupleEncoder =
        Encoders.tuple(Encoders.STRING(), Encoders.LONG(), contentResultEncoder);

    Dataset<ManifestFile> manifestDS =
        spark().createDataset(Lists.newArrayList(toRewrite), manifestFileEncoder);
    Set<Long> deltaSnapshotIds =
        deltaSnapshots.stream().map(Snapshot::snapshotId).collect(Collectors.toSet());

    RewriteContentFileResult finalContentResult = new RewriteContentFileResult();
    Iterator<Tuple3<String, Long, RewriteContentFileResult>> resultIterator =
        manifestDS
            .repartition(toRewrite.size())
            .map(
                toManifests(
                    tableBroadcast(),
                    sparkContext().broadcast(deltaSnapshotIds),
                    stagingDir,
                    tableMetadata.formatVersion(),
                    sourcePrefix,
                    targetPrefix),
                tupleEncoder)
            .toLocalIterator();

    Map<String, Long> rewrittenManifests = Maps.newHashMap();

    while (resultIterator.hasNext()) {
      Tuple3<String, Long, RewriteContentFileResult> resultTuple = resultIterator.next();
      String originalManifestPath = resultTuple._1();
      Long rewrittenManifestLength = resultTuple._2();
      RewriteContentFileResult contentFileResult = resultTuple._3();
      String stagingManifestPath =
          RewriteTablePathUtil.stagingPath(originalManifestPath, stagingDir);
      String targetManifestPath =
          RewriteTablePathUtil.newPath(originalManifestPath, sourcePrefix, targetPrefix);

      finalContentResult.append(contentFileResult);
      finalContentResult.copyPlan().add(Pair.of(stagingManifestPath, targetManifestPath));
      rewrittenManifests.put(originalManifestPath, rewrittenManifestLength);
    }

    return new ManifestsRewriteResult(finalContentResult, rewrittenManifests);
  }

  private static MapFunction<ManifestFile, Tuple3<String, Long, RewriteContentFileResult>>
      toManifests(
          Broadcast<Table> table,
          Broadcast<Set<Long>> deltaSnapshotIds,
          String stagingLocation,
          int format,
          String sourcePrefix,
          String targetPrefix) {

    return manifestFile -> {
      switch (manifestFile.content()) {
        case DATA:
          Pair<Long, RewriteResult<DataFile>> dataFileResult =
              writeDataManifest(
                  manifestFile,
                  table,
                  deltaSnapshotIds,
                  stagingLocation,
                  format,
                  sourcePrefix,
                  targetPrefix);
          return Tuple3.apply(
              manifestFile.path(),
              dataFileResult.first(),
              new RewriteContentFileResult().appendDataFile(dataFileResult.second()));
        case DELETES:
          Pair<Long, RewriteResult<DeleteFile>> deleteFileResult =
              writeDeleteManifest(
                  manifestFile,
                  table,
                  deltaSnapshotIds,
                  stagingLocation,
                  format,
                  sourcePrefix,
                  targetPrefix);
          return Tuple3.apply(
              manifestFile.path(),
              deleteFileResult.first(),
              new RewriteContentFileResult().appendDeleteFile(deleteFileResult.second()));
        default:
          throw new UnsupportedOperationException(
              "Unsupported manifest type: " + manifestFile.content());
      }
    };
  }

  private static Pair<Long, RewriteResult<DataFile>> writeDataManifest(
      ManifestFile manifestFile,
      Broadcast<Table> table,
      Broadcast<Set<Long>> snapshotIds,
      String stagingLocation,
      int format,
      String sourcePrefix,
      String targetPrefix) {
    try {
      String stagingPath =
          RewriteTablePathUtil.stagingPath(manifestFile.path(), sourcePrefix, stagingLocation);
      FileIO io = table.getValue().io();
      OutputFile outputFile = io.newOutputFile(stagingPath);
      Map<Integer, PartitionSpec> specsById = table.getValue().specs();
      Set<Long> deltaSnapshotIds = snapshotIds.value();
      return RewriteTablePathUtil.rewriteDataManifestWithResult(
          manifestFile,
          deltaSnapshotIds,
          outputFile,
          io,
          format,
          specsById,
          sourcePrefix,
          targetPrefix);
    } catch (IOException e) {
      throw new RuntimeIOException(e);
    }
  }

  private static Pair<Long, RewriteResult<DeleteFile>> writeDeleteManifest(
      ManifestFile manifestFile,
      Broadcast<Table> table,
      Broadcast<Set<Long>> snapshotIds,
      String stagingLocation,
      int format,
      String sourcePrefix,
      String targetPrefix) {
    try {
      String stagingPath =
          RewriteTablePathUtil.stagingPath(manifestFile.path(), sourcePrefix, stagingLocation);
      FileIO io = table.getValue().io();
      OutputFile outputFile = io.newOutputFile(stagingPath);
      Map<Integer, PartitionSpec> specsById = table.getValue().specs();
      Set<Long> deltaSnapshotIds = snapshotIds.value();
      return RewriteTablePathUtil.rewriteDeleteManifestWithResult(
          manifestFile,
          deltaSnapshotIds,
          outputFile,
          io,
          format,
          specsById,
          sourcePrefix,
          targetPrefix,
          stagingLocation);
    } catch (IOException e) {
      throw new RuntimeIOException(e);
    }
  }

  private void rewritePositionDeletes(TableMetadata metadata, Set<DeleteFile> toRewrite) {
    if (toRewrite.isEmpty()) {
      return;
    }

    Encoder<DeleteFile> deleteFileEncoder = Encoders.javaSerialization(DeleteFile.class);
    Dataset<DeleteFile> deleteFileDs =
        spark().createDataset(Lists.newArrayList(toRewrite), deleteFileEncoder);

    PositionDeleteReaderWriter posDeleteReaderWriter = new SparkPositionDeleteReaderWriter();
    deleteFileDs
        .repartition(toRewrite.size())
        .foreach(
            rewritePositionDelete(
                tableBroadcast(), sourcePrefix, targetPrefix, stagingDir, posDeleteReaderWriter));
  }

  private static class SparkPositionDeleteReaderWriter implements PositionDeleteReaderWriter {
    @Override
    public CloseableIterable<Record> reader(
        InputFile inputFile, FileFormat format, PartitionSpec spec) {
      return positionDeletesReader(inputFile, format, spec);
    }

    @Override
    public PositionDeleteWriter<Record> writer(
        OutputFile outputFile,
        FileFormat format,
        PartitionSpec spec,
        StructLike partition,
        Schema rowSchema)
        throws IOException {
      return positionDeletesWriter(outputFile, format, spec, partition, rowSchema);
    }
  }

  private ForeachFunction<DeleteFile> rewritePositionDelete(
      Broadcast<Table> tableArg,
      String sourcePrefixArg,
      String targetPrefixArg,
      String stagingLocationArg,
      PositionDeleteReaderWriter posDeleteReaderWriter) {
    return deleteFile -> {
      FileIO io = tableArg.getValue().io();
      String newPath =
          RewriteTablePathUtil.stagingPath(
              deleteFile.location(), sourcePrefixArg, stagingLocationArg);
      OutputFile outputFile = io.newOutputFile(newPath);
      PartitionSpec spec = tableArg.getValue().specs().get(deleteFile.specId());
      RewriteTablePathUtil.rewritePositionDeleteFile(
          deleteFile,
          outputFile,
          io,
          spec,
          sourcePrefixArg,
          targetPrefixArg,
          posDeleteReaderWriter);
    };
  }

  private static CloseableIterable<Record> positionDeletesReader(
      InputFile inputFile, FileFormat format, PartitionSpec spec) {
    Schema deleteSchema = DeleteSchemaUtil.posDeleteReadSchema(spec.schema());
    switch (format) {
      case AVRO:
        return Avro.read(inputFile)
            .project(deleteSchema)
            .reuseContainers()
            .createReaderFunc(DataReader::create)
            .build();

      case PARQUET:
        return Parquet.read(inputFile)
            .project(deleteSchema)
            .reuseContainers()
            .createReaderFunc(
                fileSchema -> GenericParquetReaders.buildReader(deleteSchema, fileSchema))
            .build();

      case ORC:
        return ORC.read(inputFile)
            .project(deleteSchema)
            .createReaderFunc(fileSchema -> GenericOrcReader.buildReader(deleteSchema, fileSchema))
            .build();

      default:
        throw new UnsupportedOperationException("Unsupported file format: " + format);
    }
  }

  private static PositionDeleteWriter<Record> positionDeletesWriter(
      OutputFile outputFile,
      FileFormat format,
      PartitionSpec spec,
      StructLike partition,
      Schema rowSchema)
      throws IOException {
    switch (format) {
      case AVRO:
        return Avro.writeDeletes(outputFile)
            .createWriterFunc(DataWriter::create)
            .withPartition(partition)
            .rowSchema(rowSchema)
            .withSpec(spec)
            .buildPositionWriter();
      case PARQUET:
        return Parquet.writeDeletes(outputFile)
            .createWriterFunc(GenericParquetWriter::create)
            .withPartition(partition)
            .rowSchema(rowSchema)
            .withSpec(spec)
            .buildPositionWriter();
      case ORC:
        return ORC.writeDeletes(outputFile)
            .createWriterFunc(GenericOrcWriter::buildWriter)
            .withPartition(partition)
            .rowSchema(rowSchema)
            .withSpec(spec)
            .buildPositionWriter();
      default:
        throw new UnsupportedOperationException("Unsupported file format: " + format);
    }
  }

  private Set<Snapshot> snapshotSet(TableMetadata metadata) {
    if (metadata == null) {
      return Sets.newHashSet();
    } else {
      return Sets.newHashSet(metadata.snapshots());
    }
  }

  private boolean fileExist(String path) {
    if (path == null || path.trim().isEmpty()) {
      return false;
    }
    return table.io().newInputFile(path).exists();
  }

  private String getMetadataLocation(Table tbl) {
    String currentMetadataPath =
        ((HasTableOperations) tbl).operations().current().metadataFileLocation();
    int lastIndex = currentMetadataPath.lastIndexOf(RewriteTablePathUtil.FILE_SEPARATOR);
    String metadataDir = "";
    if (lastIndex != -1) {
      metadataDir = currentMetadataPath.substring(0, lastIndex + 1);
    }

    Preconditions.checkArgument(
        !metadataDir.isEmpty(), "Failed to get the metadata file root directory");
    return metadataDir;
  }

  @VisibleForTesting
  Broadcast<Table> tableBroadcast() {
    if (tableBroadcast == null) {
      this.tableBroadcast = sparkContext().broadcast(SerializableTableWithSize.copyOf(table));
    }

    return tableBroadcast;
  }
}<|MERGE_RESOLUTION|>--- conflicted
+++ resolved
@@ -419,7 +419,7 @@
    *
    * @param snapshot snapshot represented by the manifest list
    * @param tableMetadata metadata of table
-   * @param manifestsToRewrite filter of manifests to rewrite.
+   * @param rewrittenManifestLengths lengths of rewritten manifests
    * @return a result including a copy plan for the manifest list itself
    */
   private RewriteResult<ManifestFile> rewriteManifestList(
@@ -427,8 +427,7 @@
     RewriteResult<ManifestFile> result = new RewriteResult<>();
 
     String path = snapshot.manifestListLocation();
-<<<<<<< HEAD
-    String outputPath = RewriteTablePathUtil.stagingPath(path, stagingDir);
+    String outputPath = RewriteTablePathUtil.stagingPath(path, sourcePrefix, stagingDir);
     RewriteTablePathUtil.rewriteManifestList(
         snapshot,
         table.io(),
@@ -439,21 +438,6 @@
         stagingDir,
         outputPath);
 
-=======
-    String outputPath = RewriteTablePathUtil.stagingPath(path, sourcePrefix, stagingDir);
-    RewriteResult<ManifestFile> rewriteResult =
-        RewriteTablePathUtil.rewriteManifestList(
-            snapshot,
-            table.io(),
-            tableMetadata,
-            manifestsToRewrite,
-            sourcePrefix,
-            targetPrefix,
-            stagingDir,
-            outputPath);
-
-    result.append(rewriteResult);
->>>>>>> 9ac8b2bc
     // add the manifest list copy plan itself to the result
     result
         .copyPlan()
@@ -558,7 +542,7 @@
       Long rewrittenManifestLength = resultTuple._2();
       RewriteContentFileResult contentFileResult = resultTuple._3();
       String stagingManifestPath =
-          RewriteTablePathUtil.stagingPath(originalManifestPath, stagingDir);
+          RewriteTablePathUtil.stagingPath(originalManifestPath, sourcePrefix, stagingDir);
       String targetManifestPath =
           RewriteTablePathUtil.newPath(originalManifestPath, sourcePrefix, targetPrefix);
 
