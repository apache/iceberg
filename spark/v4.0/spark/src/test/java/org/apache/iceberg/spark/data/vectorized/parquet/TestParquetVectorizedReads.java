--- conflicted
+++ resolved
@@ -27,10 +27,7 @@
 import java.io.File;
 import java.io.IOException;
 import java.util.Iterator;
-<<<<<<< HEAD
-=======
 import java.util.List;
->>>>>>> 09301c14
 import java.util.Map;
 import org.apache.iceberg.Files;
 import org.apache.iceberg.Schema;
@@ -209,17 +206,13 @@
         .build();
   }
 
-  FileAppender<Record> getParquetV2Writer(
-          Schema schema, File testFile, Map<String, String> writerOptions) throws IOException {
-    Parquet.WriteBuilder writeBuilder = Parquet.write(Files.localOutput(testFile))
+  FileAppender<Record> getParquetV2Writer(Schema schema, File testFile) throws IOException {
+    return Parquet.write(Files.localOutput(testFile))
         .schema(schema)
         .createWriterFunc(GenericParquetWriter::create)
         .named("test")
-        .writerVersion(ParquetProperties.WriterVersion.PARQUET_2_0);
-    for (var entry: writerOptions.entrySet()) {
-      writeBuilder.set(entry.getKey(), entry.getValue());
-    }
-    return writeBuilder.build();
+        .writerVersion(ParquetProperties.WriterVersion.PARQUET_2_0)
+        .build();
   }
 
   void assertRecordsMatch(
@@ -369,17 +362,6 @@
     assertRecordsMatch(readSchema, 30000, data, dataFile, false, BATCH_SIZE);
   }
 
-  private void testReadsWithSchema(Schema schema, Map<String, String> writerOptions) throws Exception {
-    File dataFile = File.createTempFile("junit", null, temp.toFile());
-    assertThat(dataFile.delete()).as("Delete should succeed").isTrue();
-    Iterable<Record> data =
-            generateData(schema, 30000, 0L, RandomData.DEFAULT_NULL_PERCENTAGE, IDENTITY);
-    try (FileAppender<Record> writer = getParquetV2Writer(schema, dataFile, writerOptions)) {
-      writer.addAll(data);
-    }
-    assertRecordsMatch(schema, 30000, data, dataFile, false, BATCH_SIZE);
-  }
-
   @Test
   public void testSupportedReadsForParquetV2() throws Exception {
     // Float and double column types are written using plain encoding with Parquet V2,
@@ -392,22 +374,15 @@
             optional(104, "decimal_data", Types.DecimalType.of(25, 5)),
             optional(105, "int_data", Types.IntegerType.get()),
             optional(106, "long_data", Types.LongType.get()));
-<<<<<<< HEAD
-    testReadsWithSchema(schema, ImmutableMap.of());
-  }
-=======
->>>>>>> 09301c14
-
-  @Test
-  public void testDeltaLengthByteArrayBinaryReadsForParquetV2() throws Exception {
-    // By default, Parquet seems to want to use DELTA_BYTE_ARRAY for binary columns
-    // instead of DELTA_LENGTH_BYTE_ARRAY
-    Schema schema =
-            new Schema(
-                    optional(106, "binary_data", Types.BinaryType.get()));
-    testReadsWithSchema(schema, ImmutableMap.of(
-            "parquet.enable.dictionary", "false"
-    ));
+
+    File dataFile = File.createTempFile("junit", null, temp.toFile());
+    assertThat(dataFile.delete()).as("Delete should succeed").isTrue();
+    Iterable<Record> data =
+        generateData(schema, 30000, 0L, RandomData.DEFAULT_NULL_PERCENTAGE, IDENTITY);
+    try (FileAppender<Record> writer = getParquetV2Writer(schema, dataFile)) {
+      writer.addAll(data);
+    }
+    assertRecordsMatch(schema, 30000, data, dataFile, false, BATCH_SIZE);
   }
 
   @Test
@@ -418,7 +393,7 @@
     assertThat(dataFile.delete()).as("Delete should succeed").isTrue();
     Iterable<Record> data =
         generateData(schema, 30000, 0L, RandomData.DEFAULT_NULL_PERCENTAGE, IDENTITY);
-    try (FileAppender<Record> writer = getParquetV2Writer(schema, dataFile, ImmutableMap.of())) {
+    try (FileAppender<Record> writer = getParquetV2Writer(schema, dataFile)) {
       writer.addAll(data);
     }
     assertThatThrownBy(() -> assertRecordsMatch(schema, 30000, data, dataFile, false, BATCH_SIZE))
