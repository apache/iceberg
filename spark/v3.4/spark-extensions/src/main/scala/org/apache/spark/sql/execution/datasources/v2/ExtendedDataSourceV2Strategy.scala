--- conflicted
+++ resolved
@@ -187,10 +187,6 @@
     case DropIcebergView(ResolvedIdentifier(viewCatalog: ViewCatalog, ident), ifExists) =>
       DropV2ViewExec(viewCatalog, ident, ifExists) :: Nil
 
-<<<<<<< HEAD
-    case CreateIcebergView(ResolvedIdentifier(viewCatalog: ViewCatalog, ident), queryText, query,
-    columnAliases, columnComments, queryColumnNames, comment, properties, allowExisting, replace, _, _) =>
-=======
     case CreateIcebergView(
           ResolvedIdentifier(viewCatalog: ViewCatalog, ident),
           queryText,
@@ -202,8 +198,8 @@
           properties,
           allowExisting,
           replace,
+          _,
           _) =>
->>>>>>> 166a6ebb
       CreateV2ViewExec(
         catalog = viewCatalog,
         ident = ident,
