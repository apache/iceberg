/*
 * Licensed to the Apache Software Foundation (ASF) under one
 * or more contributor license agreements.  See the NOTICE file
 * distributed with this work for additional information
 * regarding copyright ownership.  The ASF licenses this file
 * to you under the Apache License, Version 2.0 (the
 * "License"); you may not use this file except in compliance
 * with the License.  You may obtain a copy of the License at
 *
 *   http://www.apache.org/licenses/LICENSE-2.0
 *
 * Unless required by applicable law or agreed to in writing,
 * software distributed under the License is distributed on an
 * "AS IS" BASIS, WITHOUT WARRANTIES OR CONDITIONS OF ANY
 * KIND, either express or implied.  See the License for the
 * specific language governing permissions and limitations
 * under the License.
 */

package org.apache.iceberg.spark.source;

import java.io.IOException;
import java.io.Serializable;
import java.util.List;
import java.util.Locale;
import java.util.Map;
import org.apache.hadoop.conf.Configuration;
import org.apache.hadoop.fs.FileSystem;
import org.apache.hadoop.fs.Path;
import org.apache.iceberg.CombinedScanTask;
import org.apache.iceberg.FileFormat;
import org.apache.iceberg.FileScanTask;
import org.apache.iceberg.Schema;
import org.apache.iceberg.SchemaParser;
import org.apache.iceberg.StructLike;
import org.apache.iceberg.Table;
import org.apache.iceberg.TableProperties;
import org.apache.iceberg.TableScan;
import org.apache.iceberg.encryption.EncryptionManager;
import org.apache.iceberg.exceptions.RuntimeIOException;
import org.apache.iceberg.expressions.Expression;
import org.apache.iceberg.expressions.Expressions;
import org.apache.iceberg.hadoop.HadoopFileIO;
import org.apache.iceberg.hadoop.Util;
import org.apache.iceberg.io.CloseableIterable;
import org.apache.iceberg.io.FileIO;
<<<<<<< HEAD
import org.apache.iceberg.mapping.NameMapping;
import org.apache.iceberg.mapping.NameMappingParser;
=======
import org.apache.iceberg.relocated.com.google.common.base.Preconditions;
>>>>>>> 90d0a0e5
import org.apache.iceberg.relocated.com.google.common.collect.ImmutableSet;
import org.apache.iceberg.relocated.com.google.common.collect.Lists;
import org.apache.iceberg.spark.SparkFilters;
import org.apache.iceberg.spark.SparkSchemaUtil;
import org.apache.iceberg.util.PropertyUtil;
import org.apache.spark.broadcast.Broadcast;
import org.apache.spark.sql.SparkSession;
import org.apache.spark.sql.catalyst.InternalRow;
import org.apache.spark.sql.sources.Filter;
import org.apache.spark.sql.sources.v2.DataSourceOptions;
import org.apache.spark.sql.sources.v2.reader.DataSourceReader;
import org.apache.spark.sql.sources.v2.reader.InputPartition;
import org.apache.spark.sql.sources.v2.reader.InputPartitionReader;
import org.apache.spark.sql.sources.v2.reader.Statistics;
import org.apache.spark.sql.sources.v2.reader.SupportsPushDownFilters;
import org.apache.spark.sql.sources.v2.reader.SupportsPushDownRequiredColumns;
import org.apache.spark.sql.sources.v2.reader.SupportsReportStatistics;
import org.apache.spark.sql.sources.v2.reader.SupportsScanColumnarBatch;
import org.apache.spark.sql.types.DataType;
import org.apache.spark.sql.types.StructField;
import org.apache.spark.sql.types.StructType;
import org.apache.spark.sql.vectorized.ColumnarBatch;
import org.slf4j.Logger;
import org.slf4j.LoggerFactory;

<<<<<<< HEAD
import static org.apache.iceberg.TableProperties.DEFAULT_NAME_MAPPING;

class Reader implements DataSourceReader, SupportsPushDownFilters, SupportsPushDownRequiredColumns,
    SupportsReportStatistics {
=======
class Reader implements DataSourceReader, SupportsScanColumnarBatch, SupportsPushDownFilters,
    SupportsPushDownRequiredColumns, SupportsReportStatistics {
>>>>>>> 90d0a0e5
  private static final Logger LOG = LoggerFactory.getLogger(Reader.class);

  private static final Filter[] NO_FILTERS = new Filter[0];
  private static final ImmutableSet<String> LOCALITY_WHITELIST_FS = ImmutableSet.of("hdfs");

  private final Table table;
  private final Long snapshotId;
  private final Long startSnapshotId;
  private final Long endSnapshotId;
  private final Long asOfTimestamp;
  private final Long splitSize;
  private final Integer splitLookback;
  private final Long splitOpenFileCost;
  private final Broadcast<FileIO> io;
  private final Broadcast<EncryptionManager> encryptionManager;
  private final boolean caseSensitive;
  private StructType requestedSchema = null;
  private List<Expression> filterExpressions = null;
  private Filter[] pushedFilters = NO_FILTERS;
  private final boolean localityPreferred;
  private final boolean batchReadsEnabled;
  private final int batchSize;

  // lazy variables
  private Schema schema = null;
  private StructType type = null; // cached because Spark accesses it multiple times
  private List<CombinedScanTask> tasks = null; // lazy cache of tasks
  private Boolean readUsingBatch = null;

  Reader(Table table, Broadcast<FileIO> io, Broadcast<EncryptionManager> encryptionManager,
      boolean caseSensitive, DataSourceOptions options) {
    this.table = table;
    this.snapshotId = options.get("snapshot-id").map(Long::parseLong).orElse(null);
    this.asOfTimestamp = options.get("as-of-timestamp").map(Long::parseLong).orElse(null);
    if (snapshotId != null && asOfTimestamp != null) {
      throw new IllegalArgumentException(
          "Cannot scan using both snapshot-id and as-of-timestamp to select the table snapshot");
    }

    this.startSnapshotId = options.get("start-snapshot-id").map(Long::parseLong).orElse(null);
    this.endSnapshotId = options.get("end-snapshot-id").map(Long::parseLong).orElse(null);
    if (snapshotId != null || asOfTimestamp != null) {
      if (startSnapshotId != null || endSnapshotId != null) {
        throw new IllegalArgumentException(
            "Cannot specify start-snapshot-id and end-snapshot-id to do incremental scan when either snapshot-id or " +
                "as-of-timestamp is specified");
      }
    } else {
      if (startSnapshotId == null && endSnapshotId != null) {
        throw new IllegalArgumentException("Cannot only specify option end-snapshot-id to do incremental scan");
      }
    }

    // look for split behavior overrides in options
    this.splitSize = options.get("split-size").map(Long::parseLong).orElse(null);
    this.splitLookback = options.get("lookback").map(Integer::parseInt).orElse(null);
    this.splitOpenFileCost = options.get("file-open-cost").map(Long::parseLong).orElse(null);

    if (io.getValue() instanceof HadoopFileIO) {
      String scheme = "no_exist";
      try {
        Configuration conf = new Configuration(SparkSession.active().sparkContext().hadoopConfiguration());
        // merge hadoop config set on table
        mergeIcebergHadoopConfs(conf, table.properties());
        // merge hadoop config passed as options and overwrite the one on table
        mergeIcebergHadoopConfs(conf, options.asMap());
        FileSystem fs = new Path(table.location()).getFileSystem(conf);
        scheme = fs.getScheme().toLowerCase(Locale.ENGLISH);
      } catch (IOException ioe) {
        LOG.warn("Failed to get Hadoop Filesystem", ioe);
      }
      this.localityPreferred = options.get("locality").map(Boolean::parseBoolean)
          .orElse(LOCALITY_WHITELIST_FS.contains(scheme));
    } else {
      this.localityPreferred = false;
    }

    this.schema = table.schema();
    this.io = io;
    this.encryptionManager = encryptionManager;
    this.caseSensitive = caseSensitive;

    this.batchReadsEnabled = options.get("vectorization-enabled").map(Boolean::parseBoolean).orElse(
        PropertyUtil.propertyAsBoolean(table.properties(),
            TableProperties.PARQUET_VECTORIZATION_ENABLED, TableProperties.PARQUET_VECTORIZATION_ENABLED_DEFAULT));
    this.batchSize = options.get("batch-size").map(Integer::parseInt).orElse(
        PropertyUtil.propertyAsInt(table.properties(),
          TableProperties.PARQUET_BATCH_SIZE, TableProperties.PARQUET_BATCH_SIZE_DEFAULT));
  }

  private Schema lazySchema() {
    if (schema == null) {
      if (requestedSchema != null) {
        // the projection should include all columns that will be returned, including those only used in filters
        this.schema = SparkSchemaUtil.prune(table.schema(), requestedSchema, filterExpression(), caseSensitive);
      } else {
        this.schema = table.schema();
      }
    }
    return schema;
  }

  private Expression filterExpression() {
    if (filterExpressions != null) {
      return filterExpressions.stream().reduce(Expressions.alwaysTrue(), Expressions::and);
    }
    return Expressions.alwaysTrue();
  }

  private StructType lazyType() {
    if (type == null) {
      this.type = SparkSchemaUtil.convert(lazySchema());
    }
    return type;
  }

  @Override
  public StructType readSchema() {
    return lazyType();
  }

  /**
   * This is called in the Spark Driver when data is to be materialized into {@link ColumnarBatch}
   */
  @Override
  public List<InputPartition<ColumnarBatch>> planBatchInputPartitions() {
    Preconditions.checkState(enableBatchRead(), "Batched reads not enabled");
    Preconditions.checkState(batchSize > 0, "Invalid batch size");
    String tableSchemaString = SchemaParser.toJson(table.schema());
    String expectedSchemaString = SchemaParser.toJson(lazySchema());

    List<InputPartition<ColumnarBatch>> readTasks = Lists.newArrayList();
    for (CombinedScanTask task : tasks()) {
      readTasks.add(new ReadTask<>(
          task, tableSchemaString, expectedSchemaString, io, encryptionManager, caseSensitive, localityPreferred,
          new BatchReaderFactory(batchSize)));
    }
    LOG.info("Batching input partitions with {} tasks.", readTasks.size());

    return readTasks;
  }

  /**
   * This is called in the Spark Driver when data is to be materialized into {@link InternalRow}
   */
  @Override
  public List<InputPartition<InternalRow>> planInputPartitions() {
    String tableSchemaString = SchemaParser.toJson(table.schema());
    String expectedSchemaString = SchemaParser.toJson(lazySchema());
    String nameMappingString = table.properties().get(DEFAULT_NAME_MAPPING);

    List<InputPartition<InternalRow>> readTasks = Lists.newArrayList();
    for (CombinedScanTask task : tasks()) {
<<<<<<< HEAD
      readTasks.add(
          new ReadTask(task, tableSchemaString, expectedSchemaString, nameMappingString, io, encryptionManager,
              caseSensitive, localityPreferred));
=======
      readTasks.add(new ReadTask<>(
          task, tableSchemaString, expectedSchemaString, io, encryptionManager, caseSensitive, localityPreferred,
          InternalRowReaderFactory.INSTANCE));
>>>>>>> 90d0a0e5
    }

    return readTasks;
  }

  @Override
  public Filter[] pushFilters(Filter[] filters) {
    this.tasks = null; // invalidate cached tasks, if present

    List<Expression> expressions = Lists.newArrayListWithExpectedSize(filters.length);
    List<Filter> pushed = Lists.newArrayListWithExpectedSize(filters.length);

    for (Filter filter : filters) {
      Expression expr = SparkFilters.convert(filter);
      if (expr != null) {
        expressions.add(expr);
        pushed.add(filter);
      }
    }

    this.filterExpressions = expressions;
    this.pushedFilters = pushed.toArray(new Filter[0]);

    // invalidate the schema that will be projected
    this.schema = null;
    this.type = null;

    // Spark doesn't support residuals per task, so return all filters
    // to get Spark to handle record-level filtering
    return filters;
  }

  @Override
  public Filter[] pushedFilters() {
    return pushedFilters;
  }

  @Override
  public void pruneColumns(StructType newRequestedSchema) {
    this.requestedSchema = newRequestedSchema;

    // invalidate the schema that will be projected
    this.schema = null;
    this.type = null;
  }

  @Override
  public Statistics estimateStatistics() {
    long sizeInBytes = 0L;
    long numRows = 0L;

    for (CombinedScanTask task : tasks()) {
      for (FileScanTask file : task.files()) {
        sizeInBytes += file.length();
        numRows += file.file().recordCount();
      }
    }

    return new Stats(sizeInBytes, numRows);
  }

  @Override
  public boolean enableBatchRead() {
    if (readUsingBatch == null) {
      boolean allParquetFileScanTasks =
          tasks().stream()
              .allMatch(combinedScanTask -> !combinedScanTask.isDataTask() && combinedScanTask.files()
                  .stream()
                  .allMatch(fileScanTask -> fileScanTask.file().format().equals(
                      FileFormat.PARQUET)));

      boolean atLeastOneColumn = lazySchema().columns().size() > 0;

      boolean hasNoIdentityProjections = tasks().stream()
          .allMatch(combinedScanTask -> combinedScanTask.files()
              .stream()
              .allMatch(fileScanTask -> fileScanTask.spec().identitySourceIds().isEmpty()));

      boolean onlyPrimitives = lazySchema().columns().stream().allMatch(c -> c.type().isPrimitiveType());

      this.readUsingBatch = batchReadsEnabled && allParquetFileScanTasks && atLeastOneColumn &&
          hasNoIdentityProjections && onlyPrimitives;
    }
    return readUsingBatch;
  }

  private static void mergeIcebergHadoopConfs(
      Configuration baseConf, Map<String, String> options) {
    options.keySet().stream()
        .filter(key -> key.startsWith("hadoop."))
        .forEach(key -> baseConf.set(key.replaceFirst("hadoop.", ""), options.get(key)));
  }

  private List<CombinedScanTask> tasks() {
    if (tasks == null) {
      TableScan scan = table
          .newScan()
          .caseSensitive(caseSensitive)
          .project(lazySchema());

      if (snapshotId != null) {
        scan = scan.useSnapshot(snapshotId);
      }

      if (asOfTimestamp != null) {
        scan = scan.asOfTime(asOfTimestamp);
      }

      if (startSnapshotId != null) {
        if (endSnapshotId != null) {
          scan = scan.appendsBetween(startSnapshotId, endSnapshotId);
        } else {
          scan = scan.appendsAfter(startSnapshotId);
        }
      }

      if (splitSize != null) {
        scan = scan.option(TableProperties.SPLIT_SIZE, splitSize.toString());
      }

      if (splitLookback != null) {
        scan = scan.option(TableProperties.SPLIT_LOOKBACK, splitLookback.toString());
      }

      if (splitOpenFileCost != null) {
        scan = scan.option(TableProperties.SPLIT_OPEN_FILE_COST, splitOpenFileCost.toString());
      }

      if (filterExpressions != null) {
        for (Expression filter : filterExpressions) {
          scan = scan.filter(filter);
        }
      }

      try (CloseableIterable<CombinedScanTask> tasksIterable = scan.planTasks()) {
        this.tasks = Lists.newArrayList(tasksIterable);
      } catch (IOException e) {
        throw new RuntimeIOException(e, "Failed to close table scan: %s", scan);
      }
    }

    return tasks;
  }

  @Override
  public String toString() {
    return String.format(
        "IcebergScan(table=%s, type=%s, filters=%s, caseSensitive=%s, batchedReads=%s)",
        table, lazySchema().asStruct(), filterExpressions, caseSensitive, enableBatchRead());
  }

  private static class ReadTask<T> implements Serializable, InputPartition<T> {
    private final CombinedScanTask task;
    private final String tableSchemaString;
    private final String expectedSchemaString;
    private final String nameMappingString;
    private final Broadcast<FileIO> io;
    private final Broadcast<EncryptionManager> encryptionManager;
    private final boolean caseSensitive;
    private final boolean localityPreferred;
    private final ReaderFactory<T> readerFactory;

    private transient Schema tableSchema = null;
    private transient Schema expectedSchema = null;
    private transient NameMapping nameMapping = null;
    private transient String[] preferredLocations;

    private ReadTask(CombinedScanTask task, String tableSchemaString, String expectedSchemaString,
<<<<<<< HEAD
                     String nameMappingString, Broadcast<FileIO> io, Broadcast<EncryptionManager> encryptionManager,
                     boolean caseSensitive, boolean localityPreferred) {
=======
                     Broadcast<FileIO> io, Broadcast<EncryptionManager> encryptionManager,
                     boolean caseSensitive, boolean localityPreferred, ReaderFactory<T> readerFactory) {
>>>>>>> 90d0a0e5
      this.task = task;
      this.tableSchemaString = tableSchemaString;
      this.expectedSchemaString = expectedSchemaString;
      this.io = io;
      this.encryptionManager = encryptionManager;
      this.caseSensitive = caseSensitive;
      this.localityPreferred = localityPreferred;
      this.preferredLocations = getPreferredLocations();
<<<<<<< HEAD
      this.nameMappingString = nameMappingString;
    }

    @Override
    public InputPartitionReader<InternalRow> createPartitionReader() {
      return new RowDataReader(task, lazyTableSchema(), lazyExpectedSchema(), lazyNameMapping(), io.value(),
        encryptionManager.value(), caseSensitive);
=======
      this.readerFactory = readerFactory;
    }

    @Override
    public InputPartitionReader<T> createPartitionReader() {
      return readerFactory.create(task, lazyTableSchema(), lazyExpectedSchema(), io.value(),
          encryptionManager.value(), caseSensitive);
>>>>>>> 90d0a0e5
    }

    @Override
    public String[] preferredLocations() {
      return preferredLocations;
    }

    private Schema lazyTableSchema() {
      if (tableSchema == null) {
        this.tableSchema = SchemaParser.fromJson(tableSchemaString);
      }
      return tableSchema;
    }

    private Schema lazyExpectedSchema() {
      if (expectedSchema == null) {
        this.expectedSchema = SchemaParser.fromJson(expectedSchemaString);
      }
      return expectedSchema;
    }

    private NameMapping lazyNameMapping() {
      if (nameMapping == null && nameMappingString != null) {
        this.nameMapping = NameMappingParser.fromJson(nameMappingString);
      }
      return nameMapping;
    }

    private String[] getPreferredLocations() {
      if (!localityPreferred) {
        return new String[0];
      }

      Configuration conf = SparkSession.active().sparkContext().hadoopConfiguration();
      return Util.blockLocations(task, conf);
    }
  }

  private interface ReaderFactory<T> extends Serializable {
    InputPartitionReader<T> create(CombinedScanTask task, Schema tableSchema, Schema expectedSchema, FileIO io,
                                   EncryptionManager encryptionManager, boolean caseSensitive);
  }

  private static class InternalRowReaderFactory implements ReaderFactory<InternalRow> {
    private static final InternalRowReaderFactory INSTANCE = new InternalRowReaderFactory();

    private InternalRowReaderFactory() {
    }

    @Override
    public InputPartitionReader<InternalRow> create(CombinedScanTask task, Schema tableSchema, Schema expectedSchema,
                                                    FileIO io, EncryptionManager encryptionManager,
                                                    boolean caseSensitive) {
      return new RowDataReader(task, tableSchema, expectedSchema, io, encryptionManager, caseSensitive);
    }
  }

  private static class BatchReaderFactory implements ReaderFactory<ColumnarBatch> {
    private final int batchSize;

    BatchReaderFactory(int batchSize) {
      this.batchSize = batchSize;
    }

    @Override
    public InputPartitionReader<ColumnarBatch> create(CombinedScanTask task, Schema tableSchema, Schema expectedSchema,
                                                    FileIO io, EncryptionManager encryptionManager,
                                                    boolean caseSensitive) {
      return new BatchDataReader(task, expectedSchema, io, encryptionManager, caseSensitive, batchSize);
    }
  }

  private static class StructLikeInternalRow implements StructLike {
    private final DataType[] types;
    private InternalRow row = null;

    StructLikeInternalRow(StructType struct) {
      this.types = new DataType[struct.size()];
      StructField[] fields = struct.fields();
      for (int i = 0; i < fields.length; i += 1) {
        types[i] = fields[i].dataType();
      }
    }

    public StructLikeInternalRow setRow(InternalRow row) {
      this.row = row;
      return this;
    }

    @Override
    public int size() {
      return types.length;
    }

    @Override
    @SuppressWarnings("unchecked")
    public <T> T get(int pos, Class<T> javaClass) {
      return javaClass.cast(row.get(pos, types[pos]));
    }

    @Override
    public <T> void set(int pos, T value) {
      throw new UnsupportedOperationException("Not implemented: set");
    }
  }
}<|MERGE_RESOLUTION|>--- conflicted
+++ resolved
@@ -44,12 +44,9 @@
 import org.apache.iceberg.hadoop.Util;
 import org.apache.iceberg.io.CloseableIterable;
 import org.apache.iceberg.io.FileIO;
-<<<<<<< HEAD
 import org.apache.iceberg.mapping.NameMapping;
 import org.apache.iceberg.mapping.NameMappingParser;
-=======
 import org.apache.iceberg.relocated.com.google.common.base.Preconditions;
->>>>>>> 90d0a0e5
 import org.apache.iceberg.relocated.com.google.common.collect.ImmutableSet;
 import org.apache.iceberg.relocated.com.google.common.collect.Lists;
 import org.apache.iceberg.spark.SparkFilters;
@@ -75,15 +72,12 @@
 import org.slf4j.Logger;
 import org.slf4j.LoggerFactory;
 
-<<<<<<< HEAD
 import static org.apache.iceberg.TableProperties.DEFAULT_NAME_MAPPING;
 
 class Reader implements DataSourceReader, SupportsPushDownFilters, SupportsPushDownRequiredColumns,
     SupportsReportStatistics {
-=======
 class Reader implements DataSourceReader, SupportsScanColumnarBatch, SupportsPushDownFilters,
     SupportsPushDownRequiredColumns, SupportsReportStatistics {
->>>>>>> 90d0a0e5
   private static final Logger LOG = LoggerFactory.getLogger(Reader.class);
 
   private static final Filter[] NO_FILTERS = new Filter[0];
@@ -237,15 +231,12 @@
 
     List<InputPartition<InternalRow>> readTasks = Lists.newArrayList();
     for (CombinedScanTask task : tasks()) {
-<<<<<<< HEAD
       readTasks.add(
           new ReadTask(task, tableSchemaString, expectedSchemaString, nameMappingString, io, encryptionManager,
               caseSensitive, localityPreferred));
-=======
       readTasks.add(new ReadTask<>(
           task, tableSchemaString, expectedSchemaString, io, encryptionManager, caseSensitive, localityPreferred,
           InternalRowReaderFactory.INSTANCE));
->>>>>>> 90d0a0e5
     }
 
     return readTasks;
@@ -414,13 +405,10 @@
     private transient String[] preferredLocations;
 
     private ReadTask(CombinedScanTask task, String tableSchemaString, String expectedSchemaString,
-<<<<<<< HEAD
                      String nameMappingString, Broadcast<FileIO> io, Broadcast<EncryptionManager> encryptionManager,
                      boolean caseSensitive, boolean localityPreferred) {
-=======
                      Broadcast<FileIO> io, Broadcast<EncryptionManager> encryptionManager,
                      boolean caseSensitive, boolean localityPreferred, ReaderFactory<T> readerFactory) {
->>>>>>> 90d0a0e5
       this.task = task;
       this.tableSchemaString = tableSchemaString;
       this.expectedSchemaString = expectedSchemaString;
@@ -429,7 +417,7 @@
       this.caseSensitive = caseSensitive;
       this.localityPreferred = localityPreferred;
       this.preferredLocations = getPreferredLocations();
-<<<<<<< HEAD
+      this.readerFactory = readerFactory;
       this.nameMappingString = nameMappingString;
     }
 
@@ -437,15 +425,9 @@
     public InputPartitionReader<InternalRow> createPartitionReader() {
       return new RowDataReader(task, lazyTableSchema(), lazyExpectedSchema(), lazyNameMapping(), io.value(),
         encryptionManager.value(), caseSensitive);
-=======
-      this.readerFactory = readerFactory;
-    }
-
-    @Override
     public InputPartitionReader<T> createPartitionReader() {
       return readerFactory.create(task, lazyTableSchema(), lazyExpectedSchema(), io.value(),
           encryptionManager.value(), caseSensitive);
->>>>>>> 90d0a0e5
     }
 
     @Override
