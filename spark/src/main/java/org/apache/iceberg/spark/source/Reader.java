/*
 * Licensed to the Apache Software Foundation (ASF) under one
 * or more contributor license agreements.  See the NOTICE file
 * distributed with this work for additional information
 * regarding copyright ownership.  The ASF licenses this file
 * to you under the Apache License, Version 2.0 (the
 * "License"); you may not use this file except in compliance
 * with the License.  You may obtain a copy of the License at
 *
 *   http://www.apache.org/licenses/LICENSE-2.0
 *
 * Unless required by applicable law or agreed to in writing,
 * software distributed under the License is distributed on an
 * "AS IS" BASIS, WITHOUT WARRANTIES OR CONDITIONS OF ANY
 * KIND, either express or implied.  See the License for the
 * specific language governing permissions and limitations
 * under the License.
 */

package org.apache.iceberg.spark.source;

import com.google.common.base.Preconditions;
import com.google.common.collect.ImmutableMap;
import com.google.common.collect.Iterables;
import com.google.common.collect.Iterators;
import com.google.common.collect.Lists;
import java.io.Closeable;
import java.io.IOException;
import java.io.Serializable;
import java.nio.ByteBuffer;
import java.util.Iterator;
import java.util.List;
import java.util.Map;
import java.util.Optional;
import java.util.Set;
import java.util.function.Function;
import org.apache.iceberg.CombinedScanTask;
import org.apache.iceberg.DataFile;
import org.apache.iceberg.DataTask;
import org.apache.iceberg.FileFormat;
import org.apache.iceberg.FileScanTask;
import org.apache.iceberg.PartitionField;
import org.apache.iceberg.PartitionSpec;
import org.apache.iceberg.Schema;
import org.apache.iceberg.SchemaParser;
import org.apache.iceberg.StructLike;
import org.apache.iceberg.Table;
import org.apache.iceberg.TableProperties;
import org.apache.iceberg.TableScan;
import org.apache.iceberg.avro.Avro;
import org.apache.iceberg.common.DynMethods;
import org.apache.iceberg.encryption.EncryptedFiles;
import org.apache.iceberg.encryption.EncryptionManager;
import org.apache.iceberg.exceptions.RuntimeIOException;
import org.apache.iceberg.expressions.Expression;
import org.apache.iceberg.io.CloseableIterable;
import org.apache.iceberg.io.FileIO;
import org.apache.iceberg.io.InputFile;
import org.apache.iceberg.orc.ORC;
import org.apache.iceberg.parquet.Parquet;
import org.apache.iceberg.parquet.vectorized.VectorizedArrowReader;
import org.apache.iceberg.spark.SparkFilters;
import org.apache.iceberg.spark.SparkSchemaUtil;
import org.apache.iceberg.spark.data.SparkAvroReader;
import org.apache.iceberg.spark.data.SparkOrcReader;
import org.apache.iceberg.spark.data.SparkParquetReaders;
import org.apache.iceberg.types.TypeUtil;
import org.apache.iceberg.types.Types;
import org.apache.iceberg.util.ByteBuffers;
import org.apache.spark.sql.catalyst.InternalRow;
import org.apache.spark.sql.catalyst.expressions.Attribute;
import org.apache.spark.sql.catalyst.expressions.AttributeReference;
import org.apache.spark.sql.catalyst.expressions.GenericInternalRow;
import org.apache.spark.sql.catalyst.expressions.JoinedRow;
import org.apache.spark.sql.catalyst.expressions.UnsafeProjection;
import org.apache.spark.sql.sources.Filter;
import org.apache.spark.sql.sources.v2.DataSourceOptions;
import org.apache.spark.sql.sources.v2.reader.DataSourceReader;
import org.apache.spark.sql.sources.v2.reader.InputPartition;
import org.apache.spark.sql.sources.v2.reader.InputPartitionReader;
import org.apache.spark.sql.sources.v2.reader.Statistics;
import org.apache.spark.sql.sources.v2.reader.SupportsPushDownFilters;
import org.apache.spark.sql.sources.v2.reader.SupportsPushDownRequiredColumns;
import org.apache.spark.sql.sources.v2.reader.SupportsReportStatistics;
import org.apache.spark.sql.sources.v2.reader.SupportsScanColumnarBatch;
import org.apache.spark.sql.types.BinaryType;
import org.apache.spark.sql.types.DataType;
import org.apache.spark.sql.types.Decimal;
import org.apache.spark.sql.types.DecimalType;
import org.apache.spark.sql.types.StringType;
import org.apache.spark.sql.types.StructField;
import org.apache.spark.sql.types.StructType;
import org.apache.spark.sql.vectorized.ColumnarBatch;
import org.apache.spark.unsafe.types.UTF8String;
import org.slf4j.Logger;
import org.slf4j.LoggerFactory;
import scala.collection.JavaConverters;

class Reader implements DataSourceReader,
    SupportsScanColumnarBatch,
    SupportsPushDownFilters,
    SupportsPushDownRequiredColumns,
    SupportsReportStatistics {

  private static final Filter[] NO_FILTERS = new Filter[0];

  private static final Logger LOG = LoggerFactory.getLogger(Reader.class);
  private final Table table;
  private final Long snapshotId;
  private final Long asOfTimestamp;
  private final Long splitSize;
  private final Integer splitLookback;
  private final Long splitOpenFileCost;
  private final FileIO fileIo;
  private final EncryptionManager encryptionManager;
  private final boolean caseSensitive;
  private final int numRecordsPerBatch;
  private StructType requestedSchema = null;
  private List<Expression> filterExpressions = null;
  private Filter[] pushedFilters = NO_FILTERS;

  // lazy variables
  private Schema schema;
  private StructType type = null; // cached because Spark accesses it multiple times
  private List<CombinedScanTask> tasks = null; // lazy cache of tasks
  private Boolean enableBatchedReads = null; // cache variable for enabling batched reads

  Reader(Table table, boolean caseSensitive, DataSourceOptions options) {
    this.table = table;
    this.snapshotId = options.get("snapshot-id").map(Long::parseLong).orElse(null);
    this.asOfTimestamp = options.get("as-of-timestamp").map(Long::parseLong).orElse(null);
    
    // override logic to check when batched reads is enabled by turning off batched reads
    boolean disableBatchedReads =
        options.get("iceberg.read.disablebatchedreads").map(Boolean::parseBoolean).orElse(false);
    if (disableBatchedReads) {
      enableBatchedReads = Boolean.FALSE;
    }
    Optional<String> numRecordsPerBatchOpt = options.get("iceberg.read.numrecordsperbatch");
    if (numRecordsPerBatchOpt.isPresent()) {

      this.numRecordsPerBatch = Integer.parseInt(numRecordsPerBatchOpt.get());

    } else {

      this.numRecordsPerBatch = VectorizedArrowReader.DEFAULT_BATCH_SIZE;
    }
    LOG.info("=> Set Config numRecordsPerBatch = {}", numRecordsPerBatch);

    if (snapshotId != null && asOfTimestamp != null) {
      throw new IllegalArgumentException(
          "Cannot scan using both snapshot-id and as-of-timestamp to select the table snapshot");
    }

<<<<<<< HEAD
=======
    // look for split behavior overrides in options
    this.splitSize = options.get("split-size").map(Long::parseLong).orElse(null);
    this.splitLookback = options.get("lookback").map(Integer::parseInt).orElse(null);
    this.splitOpenFileCost = options.get("file-open-cost").map(Long::parseLong).orElse(null);

>>>>>>> 99edad1c
    this.schema = table.schema();
    this.fileIo = table.io();
    this.encryptionManager = table.encryption();
    this.caseSensitive = caseSensitive;
  }

  private Schema lazySchema() {
    if (schema == null) {
      if (requestedSchema != null) {
        this.schema = SparkSchemaUtil.prune(table.schema(), requestedSchema);
      } else {
        this.schema = table.schema();
      }
    }
    return schema;
  }

  private StructType lazyType() {
    if (type == null) {
      this.type = SparkSchemaUtil.convert(lazySchema());
    }
    return type;
  }

  @Override
  public StructType readSchema() {
    return lazyType();
  }

  /**
   * This is called in the Spark Driver when data is to be materialized into [ColumnarBatch]s
   * @return
   */
  @Override
  public List<InputPartition<ColumnarBatch>> planBatchInputPartitions() {
    String tableSchemaString = SchemaParser.toJson(table.schema());
    String expectedSchemaString = SchemaParser.toJson(lazySchema());

    List<InputPartition<ColumnarBatch>> readTasks = Lists.newArrayList();
    for (CombinedScanTask task : tasks()) {
      readTasks.add(
          new VectorizedReading.ReadTask(task, tableSchemaString, expectedSchemaString,
              fileIo, encryptionManager, caseSensitive, numRecordsPerBatch));
    }
    LOG.info("=> Batching input partitions with {} tasks.", readTasks.size());

    return readTasks;
  }

  /**
   * This is called in the Spark Driver when data is to be materialized into [InternalRow]s
   * @return
   */
  @Override
  public List<InputPartition<InternalRow>> planInputPartitions() {
    String tableSchemaString = SchemaParser.toJson(table.schema());
    String expectedSchemaString = SchemaParser.toJson(lazySchema());

    List<InputPartition<InternalRow>> readTasks = Lists.newArrayList();
    for (CombinedScanTask task : tasks()) {
      readTasks.add(
          new ReadTask(task, tableSchemaString, expectedSchemaString, fileIo, encryptionManager, caseSensitive));
    }

    return readTasks;
  }

  @Override
  public Filter[] pushFilters(Filter[] filters) {
    this.tasks = null; // invalidate cached tasks, if present

    List<Expression> expressions = Lists.newArrayListWithExpectedSize(filters.length);
    List<Filter> pushed = Lists.newArrayListWithExpectedSize(filters.length);

    for (Filter filter : filters) {
      Expression expr = SparkFilters.convert(filter);
      if (expr != null) {
        expressions.add(expr);
        pushed.add(filter);
      }
    }

    this.filterExpressions = expressions;
    this.pushedFilters = pushed.toArray(new Filter[0]);

    // invalidate the schema that will be projected
    this.schema = null;
    this.type = null;

    // Spark doesn't support residuals per task, so return all filters
    // to get Spark to handle record-level filtering
    return filters;
  }

  @Override
  public Filter[] pushedFilters() {
    return pushedFilters;
  }

  @Override
  public void pruneColumns(StructType newRequestedSchema) {
    this.requestedSchema = newRequestedSchema;

    // invalidate the schema that will be projected
    this.schema = null;
    this.type = null;
  }

  @Override
  public Statistics estimateStatistics() {
    long sizeInBytes = 0L;
    long numRows = 0L;

    for (CombinedScanTask task : tasks()) {
      for (FileScanTask file : task.files()) {
        sizeInBytes += file.length();
        numRows += file.file().recordCount();
      }
    }

    return new Stats(sizeInBytes, numRows);
  }

  @Override
  public boolean enableBatchRead() {
    return lazyCheckEnabledBatchedReads();
  }

  private boolean lazyCheckEnabledBatchedReads() {
    boolean allParquetFiles =
        tasks().stream()
            .allMatch(combinedScanTask -> combinedScanTask.files()
                .stream()
                .allMatch(fileScanTask -> fileScanTask.file().format().equals(
                    FileFormat.PARQUET)));
    if (!allParquetFiles) {
      this.enableBatchedReads = false;
      return false;
    }
    int numColumns = lazySchema().columns().size();
    if (numColumns == 0) {
      this.enableBatchedReads = false;
      return false;
    }
    if(enableBatchedReads == null) {
      // Enable batched reads only if all requested columns are primitive otherwise revert to row-based reads
      this.enableBatchedReads = lazySchema().columns().stream().allMatch(c -> c.type().isPrimitiveType());
    }
    return enableBatchedReads;
  }

  private List<CombinedScanTask> tasks() {
    if (tasks == null) {
      TableScan scan = table
          .newScan()
          .caseSensitive(caseSensitive)
          .project(lazySchema());

      if (snapshotId != null) {
        scan = scan.useSnapshot(snapshotId);
      }

      if (asOfTimestamp != null) {
        scan = scan.asOfTime(asOfTimestamp);
      }

      if (splitSize != null) {
        scan = scan.option(TableProperties.SPLIT_SIZE, splitSize.toString());
      }

      if (splitLookback != null) {
        scan = scan.option(TableProperties.SPLIT_LOOKBACK, splitLookback.toString());
      }

      if (splitOpenFileCost != null) {
        scan = scan.option(TableProperties.SPLIT_OPEN_FILE_COST, splitOpenFileCost.toString());
      }

      if (filterExpressions != null) {
        for (Expression filter : filterExpressions) {
          scan = scan.filter(filter);
        }
      }

      try (CloseableIterable<CombinedScanTask> tasksIterable = scan.planTasks()) {
        this.tasks = Lists.newArrayList(tasksIterable);
      }  catch (IOException e) {
        throw new RuntimeIOException(e, "Failed to close table scan: %s", scan);
      }
    }

    return tasks;
  }

  @Override
  public String toString() {
    return String.format(
        "IcebergScan(table=%s, type=%s, filters=%s, caseSensitive=%s)",
        table, lazySchema().asStruct(), filterExpressions, caseSensitive);
  }

  /**
   * Organizes input data into [InputPartition]s for row-wise reads
   */
  private static class ReadTask implements InputPartition<InternalRow>, Serializable {
    private final CombinedScanTask task;
    private final String tableSchemaString;
    private final String expectedSchemaString;
    private final FileIO fileIo;
    private final EncryptionManager encryptionManager;
    private final boolean caseSensitive;

    private transient Schema tableSchema = null;
    private transient Schema expectedSchema = null;

    private ReadTask(
        CombinedScanTask task, String tableSchemaString, String expectedSchemaString, FileIO fileIo,
        EncryptionManager encryptionManager, boolean caseSensitive) {
      this.task = task;
      this.tableSchemaString = tableSchemaString;
      this.expectedSchemaString = expectedSchemaString;
      this.fileIo = fileIo;
      this.encryptionManager = encryptionManager;
      this.caseSensitive = caseSensitive;
    }

    @Override
    public InputPartitionReader<InternalRow> createPartitionReader() {
      return new TaskDataReader(task, lazyTableSchema(), lazyExpectedSchema(), fileIo,
          encryptionManager, caseSensitive);
    }

    private Schema lazyTableSchema() {
      if (tableSchema == null) {
        this.tableSchema = SchemaParser.fromJson(tableSchemaString);
      }
      return tableSchema;
    }

    private Schema lazyExpectedSchema() {
      if (expectedSchema == null) {
        this.expectedSchema = SchemaParser.fromJson(expectedSchemaString);
      }
      return expectedSchema;
    }
  }

  private static class TaskDataReader implements InputPartitionReader<InternalRow> {
    // for some reason, the apply method can't be called from Java without reflection
    private static final DynMethods.UnboundMethod APPLY_PROJECTION = DynMethods.builder("apply")
        .impl(UnsafeProjection.class, InternalRow.class)
        .build();

    private final Iterator<FileScanTask> tasks;
    private final Schema tableSchema;
    private final Schema expectedSchema;
    private final FileIO fileIo;
    private final Map<String, InputFile> inputFiles;
    private final boolean caseSensitive;

    private Iterator<InternalRow> currentIterator = null;
    private Closeable currentCloseable = null;
    private InternalRow current = null;

    TaskDataReader(CombinedScanTask task, Schema tableSchema, Schema expectedSchema, FileIO fileIo,
        EncryptionManager encryptionManager, boolean caseSensitive) {
      this.fileIo = fileIo;
      this.tasks = task.files().iterator();
      this.tableSchema = tableSchema;
      this.expectedSchema = expectedSchema;
      Iterable<InputFile> decryptedFiles = encryptionManager.decrypt(Iterables.transform(task.files(),
          fileScanTask ->
              EncryptedFiles.encryptedInput(
                  this.fileIo.newInputFile(fileScanTask.file().path().toString()),
                  fileScanTask.file().keyMetadata())));
      ImmutableMap.Builder<String, InputFile> inputFileBuilder = ImmutableMap.builder();
      decryptedFiles.forEach(decrypted -> inputFileBuilder.put(decrypted.location(), decrypted));
      this.inputFiles = inputFileBuilder.build();
      // open last because the schemas and fileIo must be set
      this.currentIterator = open(tasks.next());
      this.caseSensitive = caseSensitive;
    }

    @Override
    public boolean next() throws IOException {
      while (true) {
        if (currentIterator.hasNext()) {
          this.current = currentIterator.next();
          return true;

        } else if (tasks.hasNext()) {
          this.currentCloseable.close();
          this.currentIterator = open(tasks.next());

        } else {
          return false;
        }
      }
    }

    @Override
    public InternalRow get() {
      return current;
    }

    @Override
    public void close() throws IOException {
      // close the current iterator
      this.currentCloseable.close();

      // exhaust the task iterator
      while (tasks.hasNext()) {
        tasks.next();
      }
    }

    private Iterator<InternalRow> open(FileScanTask task) {
      DataFile file = task.file();

      // schema or rows returned by readers
      Schema finalSchema = expectedSchema;
      PartitionSpec spec = task.spec();
      Set<Integer> idColumns = spec.identitySourceIds();

      // schema needed for the projection and filtering
      StructType sparkType = SparkSchemaUtil.convert(finalSchema);
      Schema requiredSchema = SparkSchemaUtil.prune(tableSchema, sparkType, task.residual(), caseSensitive);
      boolean hasJoinedPartitionColumns = !idColumns.isEmpty();
      boolean hasExtraFilterColumns = requiredSchema.columns().size() != finalSchema.columns().size();

      Schema iterSchema;
      Iterator<InternalRow> iter;

      if (hasJoinedPartitionColumns) {
        // schema used to read data files
        Schema readSchema = TypeUtil.selectNot(requiredSchema, idColumns);
        Schema partitionSchema = TypeUtil.select(requiredSchema, idColumns);
        PartitionRowConverter convertToRow = new PartitionRowConverter(partitionSchema, spec);
        JoinedRow joined = new JoinedRow();

        InternalRow partition = convertToRow.apply(file.partition());
        joined.withRight(partition);

        // create joined rows and project from the joined schema to the final schema
        iterSchema = TypeUtil.join(readSchema, partitionSchema);
        iter = Iterators.transform(open(task, readSchema), joined::withLeft);

      } else if (hasExtraFilterColumns) {
        // add projection to the final schema
        iterSchema = requiredSchema;
        iter = open(task, requiredSchema);

      } else {
        // return the base iterator
        iterSchema = finalSchema;
        iter = open(task, finalSchema);
      }

      // TODO: remove the projection by reporting the iterator's schema back to Spark
      return Iterators.transform(iter,
          APPLY_PROJECTION.bind(projection(finalSchema, iterSchema))::invoke);
    }

    private Iterator<InternalRow> open(FileScanTask task, Schema readSchema) {
      CloseableIterable<InternalRow> iter;
      if (task.isDataTask()) {
        iter = newDataIterable(task.asDataTask(), readSchema);

      } else {
        InputFile location = inputFiles.get(task.file().path().toString());
        Preconditions.checkNotNull(location, "Could not find InputFile associated with FileScanTask");

        switch (task.file().format()) {
          case PARQUET:
            iter = newParquetIterable(location, task, readSchema);
            break;

          case AVRO:
            iter = newAvroIterable(location, task, readSchema);
            break;

          case ORC:
            iter = newOrcIterable(location, task, readSchema);
            break;

          default:
            throw new UnsupportedOperationException(
                "Cannot read unknown format: " + task.file().format());
        }
      }

      this.currentCloseable = iter;

      return iter.iterator();
    }

    private static UnsafeProjection projection(Schema finalSchema, Schema readSchema) {
      StructType struct = SparkSchemaUtil.convert(readSchema);

      List<AttributeReference> refs = JavaConverters.seqAsJavaListConverter(struct.toAttributes()).asJava();
      List<Attribute> attrs = Lists.newArrayListWithExpectedSize(struct.fields().length);
      List<org.apache.spark.sql.catalyst.expressions.Expression> exprs =
          Lists.newArrayListWithExpectedSize(struct.fields().length);

      for (AttributeReference ref : refs) {
        attrs.add(ref.toAttribute());
      }

      for (Types.NestedField field : finalSchema.columns()) {
        int indexInReadSchema = struct.fieldIndex(field.name());
        exprs.add(refs.get(indexInReadSchema));
      }

      return UnsafeProjection.create(
          JavaConverters.asScalaBufferConverter(exprs).asScala().toSeq(),
          JavaConverters.asScalaBufferConverter(attrs).asScala().toSeq());
    }

    private CloseableIterable<InternalRow> newAvroIterable(InputFile location,
        FileScanTask task,
        Schema readSchema) {
      return Avro.read(location)
          .reuseContainers()
          .project(readSchema)
          .split(task.start(), task.length())
          .createReaderFunc(SparkAvroReader::new)
          .build();
    }

    private CloseableIterable<InternalRow> newParquetIterable(InputFile location,
        FileScanTask task,
        Schema readSchema) {
      return Parquet.read(location)
          .project(readSchema)
          .split(task.start(), task.length())
          .createReaderFunc(fileSchema -> SparkParquetReaders.buildReader(readSchema, fileSchema))
          .filter(task.residual())
          .caseSensitive(caseSensitive)
          .build();
    }

    private CloseableIterable<InternalRow> newOrcIterable(InputFile location,
        FileScanTask task,
        Schema readSchema) {
      return ORC.read(location)
          .schema(readSchema)
          .split(task.start(), task.length())
          .createReaderFunc(SparkOrcReader::new)
          .caseSensitive(caseSensitive)
          .build();
    }

    private CloseableIterable<InternalRow> newDataIterable(DataTask task, Schema readSchema) {
      StructInternalRow row = new StructInternalRow(tableSchema.asStruct());
      CloseableIterable<InternalRow> asSparkRows = CloseableIterable.transform(
          task.asDataTask().rows(), row::setStruct);
      return CloseableIterable.transform(
          asSparkRows, APPLY_PROJECTION.bind(projection(readSchema, tableSchema))::invoke);
    }
  }

  private static class PartitionRowConverter implements Function<StructLike, InternalRow> {
    private final DataType[] types;
    private final int[] positions;
    private final Class<?>[] javaTypes;
    private final GenericInternalRow reusedRow;

    PartitionRowConverter(Schema partitionSchema, PartitionSpec spec) {
      StructType partitionType = SparkSchemaUtil.convert(partitionSchema);
      StructField[] fields = partitionType.fields();

      this.types = new DataType[fields.length];
      this.positions = new int[types.length];
      this.javaTypes = new Class<?>[types.length];
      this.reusedRow = new GenericInternalRow(types.length);

      List<PartitionField> partitionFields = spec.fields();
      for (int rowIndex = 0; rowIndex < fields.length; rowIndex += 1) {
        this.types[rowIndex] = fields[rowIndex].dataType();

        int sourceId = partitionSchema.columns().get(rowIndex).fieldId();
        for (int specIndex = 0; specIndex < partitionFields.size(); specIndex += 1) {
          PartitionField field = spec.fields().get(specIndex);
          if (field.sourceId() == sourceId && "identity".equals(field.transform().toString())) {
            positions[rowIndex] = specIndex;
            javaTypes[rowIndex] = spec.javaClasses()[specIndex];
            break;
          }
        }
      }
    }

    @Override
    public InternalRow apply(StructLike tuple) {
      for (int i = 0; i < types.length; i += 1) {
        Object value = tuple.get(positions[i], javaTypes[i]);
        if (value != null) {
          reusedRow.update(i, convert(value, types[i]));
        } else {
          reusedRow.setNullAt(i);
        }
      }

      return reusedRow;
    }

    /**
     * Converts the objects into instances used by Spark's InternalRow.
     *
     * @param value a data value
     * @param type the Spark data type
     * @return the value converted to the representation expected by Spark's InternalRow.
     */
    private static Object convert(Object value, DataType type) {
      if (type instanceof StringType) {
        return UTF8String.fromString(value.toString());
      } else if (type instanceof BinaryType) {
        return ByteBuffers.toByteArray((ByteBuffer) value);
      } else if (type instanceof DecimalType) {
        return Decimal.fromDecimal(value);
      }
      return value;
    }
  }

  private static class StructLikeInternalRow implements StructLike {
    private final DataType[] types;
    private InternalRow row = null;

    StructLikeInternalRow(StructType struct) {
      this.types = new DataType[struct.size()];
      StructField[] fields = struct.fields();
      for (int i = 0; i < fields.length; i += 1) {
        types[i] = fields[i].dataType();
      }
    }

    public StructLikeInternalRow setRow(InternalRow row) {
      this.row = row;
      return this;
    }

    @Override
    public int size() {
      return types.length;
    }

    @Override
    @SuppressWarnings("unchecked")
    public <T> T get(int pos, Class<T> javaClass) {
      return javaClass.cast(row.get(pos, types[pos]));
    }

    @Override
    public <T> void set(int pos, T value) {
      throw new UnsupportedOperationException("Not implemented: set");
    }
  }
}<|MERGE_RESOLUTION|>--- conflicted
+++ resolved
@@ -129,7 +129,7 @@
     this.table = table;
     this.snapshotId = options.get("snapshot-id").map(Long::parseLong).orElse(null);
     this.asOfTimestamp = options.get("as-of-timestamp").map(Long::parseLong).orElse(null);
-    
+
     // override logic to check when batched reads is enabled by turning off batched reads
     boolean disableBatchedReads =
         options.get("iceberg.read.disablebatchedreads").map(Boolean::parseBoolean).orElse(false);
@@ -152,14 +152,11 @@
           "Cannot scan using both snapshot-id and as-of-timestamp to select the table snapshot");
     }
 
-<<<<<<< HEAD
-=======
     // look for split behavior overrides in options
     this.splitSize = options.get("split-size").map(Long::parseLong).orElse(null);
     this.splitLookback = options.get("lookback").map(Integer::parseInt).orElse(null);
     this.splitOpenFileCost = options.get("file-open-cost").map(Long::parseLong).orElse(null);
 
->>>>>>> 99edad1c
     this.schema = table.schema();
     this.fileIo = table.io();
     this.encryptionManager = table.encryption();
@@ -304,7 +301,16 @@
       this.enableBatchedReads = false;
       return false;
     }
-    if(enableBatchedReads == null) {
+    boolean projectIdentityPartitionColumn =
+        tasks().stream()
+            .anyMatch(combinedScanTask -> combinedScanTask.files()
+                .stream()
+                .anyMatch(fileScanTask -> !fileScanTask.spec().identitySourceIds().isEmpty()));
+    if (projectIdentityPartitionColumn) {
+      this.enableBatchedReads = false;
+      return false;
+    }
+    if (enableBatchedReads == null) {
       // Enable batched reads only if all requested columns are primitive otherwise revert to row-based reads
       this.enableBatchedReads = lazySchema().columns().stream().allMatch(c -> c.type().isPrimitiveType());
     }
@@ -621,7 +627,7 @@
     }
   }
 
-  private static class PartitionRowConverter implements Function<StructLike, InternalRow> {
+  public static class PartitionRowConverter implements Function<StructLike, InternalRow> {
     private final DataType[] types;
     private final int[] positions;
     private final Class<?>[] javaTypes;
