/*
 * Licensed to the Apache Software Foundation (ASF) under one
 * or more contributor license agreements.  See the NOTICE file
 * distributed with this work for additional information
 * regarding copyright ownership.  The ASF licenses this file
 * to you under the Apache License, Version 2.0 (the
 * "License"); you may not use this file except in compliance
 * with the License.  You may obtain a copy of the License at
 *
 *   http://www.apache.org/licenses/LICENSE-2.0
 *
 * Unless required by applicable law or agreed to in writing,
 * software distributed under the License is distributed on an
 * "AS IS" BASIS, WITHOUT WARRANTIES OR CONDITIONS OF ANY
 * KIND, either express or implied.  See the License for the
 * specific language governing permissions and limitations
 * under the License.
 */

package com.netflix.iceberg.spark.source;

import com.google.common.base.Preconditions;
import com.google.common.collect.ImmutableList;
import com.google.common.collect.Iterables;
import com.google.common.collect.Lists;
import com.google.common.collect.Sets;
import com.netflix.iceberg.AppendFiles;
import com.netflix.iceberg.DataFile;
import com.netflix.iceberg.DataFiles;
import com.netflix.iceberg.FileFormat;
import com.netflix.iceberg.Metrics;
import com.netflix.iceberg.PartitionSpec;
import com.netflix.iceberg.Schema;
import com.netflix.iceberg.Table;
import com.netflix.iceberg.avro.Avro;
import com.netflix.iceberg.exceptions.RuntimeIOException;
import com.netflix.iceberg.hadoop.HadoopInputFile;
import com.netflix.iceberg.hadoop.HadoopOutputFile;
import com.netflix.iceberg.io.FileAppender;
import com.netflix.iceberg.io.InputFile;
import com.netflix.iceberg.io.OutputFile;
import com.netflix.iceberg.parquet.Parquet;
import com.netflix.iceberg.spark.data.SparkAvroWriter;
import com.netflix.iceberg.transforms.Transform;
import com.netflix.iceberg.transforms.Transforms;
import com.netflix.iceberg.types.Types.StringType;
import com.netflix.iceberg.util.Tasks;
import org.apache.hadoop.conf.Configuration;
import org.apache.hadoop.fs.FileSystem;
import org.apache.hadoop.fs.Path;
import org.apache.spark.sql.catalyst.InternalRow;
import org.apache.spark.sql.execution.datasources.parquet.ParquetWriteSupport;
import org.apache.spark.sql.sources.v2.writer.DataSourceWriter;
import org.apache.spark.sql.sources.v2.writer.DataWriter;
import org.apache.spark.sql.sources.v2.writer.DataWriterFactory;
import org.apache.spark.sql.sources.v2.writer.WriterCommitMessage;
import org.apache.spark.util.SerializableConfiguration;
import org.slf4j.Logger;
import org.slf4j.LoggerFactory;
import java.io.Closeable;
import java.io.IOException;
import java.util.Arrays;
import java.util.List;
import java.util.Map;
import java.util.Set;
import java.util.UUID;
import java.util.function.Function;

import static com.google.common.collect.Iterables.concat;
import static com.google.common.collect.Iterables.transform;
import static com.netflix.iceberg.TableProperties.COMMIT_MAX_RETRY_WAIT_MS;
import static com.netflix.iceberg.TableProperties.COMMIT_MAX_RETRY_WAIT_MS_DEFAULT;
import static com.netflix.iceberg.TableProperties.COMMIT_MIN_RETRY_WAIT_MS;
import static com.netflix.iceberg.TableProperties.COMMIT_MIN_RETRY_WAIT_MS_DEFAULT;
import static com.netflix.iceberg.TableProperties.COMMIT_NUM_RETRIES;
import static com.netflix.iceberg.TableProperties.COMMIT_NUM_RETRIES_DEFAULT;
import static com.netflix.iceberg.TableProperties.COMMIT_TOTAL_RETRY_TIME_MS;
import static com.netflix.iceberg.TableProperties.COMMIT_TOTAL_RETRY_TIME_MS_DEFAULT;
import static com.netflix.iceberg.TableProperties.OBJECT_STORE_ENABLED;
import static com.netflix.iceberg.TableProperties.OBJECT_STORE_ENABLED_DEFAULT;
import static com.netflix.iceberg.TableProperties.OBJECT_STORE_PATH;
import static com.netflix.iceberg.spark.SparkSchemaUtil.convert;

// TODO: parameterize DataSourceWriter with subclass of WriterCommitMessage
class Writer implements DataSourceWriter {
  private static final Transform<String, Integer> HASH_FUNC = Transforms
      .bucket(StringType.get(), Integer.MAX_VALUE);
  private static final Logger LOG = LoggerFactory.getLogger(Writer.class);

  private final Table table;
  private final Configuration conf;
  private final FileFormat format;
  private final String dataLocation;

  Writer(Table table, Configuration conf, FileFormat format, String dataLocation) {
    this.table = table;
    this.conf = conf;
    this.format = format;
    this.dataLocation = dataLocation;
  }

  @Override
<<<<<<< HEAD
  public DataWriterFactory<InternalRow> createInternalRowWriterFactory() {
    return new WriterFactory(table.spec(), format, dataLocation, table.properties(), conf);
=======
  public DataWriterFactory<InternalRow> createWriterFactory() {
    return new WriterFactory(table.spec(), format, dataLocation(), table.properties(), conf);
>>>>>>> d8e3eb5c
  }

  @Override
  public void commit(WriterCommitMessage[] messages) {
    AppendFiles append = table.newAppend();

    int numFiles = 0;
    for (DataFile file : files(messages)) {
      numFiles += 1;
      append.appendFile(file);
    }

    LOG.info("Appending {} files to {}", numFiles, table);
    long start = System.currentTimeMillis();
    append.commit(); // abort is automatically called if this fails
    long duration = System.currentTimeMillis() - start;
    LOG.info("Committed in {} ms", duration);
  }

  @Override
  public void abort(WriterCommitMessage[] messages) {
    FileSystem fs;
    try {
      fs = new Path(table.location()).getFileSystem(conf);
    } catch (IOException e) {
      throw new RuntimeIOException(e);
    }

    Tasks.foreach(files(messages))
        .retry(propertyAsInt(COMMIT_NUM_RETRIES, COMMIT_NUM_RETRIES_DEFAULT))
        .exponentialBackoff(
            propertyAsInt(COMMIT_MIN_RETRY_WAIT_MS, COMMIT_MIN_RETRY_WAIT_MS_DEFAULT),
            propertyAsInt(COMMIT_MAX_RETRY_WAIT_MS, COMMIT_MAX_RETRY_WAIT_MS_DEFAULT),
            propertyAsInt(COMMIT_TOTAL_RETRY_TIME_MS, COMMIT_TOTAL_RETRY_TIME_MS_DEFAULT),
            2.0 /* exponential */ )
        .throwFailureWhenFinished()
        .run(file -> {
          try {
            fs.delete(new Path(file.path().toString()), false /* not recursive */ );
          } catch (IOException e) {
            throw new RuntimeIOException(e);
          }
        });
  }

  private Iterable<DataFile> files(WriterCommitMessage[] messages) {
    if (messages.length > 0) {
      return concat(transform(Arrays.asList(messages), message -> message != null
          ? ImmutableList.copyOf(((TaskCommit) message).files())
          : ImmutableList.of()));
    }
    return ImmutableList.of();
  }

  private int propertyAsInt(String property, int defaultValue) {
    Map<String, String> properties = table.properties();
    String value = properties.get(property);
    if (value != null) {
      return Integer.parseInt(properties.get(property));
    }
    return defaultValue;
  }

  @Override
  public String toString() {
    return String.format("IcebergWrite(table=%s, type=%s, format=%s)",
        table, table.schema().asStruct(), format);
  }

  private static class TaskCommit implements WriterCommitMessage {
    private final DataFile[] files;

    TaskCommit() {
      this.files = new DataFile[0];
    }

    TaskCommit(DataFile file) {
      this.files = new DataFile[] { file };
    }

    TaskCommit(List<DataFile> files) {
      this.files = files.toArray(new DataFile[files.size()]);
    }

    DataFile[] files() {
      return files;
    }
  }

  private static class WriterFactory implements DataWriterFactory<InternalRow> {
    private final PartitionSpec spec;
    private final FileFormat format;
    private final String dataLocation;
    private final Map<String, String> properties;
    private final SerializableConfiguration conf;
    private final String uuid = UUID.randomUUID().toString();

    private transient Path dataPath = null;

    WriterFactory(PartitionSpec spec, FileFormat format, String dataLocation,
                  Map<String, String> properties, Configuration conf) {
      this.spec = spec;
      this.format = format;
      this.dataLocation = dataLocation;
      this.properties = properties;
      this.conf = new SerializableConfiguration(conf);
    }

    @Override
    public DataWriter<InternalRow> createDataWriter(int partitionId, long taskId, long epochId) {
      String filename = format.addExtension(String.format("%05d-%d-%s", partitionId, taskId, uuid));
      AppenderFactory<InternalRow> factory = new SparkAppenderFactory();
      if (spec.fields().isEmpty()) {
        return new UnpartitionedWriter(lazyDataPath(), filename, format, conf.value(), factory);

      } else {
        Path baseDataPath = lazyDataPath(); // avoid calling this in the output path function
        Function<PartitionKey, Path> outputPathFunc = key ->
            new Path(new Path(baseDataPath, key.toPath()), filename);

        boolean useObjectStorage = (
            Boolean.parseBoolean(properties.get(OBJECT_STORE_ENABLED)) ||
            OBJECT_STORE_ENABLED_DEFAULT
        );

        if (useObjectStorage) {
          // try to get db and table portions of the path for context in the object store
          String context = pathContext(baseDataPath);
          String objectStore = properties.get(OBJECT_STORE_PATH);
          Preconditions.checkNotNull(objectStore,
              "Cannot use object storage, missing location: " + OBJECT_STORE_PATH);
          Path objectStorePath = new Path(objectStore);

          outputPathFunc = key -> {
            String partitionAndFilename = key.toPath() + "/" + filename;
            int hash = HASH_FUNC.apply(partitionAndFilename);
            return new Path(objectStorePath,
                String.format("%08x/%s/%s", hash, context, partitionAndFilename));
          };
        }

        return new PartitionedWriter(spec, format, conf.value(), factory, outputPathFunc);
      }
    }

    private static String pathContext(Path dataPath) {
      Path parent = dataPath.getParent();
      if (parent != null) {
        // remove the data folder
        if (dataPath.getName().equals("data")) {
          return pathContext(parent);
        }

        return parent.getName() + "/" + dataPath.getName();
      }

      return dataPath.getName();
    }

    private Path lazyDataPath() {
      if (dataPath == null) {
        this.dataPath = new Path(dataLocation);
      }
      return dataPath;
    }

    private class SparkAppenderFactory implements AppenderFactory<InternalRow> {
      public FileAppender<InternalRow> newAppender(OutputFile file, FileFormat format) {
        Schema schema = spec.schema();
        try {
          switch (format) {
            case PARQUET:
              String jsonSchema = convert(schema).json();
              return Parquet.write(file)
                  .writeSupport(new ParquetWriteSupport())
                  .set("org.apache.spark.sql.parquet.row.attributes", jsonSchema)
                  .set("spark.sql.parquet.writeLegacyFormat", "false")
                  .set("spark.sql.parquet.binaryAsString", "false")
                  .set("spark.sql.parquet.int96AsTimestamp", "false")
                  .set("spark.sql.parquet.outputTimestampType", "TIMESTAMP_MICROS")
                  .setAll(properties)
                  .schema(schema)
                  .build();

            case AVRO:
              return Avro.write(file)
                  .createWriterFunc(ignored -> new SparkAvroWriter(schema))
                  .setAll(properties)
                  .schema(schema)
                  .build();

            default:
              throw new UnsupportedOperationException("Cannot write unknown format: " + format);
          }
        } catch (IOException e) {
          throw new RuntimeIOException(e);
        }
      }
    }
  }

  private interface AppenderFactory<T> {
    FileAppender<T> newAppender(OutputFile file, FileFormat format);
  }

  private static class UnpartitionedWriter implements DataWriter<InternalRow>, Closeable {
    private final Path file;
    private final Configuration conf;
    private FileAppender<InternalRow> appender = null;
    private Metrics metrics = null;

    UnpartitionedWriter(Path dataPath, String filename, FileFormat format,
                        Configuration conf, AppenderFactory<InternalRow> factory) {
      this.file = new Path(dataPath, filename);
      this.appender = factory.newAppender(HadoopOutputFile.fromPath(file, conf), format);
      this.conf = conf;
    }

    @Override
    public void write(InternalRow record) {
      appender.add(record);
    }

    @Override
    public WriterCommitMessage commit() throws IOException {
      Preconditions.checkArgument(appender != null, "Commit called on a closed writer: %s", this);

      close();

      if (metrics.recordCount() == 0L) {
        FileSystem fs = file.getFileSystem(conf);
        fs.delete(file, false);
        return new TaskCommit();
      }

      InputFile inFile = HadoopInputFile.fromPath(file, conf);
      DataFile dataFile = DataFiles.fromInputFile(inFile, null, metrics);

      return new TaskCommit(dataFile);
    }

    @Override
    public void abort() throws IOException {
      Preconditions.checkArgument(appender != null, "Abort called on a closed writer: %s", this);

      close();

      FileSystem fs = file.getFileSystem(conf);
      fs.delete(file, false);
    }

    @Override
    public void close() throws IOException {
      if (this.appender != null) {
        this.appender.close();
        this.metrics = appender.metrics();
        this.appender = null;
      }
    }
  }

  private static class PartitionedWriter implements DataWriter<InternalRow> {
    private final Set<PartitionKey> completedPartitions = Sets.newHashSet();
    private final List<DataFile> completedFiles = Lists.newArrayList();
    private final PartitionSpec spec;
    private final FileFormat format;
    private final Configuration conf;
    private final AppenderFactory<InternalRow> factory;
    private final Function<PartitionKey, Path> outputPathFunc;
    private final PartitionKey key;

    private PartitionKey currentKey = null;
    private FileAppender<InternalRow> currentAppender = null;
    private Path currentPath = null;

    PartitionedWriter(PartitionSpec spec, FileFormat format, Configuration conf,
                      AppenderFactory<InternalRow> factory,
                      Function<PartitionKey, Path> outputPathFunc) {
      this.spec = spec;
      this.format = format;
      this.conf = conf;
      this.factory = factory;
      this.outputPathFunc = outputPathFunc;
      this.key = new PartitionKey(spec);
    }

    @Override
    public void write(InternalRow row) throws IOException {
      key.partition(row);

      if (!key.equals(currentKey)) {
        closeCurrent();

        if (completedPartitions.contains(key)) {
          // if rows are not correctly grouped, detect and fail the write
          PartitionKey existingKey = Iterables.find(completedPartitions, key::equals, null);
          LOG.warn("Duplicate key: {} == {}", existingKey, key);
          throw new IllegalStateException("Already closed file for partition: " + key.toPath());
        }

        this.currentKey = key.copy();
        this.currentPath = outputPathFunc.apply(currentKey);
        OutputFile file = HadoopOutputFile.fromPath(currentPath, conf);
        this.currentAppender = factory.newAppender(file, format);
      }

      currentAppender.add(row);
    }

    @Override
    public WriterCommitMessage commit() throws IOException {
      closeCurrent();
      return new TaskCommit(completedFiles);
    }

    @Override
    public void abort() throws IOException {
      FileSystem fs = currentPath.getFileSystem(conf);

      // clean up files created by this writer
      Tasks.foreach(completedFiles)
          .throwFailureWhenFinished()
          .noRetry()
          .run(file -> fs.delete(new Path(file.path().toString())), IOException.class);

      if (currentAppender != null) {
        currentAppender.close();
        this.currentAppender = null;
        fs.delete(currentPath);
      }
    }

    private void closeCurrent() throws IOException {
      if (currentAppender != null) {
        currentAppender.close();
        // metrics are only valid after the appender is closed
        Metrics metrics = currentAppender.metrics();
        this.currentAppender = null;

        InputFile inFile = HadoopInputFile.fromPath(currentPath, conf);
        DataFile dataFile = DataFiles.builder(spec)
            .withInputFile(inFile)
            .withPartition(currentKey)
            .withMetrics(metrics)
            .build();

        completedPartitions.add(currentKey);
        completedFiles.add(dataFile);
      }
    }
  }
}<|MERGE_RESOLUTION|>--- conflicted
+++ resolved
@@ -32,6 +32,7 @@
 import com.netflix.iceberg.PartitionSpec;
 import com.netflix.iceberg.Schema;
 import com.netflix.iceberg.Table;
+import com.netflix.iceberg.TableProperties;
 import com.netflix.iceberg.avro.Avro;
 import com.netflix.iceberg.exceptions.RuntimeIOException;
 import com.netflix.iceberg.hadoop.HadoopInputFile;
@@ -90,23 +91,16 @@
   private final Table table;
   private final Configuration conf;
   private final FileFormat format;
-  private final String dataLocation;
-
-  Writer(Table table, Configuration conf, FileFormat format, String dataLocation) {
+
+  Writer(Table table, Configuration conf, FileFormat format) {
     this.table = table;
     this.conf = conf;
     this.format = format;
-    this.dataLocation = dataLocation;
   }
 
   @Override
-<<<<<<< HEAD
-  public DataWriterFactory<InternalRow> createInternalRowWriterFactory() {
-    return new WriterFactory(table.spec(), format, dataLocation, table.properties(), conf);
-=======
   public DataWriterFactory<InternalRow> createWriterFactory() {
     return new WriterFactory(table.spec(), format, dataLocation(), table.properties(), conf);
->>>>>>> d8e3eb5c
   }
 
   @Override
@@ -168,6 +162,12 @@
       return Integer.parseInt(properties.get(property));
     }
     return defaultValue;
+  }
+
+  private String dataLocation() {
+    return table.properties().getOrDefault(
+        TableProperties.WRITE_NEW_DATA_LOCATION,
+        new Path(new Path(table.location()), "data").toString());
   }
 
   @Override
