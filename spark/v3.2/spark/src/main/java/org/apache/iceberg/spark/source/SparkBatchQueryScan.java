--- conflicted
+++ resolved
@@ -263,17 +263,6 @@
     }
 
     SparkBatchQueryScan that = (SparkBatchQueryScan) o;
-<<<<<<< HEAD
-    return table().name().equals(that.table().name()) &&
-        readSchema().equals(that.readSchema()) && // compare Spark schemas to ignore field ids
-        filterExpressions().toString().equals(that.filterExpressions().toString()) &&
-        runtimeFilterExpressions.toString().equals(that.runtimeFilterExpressions.toString()) &&
-        Objects.equals(snapshotId, that.snapshotId) &&
-        Objects.equals(startSnapshotId, that.startSnapshotId) &&
-        Objects.equals(endSnapshotId, that.endSnapshotId) &&
-        Objects.equals(asOfTimestamp, that.asOfTimestamp) &&
-        Objects.equals(snapshotRef, that.snapshotRef);
-=======
     return table().name().equals(that.table().name())
         && readSchema().equals(that.readSchema())
         && // compare Spark schemas to ignore field ids
@@ -282,17 +271,13 @@
         && Objects.equals(snapshotId, that.snapshotId)
         && Objects.equals(startSnapshotId, that.startSnapshotId)
         && Objects.equals(endSnapshotId, that.endSnapshotId)
-        && Objects.equals(asOfTimestamp, that.asOfTimestamp);
->>>>>>> 353c5391
+        && Objects.equals(asOfTimestamp, that.asOfTimestamp)
+        && Objects.equals(snapshotRef, that.snapshotRef);
   }
 
   @Override
   public int hashCode() {
     return Objects.hash(
-<<<<<<< HEAD
-        table().name(), readSchema(), filterExpressions().toString(), runtimeFilterExpressions.toString(),
-        snapshotId, startSnapshotId, endSnapshotId, asOfTimestamp, snapshotRef);
-=======
         table().name(),
         readSchema(),
         filterExpressions().toString(),
@@ -300,8 +285,8 @@
         snapshotId,
         startSnapshotId,
         endSnapshotId,
-        asOfTimestamp);
->>>>>>> 353c5391
+        asOfTimestamp,
+        snapshotRef);
   }
 
   @Override
