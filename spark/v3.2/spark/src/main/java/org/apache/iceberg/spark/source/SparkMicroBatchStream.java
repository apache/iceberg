/*
 * Licensed to the Apache Software Foundation (ASF) under one
 * or more contributor license agreements.  See the NOTICE file
 * distributed with this work for additional information
 * regarding copyright ownership.  The ASF licenses this file
 * to you under the Apache License, Version 2.0 (the
 * "License"); you may not use this file except in compliance
 * with the License.  You may obtain a copy of the License at
 *
 *   http://www.apache.org/licenses/LICENSE-2.0
 *
 * Unless required by applicable law or agreed to in writing,
 * software distributed under the License is distributed on an
 * "AS IS" BASIS, WITHOUT WARRANTIES OR CONDITIONS OF ANY
 * KIND, either express or implied.  See the License for the
 * specific language governing permissions and limitations
 * under the License.
 */

package org.apache.iceberg.spark.source;

import java.io.BufferedWriter;
import java.io.IOException;
import java.io.InputStream;
import java.io.OutputStream;
import java.io.OutputStreamWriter;
import java.io.UncheckedIOException;
import java.nio.charset.StandardCharsets;
import java.util.List;
import java.util.Locale;
import org.apache.iceberg.CombinedScanTask;
import org.apache.iceberg.DataOperations;
import org.apache.iceberg.FileScanTask;
import org.apache.iceberg.MicroBatches;
import org.apache.iceberg.MicroBatches.MicroBatch;
import org.apache.iceberg.Schema;
import org.apache.iceberg.SchemaParser;
import org.apache.iceberg.SerializableTable;
import org.apache.iceberg.Snapshot;
import org.apache.iceberg.Table;
import org.apache.iceberg.io.CloseableIterable;
import org.apache.iceberg.io.FileIO;
import org.apache.iceberg.io.InputFile;
import org.apache.iceberg.io.OutputFile;
import org.apache.iceberg.relocated.com.google.common.base.Joiner;
import org.apache.iceberg.relocated.com.google.common.base.Preconditions;
import org.apache.iceberg.relocated.com.google.common.collect.Iterables;
import org.apache.iceberg.relocated.com.google.common.collect.Lists;
import org.apache.iceberg.spark.SparkReadConf;
import org.apache.iceberg.spark.SparkReadOptions;
import org.apache.iceberg.spark.source.SparkBatchScan.ReadTask;
import org.apache.iceberg.spark.source.SparkBatchScan.ReaderFactory;
import org.apache.iceberg.util.SnapshotUtil;
import org.apache.iceberg.util.TableScanUtil;
import org.apache.iceberg.util.Tasks;
import org.apache.iceberg.util.ThreadPools;
import org.apache.spark.api.java.JavaSparkContext;
import org.apache.spark.broadcast.Broadcast;
import org.apache.spark.sql.connector.read.InputPartition;
import org.apache.spark.sql.connector.read.PartitionReaderFactory;
import org.apache.spark.sql.connector.read.streaming.MicroBatchStream;
import org.apache.spark.sql.connector.read.streaming.Offset;
import org.slf4j.Logger;
import org.slf4j.LoggerFactory;

public class SparkMicroBatchStream implements MicroBatchStream {
  private static final Joiner SLASH = Joiner.on("/");
  private static final Logger LOG = LoggerFactory.getLogger(SparkMicroBatchStream.class);

  private final Table table;
  private final boolean caseSensitive;
  private final String expectedSchema;
  private final Broadcast<Table> tableBroadcast;
  private final Long splitSize;
  private final Integer splitLookback;
  private final Long splitOpenFileCost;
  private final boolean localityPreferred;
  private final StreamingOffset initialOffset;
  private final boolean skipDelete;
  private final boolean skipOverwrite;
  private final Long fromTimestamp;

  SparkMicroBatchStream(JavaSparkContext sparkContext, Table table, SparkReadConf readConf, boolean caseSensitive,
                        Schema expectedSchema, String checkpointLocation) {
    this.table = table;
    this.caseSensitive = caseSensitive;
    this.expectedSchema = SchemaParser.toJson(expectedSchema);
    this.localityPreferred = readConf.localityEnabled();
    this.tableBroadcast = sparkContext.broadcast(SerializableTable.copyOf(table));
    this.splitSize = readConf.splitSize();
    this.splitLookback = readConf.splitLookback();
    this.splitOpenFileCost = readConf.splitOpenFileCost();
    this.fromTimestamp = readConf.streamFromTimestamp();

    InitialOffsetStore initialOffsetStore = new InitialOffsetStore(table, checkpointLocation, fromTimestamp);
    this.initialOffset = initialOffsetStore.initialOffset();

    this.skipDelete = readConf.streamingSkipDeleteSnapshots();
    this.skipOverwrite = readConf.streamingSkipOverwriteSnapshots();
  }

  @Override
  public Offset latestOffset() {
    table.refresh();
    if (table.currentSnapshot() == null) {
      return StreamingOffset.START_OFFSET;
    }

    if (table.currentSnapshot().timestampMillis() < fromTimestamp) {
      return StreamingOffset.START_OFFSET;
    }

    Snapshot latestSnapshot = table.currentSnapshot();
    return new StreamingOffset(latestSnapshot.snapshotId(), Iterables.size(latestSnapshot.addedFiles()), false);
  }

  @Override
  public InputPartition[] planInputPartitions(Offset start, Offset end) {
    Preconditions.checkArgument(end instanceof StreamingOffset, "Invalid end offset: %s is not a StreamingOffset", end);
    Preconditions.checkArgument(
        start instanceof StreamingOffset, "Invalid start offset: %s is not a StreamingOffset", start);

    if (end.equals(StreamingOffset.START_OFFSET)) {
      return new InputPartition[0];
    }

    StreamingOffset endOffset = (StreamingOffset) end;
    StreamingOffset startOffset = (StreamingOffset) start;

    List<FileScanTask> fileScanTasks = planFiles(startOffset, endOffset);

    CloseableIterable<FileScanTask> splitTasks = TableScanUtil.splitFiles(
        CloseableIterable.withNoopClose(fileScanTasks),
        splitSize);
    List<CombinedScanTask> combinedScanTasks = Lists.newArrayList(
        TableScanUtil.planTasks(splitTasks, splitSize, splitLookback, splitOpenFileCost));
    InputPartition[] readTasks = new InputPartition[combinedScanTasks.size()];

    Tasks.range(readTasks.length)
        .stopOnFailure()
        .executeWith(localityPreferred ? ThreadPools.getWorkerPool() : null)
        .run(index -> readTasks[index] = new ReadTask(
            combinedScanTasks.get(index), tableBroadcast, expectedSchema,
            caseSensitive, localityPreferred));

    return readTasks;
  }

  @Override
  public PartitionReaderFactory createReaderFactory() {
    return new ReaderFactory(0);
  }

  @Override
  public Offset initialOffset() {
    return initialOffset;
  }

  @Override
  public Offset deserializeOffset(String json) {
    return StreamingOffset.fromJson(json);
  }

  @Override
  public void commit(Offset end) {
  }

  @Override
  public void stop() {
  }

  private List<FileScanTask> planFiles(StreamingOffset startOffset, StreamingOffset endOffset) {
    List<FileScanTask> fileScanTasks = Lists.newArrayList();
    StreamingOffset batchStartOffset = StreamingOffset.START_OFFSET.equals(startOffset) ?
        determineStartingOffset(table, fromTimestamp) : startOffset;

    StreamingOffset currentOffset = null;

    do {
      if (currentOffset == null) {
        currentOffset = batchStartOffset;
      } else {
        Snapshot snapshotAfter = SnapshotUtil.snapshotAfter(table, currentOffset.snapshotId());
        currentOffset = new StreamingOffset(snapshotAfter.snapshotId(), 0L, false);
      }

      if (!shouldProcess(table.snapshot(currentOffset.snapshotId()))) {
        LOG.debug("Skipping snapshot: {} of table {}", currentOffset.snapshotId(), table.name());
        continue;
      }

      MicroBatch latestMicroBatch = MicroBatches.from(table.snapshot(currentOffset.snapshotId()), table.io())
          .caseSensitive(caseSensitive)
          .specsById(table.specs())
          .generate(currentOffset.position(), Long.MAX_VALUE, currentOffset.shouldScanAllFiles());

      fileScanTasks.addAll(latestMicroBatch.tasks());
    } while (currentOffset.snapshotId() != endOffset.snapshotId());

    return fileScanTasks;
  }

  private boolean shouldProcess(Snapshot snapshot) {
    String op = snapshot.operation();
<<<<<<< HEAD
    switch (op) {
      case DataOperations.APPEND:
        return true;
      case DataOperations.REPLACE:
        return false;
      case DataOperations.DELETE:
        Preconditions.checkState(skipDelete,
            "Cannot process delete snapshot : %s. Set read option %s to allow skipping snapshots of type delete",
            snapshot.snapshotId(), SparkReadOptions.STREAMING_SKIP_DELETE_SNAPSHOTS);
        return false;
      case DataOperations.OVERWRITE:
        Preconditions.checkState(skipOverwrite,
            "Cannot process overwrite snapshot : %s. Set read option %s to allow skipping snapshots of type overwrite",
            snapshot.snapshotId(), SparkReadOptions.STREAMING_SKIP_OVERWRITE_SNAPSHOTS);
        return false;
      default:
        throw new IllegalStateException(String.format(
            "Cannot process %s snapshot: %s", op.toLowerCase(Locale.ROOT), snapshot.snapshotId()));
    }
=======
    Preconditions.checkState(!op.equals(DataOperations.DELETE) || skipDelete,
        "Cannot process delete snapshot: %s, to ignore deletes, set %s=true.",
        snapshot.snapshotId(), SparkReadOptions.STREAMING_SKIP_DELETE_SNAPSHOTS);
    Preconditions.checkState(
        op.equals(DataOperations.DELETE) || op.equals(DataOperations.APPEND) || op.equals(DataOperations.REPLACE),
        "Cannot process %s snapshot: %s", op.toLowerCase(Locale.ROOT), snapshot.snapshotId());
    return op.equals(DataOperations.APPEND);
>>>>>>> 1a11038b
  }

  private static StreamingOffset determineStartingOffset(Table table, Long fromTimestamp) {
    if (table.currentSnapshot() == null) {
      return StreamingOffset.START_OFFSET;
    }

    if (fromTimestamp == null) {
      // match existing behavior and start from the oldest snapshot
      return new StreamingOffset(SnapshotUtil.oldestAncestor(table).snapshotId(), 0, false);
    }

    if (table.currentSnapshot().timestampMillis() < fromTimestamp) {
      return StreamingOffset.START_OFFSET;
    }

    try {
      Snapshot snapshot = SnapshotUtil.oldestAncestorAfter(table, fromTimestamp);
      if (snapshot != null) {
        return new StreamingOffset(snapshot.snapshotId(), 0, false);
      } else {
        return StreamingOffset.START_OFFSET;
      }
    } catch (IllegalStateException e) {
      // could not determine the first snapshot after the timestamp. use the oldest ancestor instead
      return new StreamingOffset(SnapshotUtil.oldestAncestor(table).snapshotId(), 0, false);
    }
  }

  private static class InitialOffsetStore {
    private final Table table;
    private final FileIO io;
    private final String initialOffsetLocation;
    private final Long fromTimestamp;

    InitialOffsetStore(Table table, String checkpointLocation, Long fromTimestamp) {
      this.table = table;
      this.io = table.io();
      this.initialOffsetLocation = SLASH.join(checkpointLocation, "offsets/0");
      this.fromTimestamp = fromTimestamp;
    }

    public StreamingOffset initialOffset() {
      InputFile inputFile = io.newInputFile(initialOffsetLocation);
      if (inputFile.exists()) {
        return readOffset(inputFile);
      }

      table.refresh();
      StreamingOffset offset = determineStartingOffset(table, fromTimestamp);

      OutputFile outputFile = io.newOutputFile(initialOffsetLocation);
      writeOffset(offset, outputFile);

      return offset;
    }

    private void writeOffset(StreamingOffset offset, OutputFile file) {
      try (OutputStream outputStream = file.create()) {
        BufferedWriter writer = new BufferedWriter(new OutputStreamWriter(outputStream, StandardCharsets.UTF_8));
        writer.write(offset.json());
        writer.flush();
      } catch (IOException ioException) {
        throw new UncheckedIOException(
            String.format("Failed writing offset to: %s", initialOffsetLocation), ioException);
      }
    }

    private StreamingOffset readOffset(InputFile file) {
      try (InputStream in = file.newStream()) {
        return StreamingOffset.fromJson(in);
      } catch (IOException ioException) {
        throw new UncheckedIOException(
            String.format("Failed reading offset from: %s", initialOffsetLocation), ioException);
      }
    }
  }
}<|MERGE_RESOLUTION|>--- conflicted
+++ resolved
@@ -202,7 +202,6 @@
 
   private boolean shouldProcess(Snapshot snapshot) {
     String op = snapshot.operation();
-<<<<<<< HEAD
     switch (op) {
       case DataOperations.APPEND:
         return true;
@@ -222,15 +221,6 @@
         throw new IllegalStateException(String.format(
             "Cannot process %s snapshot: %s", op.toLowerCase(Locale.ROOT), snapshot.snapshotId()));
     }
-=======
-    Preconditions.checkState(!op.equals(DataOperations.DELETE) || skipDelete,
-        "Cannot process delete snapshot: %s, to ignore deletes, set %s=true.",
-        snapshot.snapshotId(), SparkReadOptions.STREAMING_SKIP_DELETE_SNAPSHOTS);
-    Preconditions.checkState(
-        op.equals(DataOperations.DELETE) || op.equals(DataOperations.APPEND) || op.equals(DataOperations.REPLACE),
-        "Cannot process %s snapshot: %s", op.toLowerCase(Locale.ROOT), snapshot.snapshotId());
-    return op.equals(DataOperations.APPEND);
->>>>>>> 1a11038b
   }
 
   private static StreamingOffset determineStartingOffset(Table table, Long fromTimestamp) {
