/*
 * Licensed to the Apache Software Foundation (ASF) under one
 * or more contributor license agreements.  See the NOTICE file
 * distributed with this work for additional information
 * regarding copyright ownership.  The ASF licenses this file
 * to you under the Apache License, Version 2.0 (the
 * "License"); you may not use this file except in compliance
 * with the License.  You may obtain a copy of the License at
 *
 *   http://www.apache.org/licenses/LICENSE-2.0
 *
 * Unless required by applicable law or agreed to in writing,
 * software distributed under the License is distributed on an
 * "AS IS" BASIS, WITHOUT WARRANTIES OR CONDITIONS OF ANY
 * KIND, either express or implied.  See the License for the
 * specific language governing permissions and limitations
 * under the License.
 */
package org.apache.iceberg.spark.extensions;

import java.util.Map;
import org.apache.iceberg.PartitionSpec;
import org.apache.iceberg.Table;
import org.apache.iceberg.spark.source.SparkTable;
import org.apache.spark.sql.connector.catalog.CatalogManager;
import org.apache.spark.sql.connector.catalog.Identifier;
import org.apache.spark.sql.connector.catalog.TableCatalog;
import org.junit.After;
import org.junit.Assert;
import org.junit.Test;

public class TestAlterTablePartitionFields extends SparkExtensionsTestBase {
  public TestAlterTablePartitionFields(
      String catalogName, String implementation, Map<String, String> config) {
    super(catalogName, implementation, config);
  }

  @After
  public void removeTable() {
    sql("DROP TABLE IF EXISTS %s", tableName);
  }

  @Test
  public void testAddIdentityPartition() {
    sql(
        "CREATE TABLE %s (id bigint NOT NULL, category string, ts timestamp, data string) USING iceberg",
        tableName);
    Table table = validationCatalog.loadTable(tableIdent);

    Assert.assertTrue("Table should start unpartitioned", table.spec().isUnpartitioned());

    sql("ALTER TABLE %s ADD PARTITION FIELD category", tableName);

    table.refresh();

    PartitionSpec expected =
        PartitionSpec.builderFor(table.schema()).withSpecId(1).identity("category").build();

    Assert.assertEquals("Should have new spec field", expected, table.spec());
  }

  @Test
  public void testAddBucketPartition() {
    sql(
        "CREATE TABLE %s (id bigint NOT NULL, category string, ts timestamp, data string) USING iceberg",
        tableName);
    Table table = validationCatalog.loadTable(tableIdent);

    Assert.assertTrue("Table should start unpartitioned", table.spec().isUnpartitioned());

    sql("ALTER TABLE %s ADD PARTITION FIELD bucket(16, id)", tableName);

    table.refresh();

    PartitionSpec expected =
        PartitionSpec.builderFor(table.schema())
            .withSpecId(1)
            .bucket("id", 16, "id_bucket_16")
            .build();

    Assert.assertEquals("Should have new spec field", expected, table.spec());
  }

  @Test
  public void testAddTruncatePartition() {
    sql(
        "CREATE TABLE %s (id bigint NOT NULL, category string, ts timestamp, data string) USING iceberg",
        tableName);
    Table table = validationCatalog.loadTable(tableIdent);

    Assert.assertTrue("Table should start unpartitioned", table.spec().isUnpartitioned());

    sql("ALTER TABLE %s ADD PARTITION FIELD truncate(data, 4)", tableName);

    table.refresh();

    PartitionSpec expected =
        PartitionSpec.builderFor(table.schema())
            .withSpecId(1)
            .truncate("data", 4, "data_trunc_4")
            .build();

    Assert.assertEquals("Should have new spec field", expected, table.spec());
  }

  @Test
  public void testAddYearsPartition() {
    sql(
        "CREATE TABLE %s (id bigint NOT NULL, category string, ts timestamp, data string) USING iceberg",
        tableName);
    Table table = validationCatalog.loadTable(tableIdent);

    Assert.assertTrue("Table should start unpartitioned", table.spec().isUnpartitioned());

    sql("ALTER TABLE %s ADD PARTITION FIELD years(ts)", tableName);

    table.refresh();

    PartitionSpec expected =
        PartitionSpec.builderFor(table.schema()).withSpecId(1).year("ts").build();

    Assert.assertEquals("Should have new spec field", expected, table.spec());
  }

  @Test
  public void testAddMonthsPartition() {
    sql(
        "CREATE TABLE %s (id bigint NOT NULL, category string, ts timestamp, data string) USING iceberg",
        tableName);
    Table table = validationCatalog.loadTable(tableIdent);

    Assert.assertTrue("Table should start unpartitioned", table.spec().isUnpartitioned());

    sql("ALTER TABLE %s ADD PARTITION FIELD months(ts)", tableName);

    table.refresh();

    PartitionSpec expected =
        PartitionSpec.builderFor(table.schema()).withSpecId(1).month("ts").build();

    Assert.assertEquals("Should have new spec field", expected, table.spec());
  }

  @Test
  public void testAddDaysPartition() {
    sql(
        "CREATE TABLE %s (id bigint NOT NULL, category string, ts timestamp, data string) USING iceberg",
        tableName);
    Table table = validationCatalog.loadTable(tableIdent);

    Assert.assertTrue("Table should start unpartitioned", table.spec().isUnpartitioned());

    sql("ALTER TABLE %s ADD PARTITION FIELD days(ts)", tableName);

    table.refresh();

    PartitionSpec expected =
        PartitionSpec.builderFor(table.schema()).withSpecId(1).day("ts").build();

    Assert.assertEquals("Should have new spec field", expected, table.spec());
  }

  @Test
  public void testAddHoursPartition() {
    sql(
        "CREATE TABLE %s (id bigint NOT NULL, category string, ts timestamp, data string) USING iceberg",
        tableName);
    Table table = validationCatalog.loadTable(tableIdent);

    Assert.assertTrue("Table should start unpartitioned", table.spec().isUnpartitioned());

    sql("ALTER TABLE %s ADD PARTITION FIELD hours(ts)", tableName);

    table.refresh();

    PartitionSpec expected =
        PartitionSpec.builderFor(table.schema()).withSpecId(1).hour("ts").build();

    Assert.assertEquals("Should have new spec field", expected, table.spec());
  }

  @Test
  public void testAddNamedPartition() {
    sql(
        "CREATE TABLE %s (id bigint NOT NULL, category string, ts timestamp, data string) USING iceberg",
        tableName);
    Table table = validationCatalog.loadTable(tableIdent);

    Assert.assertTrue("Table should start unpartitioned", table.spec().isUnpartitioned());

    sql("ALTER TABLE %s ADD PARTITION FIELD bucket(16, id) AS shard", tableName);

    table.refresh();

    PartitionSpec expected =
        PartitionSpec.builderFor(table.schema()).withSpecId(1).bucket("id", 16, "shard").build();

    Assert.assertEquals("Should have new spec field", expected, table.spec());
  }

  @Test
  public void testDropIdentityPartition() {
    sql(
        "CREATE TABLE %s (id bigint NOT NULL, category string, data string) USING iceberg PARTITIONED BY (category)",
        tableName);
    Table table = validationCatalog.loadTable(tableIdent);

    Assert.assertEquals(
        "Table should start with 1 partition field", 1, table.spec().fields().size());

    sql("ALTER TABLE %s DROP PARTITION FIELD category", tableName);

    table.refresh();

    PartitionSpec expected =
        PartitionSpec.builderFor(table.schema())
            .withSpecId(1)
            .alwaysNull("category", "category")
            .build();

    Assert.assertEquals("Should have new spec field", expected, table.spec());
  }

  @Test
  public void testDropDaysPartition() {
    sql(
        "CREATE TABLE %s (id bigint NOT NULL, ts timestamp, data string) USING iceberg PARTITIONED BY (days(ts))",
        tableName);
    Table table = validationCatalog.loadTable(tableIdent);

    Assert.assertEquals(
        "Table should start with 1 partition field", 1, table.spec().fields().size());

    sql("ALTER TABLE %s DROP PARTITION FIELD days(ts)", tableName);

    table.refresh();

    PartitionSpec expected =
        PartitionSpec.builderFor(table.schema()).withSpecId(1).alwaysNull("ts", "ts_day").build();

    Assert.assertEquals("Should have new spec field", expected, table.spec());
  }

  @Test
  public void testDropBucketPartition() {
    sql(
        "CREATE TABLE %s (id bigint NOT NULL, data string) USING iceberg PARTITIONED BY (bucket(16, id))",
        tableName);
    Table table = validationCatalog.loadTable(tableIdent);

    Assert.assertEquals(
        "Table should start with 1 partition field", 1, table.spec().fields().size());

    sql("ALTER TABLE %s DROP PARTITION FIELD bucket(16, id)", tableName);

    table.refresh();

    PartitionSpec expected =
        PartitionSpec.builderFor(table.schema())
            .withSpecId(1)
            .alwaysNull("id", "id_bucket")
            .build();

    Assert.assertEquals("Should have new spec field", expected, table.spec());
  }

  @Test
  public void testDropPartitionByName() {
    sql(
        "CREATE TABLE %s (id bigint NOT NULL, category string, ts timestamp, data string) USING iceberg",
        tableName);
    Table table = validationCatalog.loadTable(tableIdent);

    Assert.assertTrue("Table should start unpartitioned", table.spec().isUnpartitioned());

    sql("ALTER TABLE %s ADD PARTITION FIELD bucket(16, id) AS shard", tableName);

    table.refresh();

    Assert.assertEquals("Table should have 1 partition field", 1, table.spec().fields().size());

    // Should be recognized as iceberg command even with extra white spaces
    sql("ALTER TABLE %s DROP  PARTITION \n FIELD shard", tableName);

    table.refresh();

    PartitionSpec expected =
        PartitionSpec.builderFor(table.schema()).withSpecId(2).alwaysNull("id", "shard").build();

    Assert.assertEquals("Should have new spec field", expected, table.spec());
  }

  @Test
  public void testReplacePartition() {
    sql(
        "CREATE TABLE %s (id bigint NOT NULL, category string, ts timestamp, data string) USING iceberg",
        tableName);
    Table table = validationCatalog.loadTable(tableIdent);
    Assert.assertTrue("Table should start unpartitioned", table.spec().isUnpartitioned());

    sql("ALTER TABLE %s ADD PARTITION FIELD days(ts)", tableName);
    table.refresh();
    PartitionSpec expected =
        PartitionSpec.builderFor(table.schema()).withSpecId(1).day("ts").build();
    Assert.assertEquals("Should have new spec field", expected, table.spec());

    sql("ALTER TABLE %s REPLACE PARTITION FIELD days(ts) WITH hours(ts)", tableName);
    table.refresh();
    expected =
        PartitionSpec.builderFor(table.schema())
            .withSpecId(2)
            .alwaysNull("ts", "ts_day")
            .hour("ts")
            .build();
    Assert.assertEquals(
        "Should changed from daily to hourly partitioned field", expected, table.spec());
  }

  @Test
  public void testReplacePartitionAndRename() {
    sql(
        "CREATE TABLE %s (id bigint NOT NULL, category string, ts timestamp, data string) USING iceberg",
        tableName);
    Table table = validationCatalog.loadTable(tableIdent);
    Assert.assertTrue("Table should start unpartitioned", table.spec().isUnpartitioned());

    sql("ALTER TABLE %s ADD PARTITION FIELD days(ts)", tableName);
    table.refresh();
    PartitionSpec expected =
        PartitionSpec.builderFor(table.schema()).withSpecId(1).day("ts").build();
    Assert.assertEquals("Should have new spec field", expected, table.spec());

    sql("ALTER TABLE %s REPLACE PARTITION FIELD days(ts) WITH hours(ts) AS hour_col", tableName);
    table.refresh();
    expected =
        PartitionSpec.builderFor(table.schema())
            .withSpecId(2)
            .alwaysNull("ts", "ts_day")
            .hour("ts", "hour_col")
            .build();
    Assert.assertEquals(
        "Should changed from daily to hourly partitioned field", expected, table.spec());
  }

  @Test
  public void testReplaceNamedPartition() {
    sql(
        "CREATE TABLE %s (id bigint NOT NULL, category string, ts timestamp, data string) USING iceberg",
        tableName);
    Table table = validationCatalog.loadTable(tableIdent);
    Assert.assertTrue("Table should start unpartitioned", table.spec().isUnpartitioned());

    sql("ALTER TABLE %s ADD PARTITION FIELD days(ts) AS day_col", tableName);
    table.refresh();
    PartitionSpec expected =
        PartitionSpec.builderFor(table.schema()).withSpecId(1).day("ts", "day_col").build();
    Assert.assertEquals("Should have new spec field", expected, table.spec());

    sql("ALTER TABLE %s REPLACE PARTITION FIELD day_col WITH hours(ts)", tableName);
    table.refresh();
    expected =
        PartitionSpec.builderFor(table.schema())
            .withSpecId(2)
            .alwaysNull("ts", "day_col")
            .hour("ts")
            .build();
    Assert.assertEquals(
        "Should changed from daily to hourly partitioned field", expected, table.spec());
  }

  @Test
  public void testReplaceNamedPartitionAndRenameDifferently() {
    sql(
        "CREATE TABLE %s (id bigint NOT NULL, category string, ts timestamp, data string) USING iceberg",
        tableName);
    Table table = validationCatalog.loadTable(tableIdent);
    Assert.assertTrue("Table should start unpartitioned", table.spec().isUnpartitioned());

    sql("ALTER TABLE %s ADD PARTITION FIELD days(ts) AS day_col", tableName);
    table.refresh();
    PartitionSpec expected =
        PartitionSpec.builderFor(table.schema()).withSpecId(1).day("ts", "day_col").build();
    Assert.assertEquals("Should have new spec field", expected, table.spec());

    sql("ALTER TABLE %s REPLACE PARTITION FIELD day_col WITH hours(ts) AS hour_col", tableName);
    table.refresh();
    expected =
        PartitionSpec.builderFor(table.schema())
            .withSpecId(2)
            .alwaysNull("ts", "day_col")
            .hour("ts", "hour_col")
            .build();
    Assert.assertEquals(
        "Should changed from daily to hourly partitioned field", expected, table.spec());
  }

  @Test
  public void testSparkTableAddDropPartitions() throws Exception {
    sql("CREATE TABLE %s (id bigint NOT NULL, ts timestamp, data string) USING iceberg", tableName);
    Assert.assertEquals(
        "spark table partition should be empty", 0, sparkTable().partitioning().length);

    sql("ALTER TABLE %s ADD PARTITION FIELD bucket(16, id) AS shard", tableName);
    assertPartitioningEquals(sparkTable(), 1, "bucket(16, id)");

    sql("ALTER TABLE %s ADD PARTITION FIELD truncate(data, 4)", tableName);
    assertPartitioningEquals(sparkTable(), 2, "truncate(data, 4)");

    sql("ALTER TABLE %s ADD PARTITION FIELD years(ts)", tableName);
    assertPartitioningEquals(sparkTable(), 3, "years(ts)");

    sql("ALTER TABLE %s DROP PARTITION FIELD years(ts)", tableName);
    assertPartitioningEquals(sparkTable(), 2, "truncate(data, 4)");

    sql("ALTER TABLE %s DROP PARTITION FIELD truncate(data, 4)", tableName);
    assertPartitioningEquals(sparkTable(), 1, "bucket(16, id)");

    sql("ALTER TABLE %s DROP PARTITION FIELD shard", tableName);
    sql("DESCRIBE %s", tableName);
    Assert.assertEquals(
        "spark table partition should be empty", 0, sparkTable().partitioning().length);
  }

  @Test
<<<<<<< HEAD
  public void testUnboundPartitionSpecFormatVersion1() throws Exception {
    sql(
        "CREATE TABLE IF NOT EXISTS %s (id bigint NOT NULL, ts timestamp, data string) USING iceberg "
            + "TBLPROPERTIES ('format-version' = 1, 'write.delete.mode' = 'merge-on-read')",
        tableName);
    Assert.assertEquals(
        "spark table partition should be empty", 0, sparkTable().partitioning().length);

    sql("INSERT INTO %s VALUES (1, current_timestamp(), 'format-version-1-first-data')", tableName);
    Assert.assertEquals(
        "Should have 1 rows after insert", 1L, scalarSql("SELECT count(*) FROM %s", tableName));

    sql("ALTER TABLE %s ADD PARTITION FIELD truncate(data, 4)", tableName);
    assertPartitioningEquals(sparkTable(), 1, "truncate(data, 4)");

    sql(
        "INSERT INTO %s VALUES (2, current_timestamp(), 'format-version-1-second-data')",
        tableName);
    Assert.assertEquals(
        "Should have 2 rows after insert", 2L, scalarSql("SELECT count(*) FROM %s", tableName));

    sql("ALTER TABLE %s DROP PARTITION FIELD truncate(data, 4)", tableName);
    Assert.assertEquals(
        "spark table partition should be empty", 0, sparkTable().partitioning().length);

    sql("INSERT INTO %s VALUES (3, current_timestamp(), 'format-version-1-third-data')", tableName);
    Assert.assertEquals(
        "Should have 3 rows after insert", 3L, scalarSql("SELECT count(*) FROM %s", tableName));

    sql("ALTER TABLE %s DROP COLUMN data", tableName);

    Assert.assertEquals(
        "Should have 3 rows after insert", 3L, scalarSql("SELECT count(*) FROM %s", tableName));
  }

  @Test
  public void testUnboundPartitionSpecFormatVersion2() throws Exception {
    sql(
        "CREATE TABLE IF NOT EXISTS %s (id bigint NOT NULL, ts timestamp, data string) USING iceberg "
            + "TBLPROPERTIES ('format-version' = 2, 'write.delete.mode' = 'merge-on-read')",
        tableName);
    Assert.assertEquals(
        "spark table partition should be empty", 0, sparkTable().partitioning().length);

    sql("INSERT INTO %s VALUES (1, current_timestamp(), 'format-version-2-first-data')", tableName);
    Assert.assertEquals(
        "Should have 1 rows after insert", 1L, scalarSql("SELECT count(*) FROM %s", tableName));

    sql("ALTER TABLE %s ADD PARTITION FIELD truncate(data, 4)", tableName);
    assertPartitioningEquals(sparkTable(), 1, "truncate(data, 4)");

    sql(
        "INSERT INTO %s VALUES (2, current_timestamp(), 'format-version-2-second-data')",
        tableName);
    Assert.assertEquals(
        "Should have 2 rows after insert", 2L, scalarSql("SELECT count(*) FROM %s", tableName));

    sql("ALTER TABLE %s DROP PARTITION FIELD truncate(data, 4)", tableName);
    Assert.assertEquals(
        "spark table partition should be empty", 0, sparkTable().partitioning().length);

    sql("INSERT INTO %s VALUES (3, current_timestamp(), 'format-version-2-third-data')", tableName);
    Assert.assertEquals(
        "Should have 3 rows after insert", 3L, scalarSql("SELECT count(*) FROM %s", tableName));

    sql("ALTER TABLE %s DROP COLUMN data", tableName);

    Assert.assertEquals(
        "Should have 3 rows after insert", 3L, scalarSql("SELECT count(*) FROM %s", tableName));
=======
  public void testDropColumnOfOldPartitionFieldV1() {
    // default table created in v1 format
    sql(
        "CREATE TABLE %s (id bigint NOT NULL, ts timestamp, day_of_ts date) USING iceberg PARTITIONED BY (day_of_ts) TBLPROPERTIES('format-version' = '1')",
        tableName);

    sql("ALTER TABLE %s REPLACE PARTITION FIELD day_of_ts WITH days(ts)", tableName);

    sql("ALTER TABLE %s DROP COLUMN day_of_ts", tableName);
  }

  @Test
  public void testDropColumnOfOldPartitionFieldV2() {
    sql(
        "CREATE TABLE %s (id bigint NOT NULL, ts timestamp, day_of_ts date) USING iceberg PARTITIONED BY (day_of_ts) TBLPROPERTIES('format-version' = '2')",
        tableName);

    sql("ALTER TABLE %s REPLACE PARTITION FIELD day_of_ts WITH days(ts)", tableName);

    sql("ALTER TABLE %s DROP COLUMN day_of_ts", tableName);
>>>>>>> 9fcffb81
  }

  private void assertPartitioningEquals(SparkTable table, int len, String transform) {
    Assert.assertEquals("spark table partition should be " + len, len, table.partitioning().length);
    Assert.assertEquals(
        "latest spark table partition transform should match",
        transform,
        table.partitioning()[len - 1].toString());
  }

  private SparkTable sparkTable() throws Exception {
    validationCatalog.loadTable(tableIdent).refresh();
    CatalogManager catalogManager = spark.sessionState().catalogManager();
    TableCatalog catalog = (TableCatalog) catalogManager.catalog(catalogName);
    Identifier identifier = Identifier.of(tableIdent.namespace().levels(), tableIdent.name());
    return (SparkTable) catalog.loadTable(identifier);
  }
}<|MERGE_RESOLUTION|>--- conflicted
+++ resolved
@@ -422,7 +422,6 @@
   }
 
   @Test
-<<<<<<< HEAD
   public void testUnboundPartitionSpecFormatVersion1() throws Exception {
     sql(
         "CREATE TABLE IF NOT EXISTS %s (id bigint NOT NULL, ts timestamp, data string) USING iceberg "
@@ -492,16 +491,27 @@
 
     Assert.assertEquals(
         "Should have 3 rows after insert", 3L, scalarSql("SELECT count(*) FROM %s", tableName));
-=======
+  }
+  
+  @Test
   public void testDropColumnOfOldPartitionFieldV1() {
     // default table created in v1 format
     sql(
         "CREATE TABLE %s (id bigint NOT NULL, ts timestamp, day_of_ts date) USING iceberg PARTITIONED BY (day_of_ts) TBLPROPERTIES('format-version' = '1')",
         tableName);
 
+    sql(
+        "INSERT INTO %s VALUES (1, CAST('2022-01-01 10:00:00' AS TIMESTAMP), CAST('2022-01-01' AS DATE))",
+        tableName);
+
     sql("ALTER TABLE %s REPLACE PARTITION FIELD day_of_ts WITH days(ts)", tableName);
 
     sql("ALTER TABLE %s DROP COLUMN day_of_ts", tableName);
+
+    assertEquals(
+        "Should have expected rows",
+        ImmutableList.of(row(1L, Timestamp.valueOf("2022-01-01 10:00:00"))),
+        sql("SELECT * FROM %s WHERE ts < current_timestamp()", tableName));
   }
 
   @Test
@@ -510,10 +520,18 @@
         "CREATE TABLE %s (id bigint NOT NULL, ts timestamp, day_of_ts date) USING iceberg PARTITIONED BY (day_of_ts) TBLPROPERTIES('format-version' = '2')",
         tableName);
 
+    sql(
+        "INSERT INTO %s VALUES (1, CAST('2022-01-01 10:00:00' AS TIMESTAMP), CAST('2022-01-01' AS DATE))",
+        tableName);
+
     sql("ALTER TABLE %s REPLACE PARTITION FIELD day_of_ts WITH days(ts)", tableName);
 
     sql("ALTER TABLE %s DROP COLUMN day_of_ts", tableName);
->>>>>>> 9fcffb81
+
+    assertEquals(
+        "Should have expected rows",
+        ImmutableList.of(row(1L, Timestamp.valueOf("2022-01-01 10:00:00"))),
+        sql("SELECT * FROM %s WHERE ts < current_timestamp()", tableName));
   }
 
   private void assertPartitioningEquals(SparkTable table, int len, String transform) {
