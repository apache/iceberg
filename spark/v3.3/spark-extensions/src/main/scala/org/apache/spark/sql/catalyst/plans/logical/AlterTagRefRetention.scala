--- conflicted
+++ resolved
@@ -29,10 +29,6 @@
   override lazy val output: Seq[Attribute] = Nil
 
   override def simpleString(maxFields: Int): String = {
-<<<<<<< HEAD
-    s"AlterTagRetention ${table.quoted} ${tag}"
-=======
-    s"new instance for alter tag:${tag} retention for table:${table.quoted} "
->>>>>>> 114abdee
+    s"Alter tag:${tag} retention for table:${table.quoted} "
   }
 }