/*
 * Licensed to the Apache Software Foundation (ASF) under one
 * or more contributor license agreements.  See the NOTICE file
 * distributed with this work for additional information
 * regarding copyright ownership.  The ASF licenses this file
 * to you under the Apache License, Version 2.0 (the
 * "License"); you may not use this file except in compliance
 * with the License.  You may obtain a copy of the License at
 *
 *   http://www.apache.org/licenses/LICENSE-2.0
 *
 * Unless required by applicable law or agreed to in writing,
 * software distributed under the License is distributed on an
 * "AS IS" BASIS, WITHOUT WARRANTIES OR CONDITIONS OF ANY
 * KIND, either express or implied.  See the License for the
 * specific language governing permissions and limitations
 * under the License.
 */
package org.apache.iceberg.spark.actions;

import org.apache.iceberg.Table;
import org.apache.iceberg.actions.ActionsProvider;
<<<<<<< HEAD
import org.apache.iceberg.actions.RemoveDanglingDeleteFiles;
=======
import org.apache.iceberg.actions.ComputeTableStats;
>>>>>>> 3d9fc1de
import org.apache.iceberg.spark.Spark3Util;
import org.apache.iceberg.spark.Spark3Util.CatalogAndIdentifier;
import org.apache.spark.sql.SparkSession;
import org.apache.spark.sql.connector.catalog.CatalogPlugin;

/**
 * An implementation of {@link ActionsProvider} for Spark.
 *
 * <p>This class is the primary API for interacting with actions in Spark that users should use to
 * instantiate particular actions.
 */
public class SparkActions implements ActionsProvider {

  private final SparkSession spark;

  private SparkActions(SparkSession spark) {
    this.spark = spark;
  }

  public static SparkActions get(SparkSession spark) {
    return new SparkActions(spark);
  }

  public static SparkActions get() {
    return new SparkActions(SparkSession.active());
  }

  @Override
  public SnapshotTableSparkAction snapshotTable(String tableIdent) {
    String ctx = "snapshot source";
    CatalogPlugin defaultCatalog = spark.sessionState().catalogManager().currentCatalog();
    CatalogAndIdentifier catalogAndIdent =
        Spark3Util.catalogAndIdentifier(ctx, spark, tableIdent, defaultCatalog);
    return new SnapshotTableSparkAction(
        spark, catalogAndIdent.catalog(), catalogAndIdent.identifier());
  }

  @Override
  public MigrateTableSparkAction migrateTable(String tableIdent) {
    String ctx = "migrate target";
    CatalogPlugin defaultCatalog = spark.sessionState().catalogManager().currentCatalog();
    CatalogAndIdentifier catalogAndIdent =
        Spark3Util.catalogAndIdentifier(ctx, spark, tableIdent, defaultCatalog);
    return new MigrateTableSparkAction(
        spark, catalogAndIdent.catalog(), catalogAndIdent.identifier());
  }

  @Override
  public RewriteDataFilesSparkAction rewriteDataFiles(Table table) {
    return new RewriteDataFilesSparkAction(spark, table);
  }

  @Override
  public DeleteOrphanFilesSparkAction deleteOrphanFiles(Table table) {
    return new DeleteOrphanFilesSparkAction(spark, table);
  }

  @Override
  public RewriteManifestsSparkAction rewriteManifests(Table table) {
    return new RewriteManifestsSparkAction(spark, table);
  }

  @Override
  public ExpireSnapshotsSparkAction expireSnapshots(Table table) {
    return new ExpireSnapshotsSparkAction(spark, table);
  }

  @Override
  public DeleteReachableFilesSparkAction deleteReachableFiles(String metadataLocation) {
    return new DeleteReachableFilesSparkAction(spark, metadataLocation);
  }

  @Override
  public RewritePositionDeleteFilesSparkAction rewritePositionDeletes(Table table) {
    return new RewritePositionDeleteFilesSparkAction(spark, table);
  }

  @Override
<<<<<<< HEAD
  public RemoveDanglingDeleteFiles removeDanglingDeleteFiles(Table table) {
    return new RemoveDanglingDeletesSparkAction(spark, table);
=======
  public ComputeTableStats computeTableStats(Table table) {
    return new ComputeTableStatsSparkAction(spark, table);
>>>>>>> 3d9fc1de
  }
}<|MERGE_RESOLUTION|>--- conflicted
+++ resolved
@@ -20,11 +20,8 @@
 
 import org.apache.iceberg.Table;
 import org.apache.iceberg.actions.ActionsProvider;
-<<<<<<< HEAD
+import org.apache.iceberg.actions.ComputeTableStats;
 import org.apache.iceberg.actions.RemoveDanglingDeleteFiles;
-=======
-import org.apache.iceberg.actions.ComputeTableStats;
->>>>>>> 3d9fc1de
 import org.apache.iceberg.spark.Spark3Util;
 import org.apache.iceberg.spark.Spark3Util.CatalogAndIdentifier;
 import org.apache.spark.sql.SparkSession;
@@ -101,14 +98,15 @@
   public RewritePositionDeleteFilesSparkAction rewritePositionDeletes(Table table) {
     return new RewritePositionDeleteFilesSparkAction(spark, table);
   }
-
+  
   @Override
-<<<<<<< HEAD
-  public RemoveDanglingDeleteFiles removeDanglingDeleteFiles(Table table) {
-    return new RemoveDanglingDeletesSparkAction(spark, table);
-=======
   public ComputeTableStats computeTableStats(Table table) {
     return new ComputeTableStatsSparkAction(spark, table);
->>>>>>> 3d9fc1de
   }
+
+  @Override  
+  public RemoveDanglingDeleteFiles removeDanglingDeleteFiles(Table table) {
+  return new RemoveDanglingDeletesSparkAction(spark, table);
+  }
+
 }