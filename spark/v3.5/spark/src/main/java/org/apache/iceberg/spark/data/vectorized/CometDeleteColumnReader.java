--- conflicted
+++ resolved
@@ -53,18 +53,8 @@
           TypeUtil.convertToParquetSpec(
               new StructField("_deleted", DataTypes.BooleanType, false, Metadata.empty())),
           false /* useDecimal128 = false */,
-<<<<<<< HEAD
-          false /* isConstant */);
-      this.isDeleted = new boolean[0];
-    }
-
-    DeleteColumnReader(boolean[] isDeleted) {
-      this();
-      this.isDeleted = isDeleted;
-=======
           false /* isConstant = false */);
       this.deletedVector = new CometDeletedColumnVector(isDeleted);
->>>>>>> 4c0ad422
     }
 
     @Override
