/*
 * Licensed to the Apache Software Foundation (ASF) under one
 * or more contributor license agreements.  See the NOTICE file
 * distributed with this work for additional information
 * regarding copyright ownership.  The ASF licenses this file
 * to you under the Apache License, Version 2.0 (the
 * "License"); you may not use this file except in compliance
 * with the License.  You may obtain a copy of the License at
 *
 *   http://www.apache.org/licenses/LICENSE-2.0
 *
 * Unless required by applicable law or agreed to in writing,
 * software distributed under the License is distributed on an
 * "AS IS" BASIS, WITHOUT WARRANTIES OR CONDITIONS OF ANY
 * KIND, either express or implied.  See the License for the
 * specific language governing permissions and limitations
 * under the License.
 */
package org.apache.iceberg.spark;

import static org.assertj.core.api.Assertions.assertThat;
import static org.assertj.core.api.Assertions.assertThatThrownBy;

import java.time.Instant;
import java.time.LocalDate;
import java.time.temporal.ChronoUnit;
import java.util.Map;
import org.apache.iceberg.Schema;
import org.apache.iceberg.expressions.Expression;
import org.apache.iceberg.expressions.ExpressionUtil;
import org.apache.iceberg.expressions.Expressions;
import org.apache.iceberg.expressions.UnboundTerm;
import org.apache.iceberg.relocated.com.google.common.collect.Maps;
import org.apache.iceberg.spark.functions.BucketFunction;
import org.apache.iceberg.spark.functions.DaysFunction;
import org.apache.iceberg.spark.functions.HoursFunction;
import org.apache.iceberg.spark.functions.IcebergVersionFunction;
import org.apache.iceberg.spark.functions.MonthsFunction;
import org.apache.iceberg.spark.functions.TruncateFunction;
import org.apache.iceberg.spark.functions.YearsFunction;
import org.apache.iceberg.spark.source.DummyBroadcastedJoinKeysWrapper;
import org.apache.iceberg.spark.source.Tuple;
import org.apache.iceberg.spark.source.broadcastvar.BroadcastHRUnboundPredicate;
import org.apache.iceberg.types.Types;
import org.apache.iceberg.util.DateTimeUtil;
import org.apache.spark.sql.catalyst.bcvar.BroadcastedJoinKeysWrapper;
import org.apache.spark.sql.catalyst.expressions.Literal;
import org.apache.spark.sql.catalyst.expressions.Literal$;
import org.apache.spark.sql.connector.catalog.functions.ScalarFunction;
import org.apache.spark.sql.connector.expressions.FieldReference;
import org.apache.spark.sql.connector.expressions.LiteralValue;
import org.apache.spark.sql.connector.expressions.NamedReference;
import org.apache.spark.sql.connector.expressions.UserDefinedScalarFunc;
import org.apache.spark.sql.connector.expressions.filter.And;
import org.apache.spark.sql.connector.expressions.filter.Not;
import org.apache.spark.sql.connector.expressions.filter.Or;
import org.apache.spark.sql.connector.expressions.filter.Predicate;
import org.apache.spark.sql.sources.In;
import org.apache.spark.sql.types.DataType;
import org.apache.spark.sql.types.DataTypes;
import org.apache.spark.sql.types.ObjectType;
import org.apache.spark.sql.types.StructType;
import org.apache.spark.unsafe.types.UTF8String;
import org.junit.jupiter.api.Test;

import static org.apache.iceberg.types.Types.NestedField.required;

public class TestSparkV2Filters {

  private static final Types.StructType STRUCT =
      Types.StructType.of(
          Types.NestedField.optional(1, "dateCol", Types.DateType.get()),
          Types.NestedField.optional(2, "tsCol", Types.TimestampType.withZone()),
          Types.NestedField.optional(3, "tsNtzCol", Types.TimestampType.withoutZone()),
          Types.NestedField.optional(4, "intCol", Types.IntegerType.get()),
          Types.NestedField.optional(5, "strCol", Types.StringType.get()));

  @SuppressWarnings("checkstyle:MethodLength")
  @Test
  public void testV2Filters() {
    Map<String, String> attrMap = Maps.newHashMap();
    attrMap.put("id", "id");
    attrMap.put("`i.d`", "i.d");
    attrMap.put("`i``d`", "i`d");
    attrMap.put("`d`.b.`dd```", "d.b.dd`");
    attrMap.put("a.`aa```.c", "a.aa`.c");

    attrMap.forEach(
        (quoted, unquoted) -> {
          NamedReference namedReference = FieldReference.apply(quoted);
          org.apache.spark.sql.connector.expressions.Expression[] attrOnly =
              new org.apache.spark.sql.connector.expressions.Expression[] {namedReference};

          LiteralValue value = new LiteralValue(1, DataTypes.IntegerType);
          org.apache.spark.sql.connector.expressions.Expression[] attrAndValue =
              new org.apache.spark.sql.connector.expressions.Expression[] {namedReference, value};
          org.apache.spark.sql.connector.expressions.Expression[] valueAndAttr =
              new org.apache.spark.sql.connector.expressions.Expression[] {value, namedReference};

          Predicate isNull = new Predicate("IS_NULL", attrOnly);
          Expression expectedIsNull = Expressions.isNull(unquoted);
<<<<<<< HEAD
          Expression actualIsNull = SparkV2Filters.convert(isNull);
          assertThat(actualIsNull.toString())
              .as("IsNull must match")
              .isEqualTo(expectedIsNull.toString());

          Predicate isNotNull = new Predicate("IS_NOT_NULL", attrOnly);
          Expression expectedIsNotNull = Expressions.notNull(unquoted);
          Expression actualIsNotNull = SparkV2Filters.convert(isNotNull);
          assertThat(actualIsNotNull.toString())
              .as("IsNotNull must match")
              .isEqualTo(expectedIsNotNull.toString());

          Predicate lt1 = new Predicate("<", attrAndValue);
          Expression expectedLt1 = Expressions.lessThan(unquoted, 1);
          Expression actualLt1 = SparkV2Filters.convert(lt1);
          assertThat(actualLt1.toString())
              .as("LessThan must match")
              .isEqualTo(expectedLt1.toString());

          Predicate lt2 = new Predicate("<", valueAndAttr);
          Expression expectedLt2 = Expressions.greaterThan(unquoted, 1);
          Expression actualLt2 = SparkV2Filters.convert(lt2);
          assertThat(actualLt2.toString())
              .as("LessThan must match")
              .isEqualTo(expectedLt2.toString());

          Predicate ltEq1 = new Predicate("<=", attrAndValue);
          Expression expectedLtEq1 = Expressions.lessThanOrEqual(unquoted, 1);
          Expression actualLtEq1 = SparkV2Filters.convert(ltEq1);
          assertThat(actualLtEq1.toString())
              .as("LessThanOrEqual must match")
              .isEqualTo(expectedLtEq1.toString());

          Predicate ltEq2 = new Predicate("<=", valueAndAttr);
          Expression expectedLtEq2 = Expressions.greaterThanOrEqual(unquoted, 1);
          Expression actualLtEq2 = SparkV2Filters.convert(ltEq2);
          assertThat(actualLtEq2.toString())
              .as("LessThanOrEqual must match")
              .isEqualTo(expectedLtEq2.toString());

          Predicate gt1 = new Predicate(">", attrAndValue);
          Expression expectedGt1 = Expressions.greaterThan(unquoted, 1);
          Expression actualGt1 = SparkV2Filters.convert(gt1);
          assertThat(actualGt1.toString())
              .as("GreaterThan must match")
              .isEqualTo(expectedGt1.toString());

          Predicate gt2 = new Predicate(">", valueAndAttr);
          Expression expectedGt2 = Expressions.lessThan(unquoted, 1);
          Expression actualGt2 = SparkV2Filters.convert(gt2);
          assertThat(actualGt2.toString())
              .as("GreaterThan must match")
              .isEqualTo(expectedGt2.toString());

          Predicate gtEq1 = new Predicate(">=", attrAndValue);
          Expression expectedGtEq1 = Expressions.greaterThanOrEqual(unquoted, 1);
          Expression actualGtEq1 = SparkV2Filters.convert(gtEq1);
          assertThat(actualGtEq1.toString())
              .as("GreaterThanOrEqual must match")
              .isEqualTo(expectedGtEq1.toString());

          Predicate gtEq2 = new Predicate(">=", valueAndAttr);
          Expression expectedGtEq2 = Expressions.lessThanOrEqual(unquoted, 1);
          Expression actualGtEq2 = SparkV2Filters.convert(gtEq2);
          assertThat(actualGtEq2.toString())
              .as("GreaterThanOrEqual must match")
              .isEqualTo(expectedGtEq2.toString());

          Predicate eq1 = new Predicate("=", attrAndValue);
          Expression expectedEq1 = Expressions.equal(unquoted, 1);
          Expression actualEq1 = SparkV2Filters.convert(eq1);
          assertThat(actualEq1.toString())
              .as("EqualTo must match")
              .isEqualTo(expectedEq1.toString());

          Predicate eq2 = new Predicate("=", valueAndAttr);
          Expression expectedEq2 = Expressions.equal(unquoted, 1);
          Expression actualEq2 = SparkV2Filters.convert(eq2);
          assertThat(actualEq2.toString())
              .as("EqualTo must match")
              .isEqualTo(expectedEq2.toString());

          Predicate notEq1 = new Predicate("<>", attrAndValue);
          Expression expectedNotEq1 = Expressions.notEqual(unquoted, 1);
          Expression actualNotEq1 = SparkV2Filters.convert(notEq1);
          assertThat(actualNotEq1.toString())
              .as("NotEqualTo must match")
              .isEqualTo(expectedNotEq1.toString());

          Predicate notEq2 = new Predicate("<>", valueAndAttr);
          Expression expectedNotEq2 = Expressions.notEqual(unquoted, 1);
          Expression actualNotEq2 = SparkV2Filters.convert(notEq2);
          assertThat(actualNotEq2.toString())
              .as("NotEqualTo must match")
              .isEqualTo(expectedNotEq2.toString());

          Predicate eqNullSafe1 = new Predicate("<=>", attrAndValue);
          Expression expectedEqNullSafe1 = Expressions.equal(unquoted, 1);
          Expression actualEqNullSafe1 = SparkV2Filters.convert(eqNullSafe1);
          assertThat(actualEqNullSafe1.toString())
              .as("EqualNullSafe must match")
              .isEqualTo(expectedEqNullSafe1.toString());

          Predicate eqNullSafe2 = new Predicate("<=>", valueAndAttr);
          Expression expectedEqNullSafe2 = Expressions.equal(unquoted, 1);
          Expression actualEqNullSafe2 = SparkV2Filters.convert(eqNullSafe2);
          assertThat(actualEqNullSafe2.toString())
              .as("EqualNullSafe must match")
              .isEqualTo(expectedEqNullSafe2.toString());
=======
          Tuple<Boolean, Expression> actualIsNullTuple = SparkV2Filters.convert(isNull);
          Assert.assertEquals(
              "IsNull must match", expectedIsNull.toString(),
              actualIsNullTuple.getElement2().toString());

          Predicate isNotNull = new Predicate("IS_NOT_NULL", attrOnly);
          Expression expectedIsNotNull = Expressions.notNull(unquoted);
          Tuple<Boolean, Expression> actualIsNotNullTuple = SparkV2Filters.convert(isNotNull);
          Assert.assertEquals(
              "IsNotNull must match", expectedIsNotNull.toString(),
              actualIsNotNullTuple.getElement2().toString());

          Predicate lt1 = new Predicate("<", attrAndValue);
          Expression expectedLt1 = Expressions.lessThan(unquoted, 1);
          Tuple<Boolean, Expression> actualLt1Tuple = SparkV2Filters.convert(lt1);
          Assert.assertEquals("LessThan must match", expectedLt1.toString(),
              actualLt1Tuple.getElement2().toString());

          Predicate lt2 = new Predicate("<", valueAndAttr);
          Expression expectedLt2 = Expressions.greaterThan(unquoted, 1);
          Tuple<Boolean, Expression> actualLt2Tuple = SparkV2Filters.convert(lt2);
          Assert.assertEquals("LessThan must match", expectedLt2.toString(),
              actualLt2Tuple.getElement2().toString());

          Predicate ltEq1 = new Predicate("<=", attrAndValue);
          Expression expectedLtEq1 = Expressions.lessThanOrEqual(unquoted, 1);
          Tuple<Boolean, Expression> actualLtEq1Tuple = SparkV2Filters.convert(ltEq1);
          Assert.assertEquals(
              "LessThanOrEqual must match", expectedLtEq1.toString(),
              actualLtEq1Tuple.getElement2().toString());

          Predicate ltEq2 = new Predicate("<=", valueAndAttr);
          Expression expectedLtEq2 = Expressions.greaterThanOrEqual(unquoted, 1);
          Tuple<Boolean, Expression> actualLtEq2Tuple = SparkV2Filters.convert(ltEq2);
          Assert.assertEquals(
              "LessThanOrEqual must match", expectedLtEq2.toString(),
              actualLtEq2Tuple.getElement2().toString());

          Predicate gt1 = new Predicate(">", attrAndValue);
          Expression expectedGt1 = Expressions.greaterThan(unquoted, 1);
          Tuple<Boolean, Expression> actualGt1Tuple = SparkV2Filters.convert(gt1);
          Assert.assertEquals(
              "GreaterThan must match", expectedGt1.toString(),
              actualGt1Tuple.getElement2().toString());

          Predicate gt2 = new Predicate(">", valueAndAttr);
          Expression expectedGt2 = Expressions.lessThan(unquoted, 1);
          Tuple<Boolean, Expression> actualGt2Tuple = SparkV2Filters.convert(gt2);
          Assert.assertEquals(
              "GreaterThan must match", expectedGt2.toString(),
              actualGt2Tuple.getElement2().toString());

          Predicate gtEq1 = new Predicate(">=", attrAndValue);
          Expression expectedGtEq1 = Expressions.greaterThanOrEqual(unquoted, 1);
          Tuple<Boolean, Expression> actualGtEq1Tuple = SparkV2Filters.convert(gtEq1);
          Assert.assertEquals(
              "GreaterThanOrEqual must match", expectedGtEq1.toString(),
              actualGtEq1Tuple.getElement2().toString());

          Predicate gtEq2 = new Predicate(">=", valueAndAttr);
          Expression expectedGtEq2 = Expressions.lessThanOrEqual(unquoted, 1);
          Tuple<Boolean, Expression> actualGtEq2Tuple = SparkV2Filters.convert(gtEq2);
          Assert.assertEquals(
              "GreaterThanOrEqual must match", expectedGtEq2.toString(),
              actualGtEq2Tuple.getElement2().toString());

          Predicate eq1 = new Predicate("=", attrAndValue);
          Expression expectedEq1 = Expressions.equal(unquoted, 1);
          Tuple<Boolean, Expression> actualEq1Tuple = SparkV2Filters.convert(eq1);
          Assert.assertEquals("EqualTo must match", expectedEq1.toString(),
              actualEq1Tuple.getElement2().toString());

          Predicate eq2 = new Predicate("=", valueAndAttr);
          Expression expectedEq2 = Expressions.equal(unquoted, 1);
          Tuple<Boolean, Expression> actualEq2Tuple = SparkV2Filters.convert(eq2);
          Assert.assertEquals("EqualTo must match", expectedEq2.toString(),
              actualEq2Tuple.getElement2().toString());

          Predicate notEq1 = new Predicate("<>", attrAndValue);
          Expression expectedNotEq1 = Expressions.notEqual(unquoted, 1);
          Tuple<Boolean, Expression> actualNotEq1Tuple = SparkV2Filters.convert(notEq1);
          Assert.assertEquals(
              "NotEqualTo must match", expectedNotEq1.toString(),
              actualNotEq1Tuple.getElement2().toString());

          Predicate notEq2 = new Predicate("<>", valueAndAttr);
          Expression expectedNotEq2 = Expressions.notEqual(unquoted, 1);
          Tuple<Boolean, Expression> actualNotEq2Tuple = SparkV2Filters.convert(notEq2);
          Assert.assertEquals(
              "NotEqualTo must match", expectedNotEq2.toString(),
              actualNotEq2Tuple.getElement2().toString());

          Predicate eqNullSafe1 = new Predicate("<=>", attrAndValue);
          Expression expectedEqNullSafe1 = Expressions.equal(unquoted, 1);
          Tuple<Boolean, Expression> actualEqNullSafe1Tuple = SparkV2Filters.convert(eqNullSafe1);
          Assert.assertEquals(
              "EqualNullSafe must match",
              expectedEqNullSafe1.toString(),
              actualEqNullSafe1Tuple.getElement2().toString());

          Predicate eqNullSafe2 = new Predicate("<=>", valueAndAttr);
          Expression expectedEqNullSafe2 = Expressions.equal(unquoted, 1);
          Tuple<Boolean, Expression> actualEqNullSafe2Tuple = SparkV2Filters.convert(eqNullSafe2);
          Assert.assertEquals(
              "EqualNullSafe must match",
              expectedEqNullSafe2.toString(),
              actualEqNullSafe2Tuple.getElement2().toString());
>>>>>>> fcc42136

          LiteralValue str =
              new LiteralValue(UTF8String.fromString("iceberg"), DataTypes.StringType);
          org.apache.spark.sql.connector.expressions.Expression[] attrAndStr =
              new org.apache.spark.sql.connector.expressions.Expression[] {namedReference, str};
          Predicate startsWith = new Predicate("STARTS_WITH", attrAndStr);
          Expression expectedStartsWith = Expressions.startsWith(unquoted, "iceberg");
<<<<<<< HEAD
          Expression actualStartsWith = SparkV2Filters.convert(startsWith);
          assertThat(actualStartsWith.toString())
              .as("StartsWith must match")
              .isEqualTo(expectedStartsWith.toString());

          Predicate in = new Predicate("IN", attrAndValue);
          Expression expectedIn = Expressions.in(unquoted, 1);
          Expression actualIn = SparkV2Filters.convert(in);
          assertThat(actualIn.toString()).as("In must match").isEqualTo(expectedIn.toString());

          Predicate and = new And(lt1, eq1);
          Expression expectedAnd = Expressions.and(expectedLt1, expectedEq1);
          Expression actualAnd = SparkV2Filters.convert(and);
          assertThat(actualAnd.toString()).as("And must match").isEqualTo(expectedAnd.toString());
=======
          Tuple<Boolean, Expression> actualStartsWithTuple = SparkV2Filters.convert(startsWith);
          Assert.assertEquals(
              "StartsWith must match", expectedStartsWith.toString(),
              actualStartsWithTuple.getElement2().toString());

          Predicate in = new Predicate("IN", attrAndValue);
          Expression expectedIn = Expressions.in(unquoted, 1);
          Tuple<Boolean, Expression> actualInTuple = SparkV2Filters.convert(in);
          Assert.assertEquals("In must match", expectedIn.toString(),
              actualInTuple.getElement2().toString());

          // test range-in
          Schema schema = new Schema(required(100, unquoted, Types.IntegerType.get()));
          BroadcastedJoinKeysWrapper dummyWrapper =
              new DummyBroadcastedJoinKeysWrapper(DataTypes.IntegerType, new Object[] {1}, 1L);
          ObjectType dt = new ObjectType(BroadcastedJoinKeysWrapper.class);
          Literal embedAsLiteral = Literal$.MODULE$.create(dummyWrapper, dt);
          In filter = In.apply(quoted, new Object[]{embedAsLiteral});
          Predicate pred = filter.toV2();
          BroadcastHRUnboundPredicate expectedRangeIn =
              new BroadcastHRUnboundPredicate<>(unquoted, dummyWrapper);
          Tuple<Boolean, Expression> actualRangeInTup = SparkV2Filters.convert(pred, schema);
          Assert.assertEquals(
              "Range In must match",
              expectedRangeIn.toStringWithData(),
              ((BroadcastHRUnboundPredicate) actualRangeInTup.getElement2()).toStringWithData());

          Predicate and = new And(lt1, eq1);
          Expression expectedAnd = Expressions.and(expectedLt1, expectedEq1);
          Tuple<Boolean, Expression> actualAndTuple = SparkV2Filters.convert(and);
          Assert.assertEquals("And must match", expectedAnd.toString(),
              actualAndTuple.getElement2().toString());
>>>>>>> fcc42136

          org.apache.spark.sql.connector.expressions.Expression[] attrAndAttr =
              new org.apache.spark.sql.connector.expressions.Expression[] {
                namedReference, namedReference
              };
          Predicate invalid = new Predicate("<", attrAndAttr);
          Predicate andWithInvalidLeft = new And(invalid, eq1);
<<<<<<< HEAD
          Expression convertedAnd = SparkV2Filters.convert(andWithInvalidLeft);
          assertThat(convertedAnd).as("And must match").isNull();

          Predicate or = new Or(lt1, eq1);
          Expression expectedOr = Expressions.or(expectedLt1, expectedEq1);
          Expression actualOr = SparkV2Filters.convert(or);
          assertThat(actualOr.toString()).as("Or must match").isEqualTo(expectedOr.toString());

          Predicate orWithInvalidLeft = new Or(invalid, eq1);
          Expression convertedOr = SparkV2Filters.convert(orWithInvalidLeft);
          assertThat(convertedOr).as("Or must match").isNull();

          Predicate not = new Not(lt1);
          Expression expectedNot = Expressions.not(expectedLt1);
          Expression actualNot = SparkV2Filters.convert(not);
          assertThat(actualNot.toString()).as("Not must match").isEqualTo(expectedNot.toString());
=======
          Tuple<Boolean, Expression> convertedAndTuple = SparkV2Filters.convert(andWithInvalidLeft);
          Assert.assertEquals("And must match", convertedAndTuple, null);

          Predicate or = new Or(lt1, eq1);
          Expression expectedOr = Expressions.or(expectedLt1, expectedEq1);
          Tuple<Boolean, Expression> actualOrTuple = SparkV2Filters.convert(or);
          Assert.assertEquals("Or must match", expectedOr.toString(),
              actualOrTuple.getElement2().toString());

          Predicate orWithInvalidLeft = new Or(invalid, eq1);
          Tuple<Boolean, Expression> convertedOrTuple = SparkV2Filters.convert(orWithInvalidLeft);
          Assert.assertEquals("Or must match", convertedOrTuple, null);

          Predicate not = new Not(lt1);
          Expression expectedNot = Expressions.not(expectedLt1);
          Tuple<Boolean, Expression> actualNotTuple = SparkV2Filters.convert(not);
          Assert.assertEquals("Not must match", expectedNot.toString(),
              actualNotTuple.getElement2().toString());
>>>>>>> fcc42136
        });


  }

  @Test
  public void testEqualToNull() {
    String col = "col";
    NamedReference namedReference = FieldReference.apply(col);
    LiteralValue value = new LiteralValue(null, DataTypes.IntegerType);

    org.apache.spark.sql.connector.expressions.Expression[] attrAndValue =
        new org.apache.spark.sql.connector.expressions.Expression[] {namedReference, value};
    org.apache.spark.sql.connector.expressions.Expression[] valueAndAttr =
        new org.apache.spark.sql.connector.expressions.Expression[] {value, namedReference};

    Predicate eq1 = new Predicate("=", attrAndValue);
    assertThatThrownBy(() -> SparkV2Filters.convert(eq1))
        .isInstanceOf(NullPointerException.class)
        .hasMessageContaining("Expression is always false");

    Predicate eq2 = new Predicate("=", valueAndAttr);
    assertThatThrownBy(() -> SparkV2Filters.convert(eq2))
        .isInstanceOf(NullPointerException.class)
        .hasMessageContaining("Expression is always false");

    Predicate eqNullSafe1 = new Predicate("<=>", attrAndValue);
    Expression expectedEqNullSafe = Expressions.isNull(col);
<<<<<<< HEAD
    Expression actualEqNullSafe1 = SparkV2Filters.convert(eqNullSafe1);
    assertThat(actualEqNullSafe1.toString()).isEqualTo(expectedEqNullSafe.toString());

    Predicate eqNullSafe2 = new Predicate("<=>", valueAndAttr);
    Expression actualEqNullSafe2 = SparkV2Filters.convert(eqNullSafe2);
    assertThat(actualEqNullSafe2.toString()).isEqualTo(expectedEqNullSafe.toString());
=======
    Tuple<Boolean, Expression> actualEqNullSafe1Tuple = SparkV2Filters.convert(eqNullSafe1);
    Assertions.assertThat(actualEqNullSafe1Tuple.getElement2().toString()).
        isEqualTo(expectedEqNullSafe.toString());

    Predicate eqNullSafe2 = new Predicate("<=>", valueAndAttr);
    Tuple<Boolean, Expression> actualEqNullSafe2Tuple = SparkV2Filters.convert(eqNullSafe2);
    Assertions.assertThat(actualEqNullSafe2Tuple.getElement2().toString()).isEqualTo(
        expectedEqNullSafe.toString());
>>>>>>> fcc42136
  }

  @Test
  public void testEqualToNaN() {
    String col = "col";
    NamedReference namedReference = FieldReference.apply(col);
    LiteralValue value = new LiteralValue(Float.NaN, DataTypes.FloatType);

    org.apache.spark.sql.connector.expressions.Expression[] attrAndValue =
        new org.apache.spark.sql.connector.expressions.Expression[] {namedReference, value};
    org.apache.spark.sql.connector.expressions.Expression[] valueAndAttr =
        new org.apache.spark.sql.connector.expressions.Expression[] {value, namedReference};

    Predicate eqNaN1 = new Predicate("=", attrAndValue);
    Expression expectedEqNaN = Expressions.isNaN(col);
<<<<<<< HEAD
    Expression actualEqNaN1 = SparkV2Filters.convert(eqNaN1);
    assertThat(actualEqNaN1.toString()).isEqualTo(expectedEqNaN.toString());

    Predicate eqNaN2 = new Predicate("=", valueAndAttr);
    Expression actualEqNaN2 = SparkV2Filters.convert(eqNaN2);
    assertThat(actualEqNaN2.toString()).isEqualTo(expectedEqNaN.toString());
=======
    Tuple<Boolean, Expression> actualEqNaN1Tuple = SparkV2Filters.convert(eqNaN1);
    Assertions.assertThat(actualEqNaN1Tuple.getElement2().toString()).isEqualTo(
        expectedEqNaN.toString());

    Predicate eqNaN2 = new Predicate("=", valueAndAttr);
    Tuple<Boolean, Expression> actualEqNaN2Tuple = SparkV2Filters.convert(eqNaN2);
    Assertions.assertThat(actualEqNaN2Tuple.getElement2().toString()).isEqualTo(
        expectedEqNaN.toString());
>>>>>>> fcc42136
  }

  @Test
  public void testNotEqualToNull() {
    String col = "col";
    NamedReference namedReference = FieldReference.apply(col);
    LiteralValue value = new LiteralValue(null, DataTypes.IntegerType);

    org.apache.spark.sql.connector.expressions.Expression[] attrAndValue =
        new org.apache.spark.sql.connector.expressions.Expression[] {namedReference, value};
    org.apache.spark.sql.connector.expressions.Expression[] valueAndAttr =
        new org.apache.spark.sql.connector.expressions.Expression[] {value, namedReference};

    Predicate notEq1 = new Predicate("<>", attrAndValue);
    assertThatThrownBy(() -> SparkV2Filters.convert(notEq1))
        .isInstanceOf(NullPointerException.class)
        .hasMessageContaining("Expression is always false");

    Predicate notEq2 = new Predicate("<>", valueAndAttr);
    assertThatThrownBy(() -> SparkV2Filters.convert(notEq2))
        .isInstanceOf(NullPointerException.class)
        .hasMessageContaining("Expression is always false");
  }

  @Test
  public void testNotEqualToNaN() {
    String col = "col";
    NamedReference namedReference = FieldReference.apply(col);
    LiteralValue value = new LiteralValue(Float.NaN, DataTypes.FloatType);

    org.apache.spark.sql.connector.expressions.Expression[] attrAndValue =
        new org.apache.spark.sql.connector.expressions.Expression[] {namedReference, value};
    org.apache.spark.sql.connector.expressions.Expression[] valueAndAttr =
        new org.apache.spark.sql.connector.expressions.Expression[] {value, namedReference};

    Predicate notEqNaN1 = new Predicate("<>", attrAndValue);
    Expression expectedNotEqNaN = Expressions.notNaN(col);
<<<<<<< HEAD
    Expression actualNotEqNaN1 = SparkV2Filters.convert(notEqNaN1);
    assertThat(actualNotEqNaN1.toString()).isEqualTo(expectedNotEqNaN.toString());

    Predicate notEqNaN2 = new Predicate("<>", valueAndAttr);
    Expression actualNotEqNaN2 = SparkV2Filters.convert(notEqNaN2);
    assertThat(actualNotEqNaN2.toString()).isEqualTo(expectedNotEqNaN.toString());
=======
    Tuple<Boolean, Expression> actualNotEqNaN1Tuple = SparkV2Filters.convert(notEqNaN1);
    Assertions.assertThat(actualNotEqNaN1Tuple.getElement2().toString()).isEqualTo(
        expectedNotEqNaN.toString());

    Predicate notEqNaN2 = new Predicate("<>", valueAndAttr);
    Tuple<Boolean, Expression> actualNotEqNaN2Tuple = SparkV2Filters.convert(notEqNaN2);
    Assertions.assertThat(actualNotEqNaN2Tuple.getElement2().toString()).isEqualTo(
        expectedNotEqNaN.toString());
>>>>>>> fcc42136
  }

  @Test
  public void testInValuesContainNull() {
    String col = "strCol";
    NamedReference namedReference = FieldReference.apply(col);
    LiteralValue nullValue = new LiteralValue(null, DataTypes.StringType);
    LiteralValue value1 = new LiteralValue("value1", DataTypes.StringType);
    LiteralValue value2 = new LiteralValue("value2", DataTypes.StringType);

    // Values only contains null
    Predicate inNull = new Predicate("IN", expressions(namedReference, nullValue));
    Expression expectedInNull = Expressions.in(col);
    Tuple<Boolean, Expression> actualInNullTuple = SparkV2Filters.convert(inNull);
    assertEquals(expectedInNull, actualInNullTuple.getElement2());

    Predicate in = new Predicate("IN", expressions(namedReference, nullValue, value1, value2));
    Expression expectedIn = Expressions.in(col, "value1", "value2");
    Tuple<Boolean, Expression> actualInTuple = SparkV2Filters.convert(in);
    assertEquals(expectedIn, actualInTuple.getElement2());
  }

  @Test
  public void testNotInNull() {
    String col = "strCol";
    NamedReference namedReference = FieldReference.apply(col);
    LiteralValue nullValue = new LiteralValue(null, DataTypes.StringType);
    LiteralValue value1 = new LiteralValue("value1", DataTypes.StringType);
    LiteralValue value2 = new LiteralValue("value2", DataTypes.StringType);

    // Values only contains null
    Predicate notInNull = new Not(new Predicate("IN", expressions(namedReference, nullValue)));
    Expression expectedNotInNull =
        Expressions.and(Expressions.notNull(col), Expressions.notIn(col));
    Tuple<Boolean, Expression> actualNotInNullTuple = SparkV2Filters.convert(notInNull);
    assertEquals(expectedNotInNull, actualNotInNullTuple.getElement2());

    Predicate notIn =
        new Not(new Predicate("IN", expressions(namedReference, nullValue, value1, value2)));
    Expression expectedNotIn =
        Expressions.and(Expressions.notNull(col), Expressions.notIn(col, "value1", "value2"));
    Tuple<Boolean, Expression> actualNotInTuple = SparkV2Filters.convert(notIn);
    assertEquals(expectedNotIn, actualNotInTuple.getElement2());
  }

  @Test
  public void testTimestampFilterConversion() {
    Instant instant = Instant.parse("2018-10-18T00:00:57.907Z");
    long epochMicros = ChronoUnit.MICROS.between(Instant.EPOCH, instant);

    NamedReference namedReference = FieldReference.apply("x");
    LiteralValue ts = new LiteralValue(epochMicros, DataTypes.TimestampType);
    org.apache.spark.sql.connector.expressions.Expression[] attrAndValue =
        new org.apache.spark.sql.connector.expressions.Expression[] {namedReference, ts};

    Predicate predicate = new Predicate(">", attrAndValue);
    Tuple<Boolean, Expression> tsExpressionTuple = SparkV2Filters.convert(predicate);
    Expression rawExpression = Expressions.greaterThan("x", epochMicros);

<<<<<<< HEAD
    assertThat(tsExpression.toString())
        .as("Generated Timestamp expression should be correct")
        .isEqualTo(rawExpression.toString());
=======
    Assert.assertEquals(
        "Generated Timestamp expression should be correct",
        rawExpression.toString(),
        tsExpressionTuple.getElement2().toString());
>>>>>>> fcc42136
  }

  @Test
  public void testDateFilterConversion() {
    LocalDate localDate = LocalDate.parse("2018-10-18");
    long epochDay = localDate.toEpochDay();

    NamedReference namedReference = FieldReference.apply("x");
    LiteralValue ts = new LiteralValue(epochDay, DataTypes.DateType);
    org.apache.spark.sql.connector.expressions.Expression[] attrAndValue =
        new org.apache.spark.sql.connector.expressions.Expression[] {namedReference, ts};

    Predicate predicate = new Predicate(">", attrAndValue);
    Tuple<Boolean, Expression> dateExpressionTuple = SparkV2Filters.convert(predicate);
    Expression rawExpression = Expressions.greaterThan("x", epochDay);

<<<<<<< HEAD
    assertThat(dateExpression.toString())
        .as("Generated date expression should be correct")
        .isEqualTo(rawExpression.toString());
=======
    Assert.assertEquals(
        "Generated date expression should be correct",
        rawExpression.toString(),
        dateExpressionTuple.getElement2().toString());
>>>>>>> fcc42136
  }

  @Test
  public void testNestedInInsideNot() {
    NamedReference namedReference1 = FieldReference.apply("col1");
    LiteralValue v1 = new LiteralValue(1, DataTypes.IntegerType);
    LiteralValue v2 = new LiteralValue(2, DataTypes.IntegerType);
    org.apache.spark.sql.connector.expressions.Expression[] attrAndValue1 =
        new org.apache.spark.sql.connector.expressions.Expression[] {namedReference1, v1};
    Predicate equal = new Predicate("=", attrAndValue1);

    NamedReference namedReference2 = FieldReference.apply("col2");
    org.apache.spark.sql.connector.expressions.Expression[] attrAndValue2 =
        new org.apache.spark.sql.connector.expressions.Expression[] {namedReference2, v1, v2};
    Predicate in = new Predicate("IN", attrAndValue2);

    Not filter = new Not(new And(equal, in));
<<<<<<< HEAD
    Expression converted = SparkV2Filters.convert(filter);
    assertThat(converted).as("Expression should not be converted").isNull();
=======
    Tuple<Boolean, Expression> convertedTuple = SparkV2Filters.convert(filter);
    Assert.assertNull("Expression should not be converted", convertedTuple);
>>>>>>> fcc42136
  }

  @Test
  public void testNotIn() {
    NamedReference namedReference = FieldReference.apply("col");
    LiteralValue v1 = new LiteralValue(1, DataTypes.IntegerType);
    LiteralValue v2 = new LiteralValue(2, DataTypes.IntegerType);
    org.apache.spark.sql.connector.expressions.Expression[] attrAndValue =
        new org.apache.spark.sql.connector.expressions.Expression[] {namedReference, v1, v2};

    Predicate in = new Predicate("IN", attrAndValue);
    Not not = new Not(in);

    Tuple<Boolean, Expression> actualTuple = SparkV2Filters.convert(not);
    Expression expected =
        Expressions.and(Expressions.notNull("col"), Expressions.notIn("col", 1, 2));
<<<<<<< HEAD
    assertThat(actual.toString()).as("Expressions should match").isEqualTo(expected.toString());
=======
    Assert.assertEquals("Expressions should match", expected.toString(),
        actualTuple.getElement2().toString());
>>>>>>> fcc42136
  }

  @Test
  public void testDateToYears() {
    ScalarFunction<Integer> dateToYearsFunc = new YearsFunction.DateToYearsFunction();
    UserDefinedScalarFunc udf =
        new UserDefinedScalarFunc(
            dateToYearsFunc.name(),
            dateToYearsFunc.canonicalName(),
            expressions(FieldReference.apply("dateCol")));
    testUDF(udf, Expressions.year("dateCol"), dateToYears("2023-06-25"), DataTypes.IntegerType);
  }

  @Test
  public void testTsToYears() {
    ScalarFunction<Integer> tsToYearsFunc = new YearsFunction.TimestampToYearsFunction();
    UserDefinedScalarFunc udf =
        new UserDefinedScalarFunc(
            tsToYearsFunc.name(),
            tsToYearsFunc.canonicalName(),
            expressions(FieldReference.apply("tsCol")));
    testUDF(
        udf,
        Expressions.year("tsCol"),
        timestampToYears("2023-12-03T10:15:30+01:00"),
        DataTypes.IntegerType);
  }

  @Test
  public void testTsNtzToYears() {
    ScalarFunction<Integer> tsNtzToYearsFunc = new YearsFunction.TimestampNtzToYearsFunction();
    UserDefinedScalarFunc udf =
        new UserDefinedScalarFunc(
            tsNtzToYearsFunc.name(),
            tsNtzToYearsFunc.canonicalName(),
            expressions(FieldReference.apply("tsNtzCol")));
    testUDF(
        udf,
        Expressions.year("tsNtzCol"),
        timestampNtzToYears("2023-06-25T13:15:30"),
        DataTypes.IntegerType);
  }

  @Test
  public void testDateToMonths() {
    ScalarFunction<Integer> dateToMonthsFunc = new MonthsFunction.DateToMonthsFunction();
    UserDefinedScalarFunc udf =
        new UserDefinedScalarFunc(
            dateToMonthsFunc.name(),
            dateToMonthsFunc.canonicalName(),
            expressions(FieldReference.apply("dateCol")));
    testUDF(udf, Expressions.month("dateCol"), dateToMonths("2023-06-25"), DataTypes.IntegerType);
  }

  @Test
  public void testTsToMonths() {
    ScalarFunction<Integer> tsToMonthsFunc = new MonthsFunction.TimestampToMonthsFunction();
    UserDefinedScalarFunc udf =
        new UserDefinedScalarFunc(
            tsToMonthsFunc.name(),
            tsToMonthsFunc.canonicalName(),
            expressions(FieldReference.apply("tsCol")));
    testUDF(
        udf,
        Expressions.month("tsCol"),
        timestampToMonths("2023-12-03T10:15:30+01:00"),
        DataTypes.IntegerType);
  }

  @Test
  public void testTsNtzToMonths() {
    ScalarFunction<Integer> tsNtzToMonthsFunc = new MonthsFunction.TimestampNtzToMonthsFunction();
    UserDefinedScalarFunc udf =
        new UserDefinedScalarFunc(
            tsNtzToMonthsFunc.name(),
            tsNtzToMonthsFunc.canonicalName(),
            expressions(FieldReference.apply("tsNtzCol")));
    testUDF(
        udf,
        Expressions.month("tsNtzCol"),
        timestampNtzToMonths("2023-12-03T10:15:30"),
        DataTypes.IntegerType);
  }

  @Test
  public void testDateToDays() {
    ScalarFunction<Integer> dateToDayFunc = new DaysFunction.DateToDaysFunction();
    UserDefinedScalarFunc udf =
        new UserDefinedScalarFunc(
            dateToDayFunc.name(),
            dateToDayFunc.canonicalName(),
            expressions(FieldReference.apply("dateCol")));
    testUDF(udf, Expressions.day("dateCol"), dateToDays("2023-06-25"), DataTypes.IntegerType);
  }

  @Test
  public void testTsToDays() {
    ScalarFunction<Integer> tsToDaysFunc = new DaysFunction.TimestampToDaysFunction();
    UserDefinedScalarFunc udf =
        new UserDefinedScalarFunc(
            tsToDaysFunc.name(),
            tsToDaysFunc.canonicalName(),
            expressions(FieldReference.apply("tsCol")));
    testUDF(
        udf,
        Expressions.day("tsCol"),
        timestampToDays("2023-12-03T10:15:30+01:00"),
        DataTypes.IntegerType);
  }

  @Test
  public void testTsNtzToDays() {
    ScalarFunction<Integer> tsNtzToDaysFunc = new DaysFunction.TimestampNtzToDaysFunction();
    UserDefinedScalarFunc udf =
        new UserDefinedScalarFunc(
            tsNtzToDaysFunc.name(),
            tsNtzToDaysFunc.canonicalName(),
            expressions(FieldReference.apply("tsNtzCol")));
    testUDF(
        udf,
        Expressions.day("tsNtzCol"),
        timestampNtzToDays("2023-12-03T10:15:30"),
        DataTypes.IntegerType);
  }

  @Test
  public void testTsToHours() {
    ScalarFunction<Integer> tsToHourFunc = new HoursFunction.TimestampToHoursFunction();
    UserDefinedScalarFunc udf =
        new UserDefinedScalarFunc(
            tsToHourFunc.name(),
            tsToHourFunc.canonicalName(),
            expressions(FieldReference.apply("tsCol")));
    testUDF(
        udf,
        Expressions.hour("tsCol"),
        timestampToHours("2023-12-03T10:15:30+01:00"),
        DataTypes.IntegerType);
  }

  @Test
  public void testTsNtzToHours() {
    ScalarFunction<Integer> tsNtzToHourFunc = new HoursFunction.TimestampNtzToHoursFunction();
    UserDefinedScalarFunc udf =
        new UserDefinedScalarFunc(
            tsNtzToHourFunc.name(),
            tsNtzToHourFunc.canonicalName(),
            expressions(FieldReference.apply("tsNtzCol")));
    testUDF(
        udf,
        Expressions.hour("tsNtzCol"),
        timestampNtzToHours("2023-12-03T10:15:30"),
        DataTypes.IntegerType);
  }

  @Test
  public void testBucket() {
    ScalarFunction<Integer> bucketInt = new BucketFunction.BucketInt(DataTypes.IntegerType);
    UserDefinedScalarFunc udf =
        new UserDefinedScalarFunc(
            bucketInt.name(),
            bucketInt.canonicalName(),
            expressions(
                LiteralValue.apply(4, DataTypes.IntegerType), FieldReference.apply("intCol")));
    testUDF(udf, Expressions.bucket("intCol", 4), 2, DataTypes.IntegerType);
  }

  @Test
  public void testTruncate() {
    ScalarFunction<UTF8String> truncate = new TruncateFunction.TruncateString();
    UserDefinedScalarFunc udf =
        new UserDefinedScalarFunc(
            truncate.name(),
            truncate.canonicalName(),
            expressions(
                LiteralValue.apply(6, DataTypes.IntegerType), FieldReference.apply("strCol")));
    testUDF(udf, Expressions.truncate("strCol", 6), "prefix", DataTypes.StringType);
  }

  @Test
  public void testUnsupportedUDFConvert() {
    ScalarFunction<UTF8String> icebergVersionFunc =
        (ScalarFunction<UTF8String>) new IcebergVersionFunction().bind(new StructType());
    UserDefinedScalarFunc udf =
        new UserDefinedScalarFunc(
            icebergVersionFunc.name(),
            icebergVersionFunc.canonicalName(),
            new org.apache.spark.sql.connector.expressions.Expression[] {});
    LiteralValue literalValue = new LiteralValue("1.3.0", DataTypes.StringType);
    Predicate predicate = new Predicate("=", expressions(udf, literalValue));

<<<<<<< HEAD
    Expression icebergExpr = SparkV2Filters.convert(predicate);
    assertThat(icebergExpr).isNull();
=======
    Tuple<Boolean, Expression> icebergExprTuple = SparkV2Filters.convert(predicate);
    Assertions.assertThat(icebergExprTuple).isNull();
>>>>>>> fcc42136
  }

  private <T> void testUDF(
      org.apache.spark.sql.connector.expressions.Expression udf,
      UnboundTerm<T> expectedTerm,
      T value,
      DataType dataType) {
    org.apache.spark.sql.connector.expressions.Expression[] attrOnly = expressions(udf);

    LiteralValue literalValue = new LiteralValue(value, dataType);
    org.apache.spark.sql.connector.expressions.Expression[] attrAndValue =
        expressions(udf, literalValue);
    org.apache.spark.sql.connector.expressions.Expression[] valueAndAttr =
        expressions(literalValue, udf);

    Predicate isNull = new Predicate("IS_NULL", attrOnly);
    Expression expectedIsNull = Expressions.isNull(expectedTerm);
    Tuple<Boolean, Expression> actualIsNullTuple = SparkV2Filters.convert(isNull);
    assertEquals(expectedIsNull, actualIsNullTuple.getElement2());

    Predicate isNotNull = new Predicate("IS_NOT_NULL", attrOnly);
    Expression expectedIsNotNull = Expressions.notNull(expectedTerm);
    Tuple<Boolean, Expression> actualIsNotNullTuple = SparkV2Filters.convert(isNotNull);
    assertEquals(expectedIsNotNull, actualIsNotNullTuple.getElement2());

    Predicate lt1 = new Predicate("<", attrAndValue);
    Expression expectedLt1 = Expressions.lessThan(expectedTerm, value);
    Tuple<Boolean, Expression> actualLt1Tuple = SparkV2Filters.convert(lt1);
    assertEquals(expectedLt1, actualLt1Tuple.getElement2());

    Predicate lt2 = new Predicate("<", valueAndAttr);
    Expression expectedLt2 = Expressions.greaterThan(expectedTerm, value);
    Tuple<Boolean, Expression> actualLt2Tuple = SparkV2Filters.convert(lt2);
    assertEquals(expectedLt2, actualLt2Tuple.getElement2());

    Predicate ltEq1 = new Predicate("<=", attrAndValue);
    Expression expectedLtEq1 = Expressions.lessThanOrEqual(expectedTerm, value);
    Tuple<Boolean, Expression> actualLtEq1Tuple = SparkV2Filters.convert(ltEq1);
    assertEquals(expectedLtEq1, actualLtEq1Tuple.getElement2());

    Predicate ltEq2 = new Predicate("<=", valueAndAttr);
    Expression expectedLtEq2 = Expressions.greaterThanOrEqual(expectedTerm, value);
    Tuple<Boolean, Expression> actualLtEq2Tuple = SparkV2Filters.convert(ltEq2);
    assertEquals(expectedLtEq2, actualLtEq2Tuple.getElement2());

    Predicate gt1 = new Predicate(">", attrAndValue);
    Expression expectedGt1 = Expressions.greaterThan(expectedTerm, value);
    Tuple<Boolean, Expression> actualGt1Tuple = SparkV2Filters.convert(gt1);
    assertEquals(expectedGt1, actualGt1Tuple.getElement2());

    Predicate gt2 = new Predicate(">", valueAndAttr);
    Expression expectedGt2 = Expressions.lessThan(expectedTerm, value);
    Tuple<Boolean, Expression> actualGt2Tuple = SparkV2Filters.convert(gt2);
    assertEquals(expectedGt2, actualGt2Tuple.getElement2());

    Predicate gtEq1 = new Predicate(">=", attrAndValue);
    Expression expectedGtEq1 = Expressions.greaterThanOrEqual(expectedTerm, value);
    Tuple<Boolean, Expression> actualGtEq1Tuple = SparkV2Filters.convert(gtEq1);
    assertEquals(expectedGtEq1, actualGtEq1Tuple.getElement2());

    Predicate gtEq2 = new Predicate(">=", valueAndAttr);
    Expression expectedGtEq2 = Expressions.lessThanOrEqual(expectedTerm, value);
    Tuple<Boolean, Expression> actualGtEq2Tuple = SparkV2Filters.convert(gtEq2);
    assertEquals(expectedGtEq2, actualGtEq2Tuple.getElement2());

    Predicate eq1 = new Predicate("=", attrAndValue);
    Expression expectedEq1 = Expressions.equal(expectedTerm, value);
    Tuple<Boolean, Expression> actualEq1Tuple = SparkV2Filters.convert(eq1);
    assertEquals(expectedEq1, actualEq1Tuple.getElement2());

    Predicate eq2 = new Predicate("=", valueAndAttr);
    Expression expectedEq2 = Expressions.equal(expectedTerm, value);
    Tuple<Boolean, Expression> actualEq2Tuple = SparkV2Filters.convert(eq2);
    assertEquals(expectedEq2, actualEq2Tuple.getElement2());

    Predicate notEq1 = new Predicate("<>", attrAndValue);
    Expression expectedNotEq1 = Expressions.notEqual(expectedTerm, value);
    Tuple<Boolean, Expression> actualNotEq1Tuple = SparkV2Filters.convert(notEq1);
    assertEquals(expectedNotEq1, actualNotEq1Tuple.getElement2());

    Predicate notEq2 = new Predicate("<>", valueAndAttr);
    Expression expectedNotEq2 = Expressions.notEqual(expectedTerm, value);
    Tuple<Boolean, Expression> actualNotEq2Tuple = SparkV2Filters.convert(notEq2);
    assertEquals(expectedNotEq2, actualNotEq2Tuple.getElement2());

    Predicate eqNullSafe1 = new Predicate("<=>", attrAndValue);
    Expression expectedEqNullSafe1 = Expressions.equal(expectedTerm, value);
    Tuple<Boolean, Expression> actualEqNullSafe1Tuple = SparkV2Filters.convert(eqNullSafe1);
    assertEquals(expectedEqNullSafe1, actualEqNullSafe1Tuple.getElement2());

    Predicate eqNullSafe2 = new Predicate("<=>", valueAndAttr);
    Expression expectedEqNullSafe2 = Expressions.equal(expectedTerm, value);
    Tuple<Boolean, Expression> actualEqNullSafe2Tuple = SparkV2Filters.convert(eqNullSafe2);
    assertEquals(expectedEqNullSafe2, actualEqNullSafe2Tuple.getElement2());

    Predicate in = new Predicate("IN", attrAndValue);
    Expression expectedIn = Expressions.in(expectedTerm, value);
    Tuple<Boolean, Expression> actualInTuple = SparkV2Filters.convert(in);
    assertEquals(expectedIn, actualInTuple.getElement2());

    Predicate notIn = new Not(in);
    Expression expectedNotIn =
        Expressions.and(Expressions.notNull(expectedTerm), Expressions.notIn(expectedTerm, value));
    Tuple<Boolean, Expression> actualNotInTuple = SparkV2Filters.convert(notIn);
    assertEquals(expectedNotIn, actualNotInTuple.getElement2());

    Predicate and = new And(lt1, eq1);
    Expression expectedAnd = Expressions.and(expectedLt1, expectedEq1);
    Tuple<Boolean, Expression> actualAndTuple = SparkV2Filters.convert(and);
    assertEquals(expectedAnd, actualAndTuple.getElement2());

    org.apache.spark.sql.connector.expressions.Expression[] attrAndAttr = expressions(udf, udf);
    Predicate invalid = new Predicate("<", attrAndAttr);
    Predicate andWithInvalidLeft = new And(invalid, eq1);
<<<<<<< HEAD
    Expression convertedAnd = SparkV2Filters.convert(andWithInvalidLeft);
    assertThat(convertedAnd).isNull();
=======
    Tuple<Boolean, Expression> convertedAndTuple = SparkV2Filters.convert(andWithInvalidLeft);
    Assertions.assertThat(convertedAndTuple).isNull();
>>>>>>> fcc42136

    Predicate or = new Or(lt1, eq1);
    Expression expectedOr = Expressions.or(expectedLt1, expectedEq1);
    Tuple<Boolean, Expression> actualOrTuple = SparkV2Filters.convert(or);
    assertEquals(expectedOr, actualOrTuple.getElement2());

    Predicate orWithInvalidLeft = new Or(invalid, eq1);
<<<<<<< HEAD
    Expression convertedOr = SparkV2Filters.convert(orWithInvalidLeft);
    assertThat(convertedOr).isNull();
=======
    Tuple<Boolean, Expression> convertedOrTuple = SparkV2Filters.convert(orWithInvalidLeft);
    Assertions.assertThat(convertedOrTuple).isNull();
>>>>>>> fcc42136

    Predicate not = new Not(lt1);
    Expression expectedNot = Expressions.not(expectedLt1);
    Tuple<Boolean, Expression> actualNotTuple = SparkV2Filters.convert(not);
    assertEquals(expectedNot, actualNotTuple.getElement2());
  }

  private static void assertEquals(Expression expected, Expression actual) {
    assertThat(ExpressionUtil.equivalent(expected, actual, STRUCT, true)).isTrue();
  }

  private org.apache.spark.sql.connector.expressions.Expression[] expressions(
      org.apache.spark.sql.connector.expressions.Expression... expressions) {
    return expressions;
  }

  private static int dateToYears(String dateString) {
    return DateTimeUtil.daysToYears(DateTimeUtil.isoDateToDays(dateString));
  }

  private static int timestampToYears(String timestampString) {
    return DateTimeUtil.microsToYears(DateTimeUtil.isoTimestamptzToMicros(timestampString));
  }

  private static int timestampNtzToYears(String timestampNtzString) {
    return DateTimeUtil.microsToYears(DateTimeUtil.isoTimestampToMicros(timestampNtzString));
  }

  private static int dateToMonths(String dateString) {
    return DateTimeUtil.daysToMonths(DateTimeUtil.isoDateToDays(dateString));
  }

  private static int timestampToMonths(String timestampString) {
    return DateTimeUtil.microsToMonths(DateTimeUtil.isoTimestamptzToMicros(timestampString));
  }

  private static int timestampNtzToMonths(String timestampNtzString) {
    return DateTimeUtil.microsToMonths(DateTimeUtil.isoTimestampToMicros(timestampNtzString));
  }

  private static int dateToDays(String dateString) {
    return DateTimeUtil.isoDateToDays(dateString);
  }

  private static int timestampToDays(String timestampString) {
    return DateTimeUtil.microsToDays(DateTimeUtil.isoTimestamptzToMicros(timestampString));
  }

  private static int timestampNtzToDays(String timestampNtzString) {
    return DateTimeUtil.microsToDays(DateTimeUtil.isoTimestampToMicros(timestampNtzString));
  }

  private static int timestampToHours(String timestampString) {
    return DateTimeUtil.microsToHours(DateTimeUtil.isoTimestamptzToMicros(timestampString));
  }

  private static int timestampNtzToHours(String timestampNtzString) {
    return DateTimeUtil.microsToHours(DateTimeUtil.isoTimestampToMicros(timestampNtzString));
  }
}<|MERGE_RESOLUTION|>--- conflicted
+++ resolved
@@ -62,6 +62,7 @@
 import org.apache.spark.sql.types.StructType;
 import org.apache.spark.unsafe.types.UTF8String;
 import org.junit.jupiter.api.Test;
+import org.junit.jupiter.api.Assertions
 
 import static org.apache.iceberg.types.Types.NestedField.required;
 
@@ -99,119 +100,8 @@
 
           Predicate isNull = new Predicate("IS_NULL", attrOnly);
           Expression expectedIsNull = Expressions.isNull(unquoted);
-<<<<<<< HEAD
-          Expression actualIsNull = SparkV2Filters.convert(isNull);
-          assertThat(actualIsNull.toString())
-              .as("IsNull must match")
-              .isEqualTo(expectedIsNull.toString());
-
-          Predicate isNotNull = new Predicate("IS_NOT_NULL", attrOnly);
-          Expression expectedIsNotNull = Expressions.notNull(unquoted);
-          Expression actualIsNotNull = SparkV2Filters.convert(isNotNull);
-          assertThat(actualIsNotNull.toString())
-              .as("IsNotNull must match")
-              .isEqualTo(expectedIsNotNull.toString());
-
-          Predicate lt1 = new Predicate("<", attrAndValue);
-          Expression expectedLt1 = Expressions.lessThan(unquoted, 1);
-          Expression actualLt1 = SparkV2Filters.convert(lt1);
-          assertThat(actualLt1.toString())
-              .as("LessThan must match")
-              .isEqualTo(expectedLt1.toString());
-
-          Predicate lt2 = new Predicate("<", valueAndAttr);
-          Expression expectedLt2 = Expressions.greaterThan(unquoted, 1);
-          Expression actualLt2 = SparkV2Filters.convert(lt2);
-          assertThat(actualLt2.toString())
-              .as("LessThan must match")
-              .isEqualTo(expectedLt2.toString());
-
-          Predicate ltEq1 = new Predicate("<=", attrAndValue);
-          Expression expectedLtEq1 = Expressions.lessThanOrEqual(unquoted, 1);
-          Expression actualLtEq1 = SparkV2Filters.convert(ltEq1);
-          assertThat(actualLtEq1.toString())
-              .as("LessThanOrEqual must match")
-              .isEqualTo(expectedLtEq1.toString());
-
-          Predicate ltEq2 = new Predicate("<=", valueAndAttr);
-          Expression expectedLtEq2 = Expressions.greaterThanOrEqual(unquoted, 1);
-          Expression actualLtEq2 = SparkV2Filters.convert(ltEq2);
-          assertThat(actualLtEq2.toString())
-              .as("LessThanOrEqual must match")
-              .isEqualTo(expectedLtEq2.toString());
-
-          Predicate gt1 = new Predicate(">", attrAndValue);
-          Expression expectedGt1 = Expressions.greaterThan(unquoted, 1);
-          Expression actualGt1 = SparkV2Filters.convert(gt1);
-          assertThat(actualGt1.toString())
-              .as("GreaterThan must match")
-              .isEqualTo(expectedGt1.toString());
-
-          Predicate gt2 = new Predicate(">", valueAndAttr);
-          Expression expectedGt2 = Expressions.lessThan(unquoted, 1);
-          Expression actualGt2 = SparkV2Filters.convert(gt2);
-          assertThat(actualGt2.toString())
-              .as("GreaterThan must match")
-              .isEqualTo(expectedGt2.toString());
-
-          Predicate gtEq1 = new Predicate(">=", attrAndValue);
-          Expression expectedGtEq1 = Expressions.greaterThanOrEqual(unquoted, 1);
-          Expression actualGtEq1 = SparkV2Filters.convert(gtEq1);
-          assertThat(actualGtEq1.toString())
-              .as("GreaterThanOrEqual must match")
-              .isEqualTo(expectedGtEq1.toString());
-
-          Predicate gtEq2 = new Predicate(">=", valueAndAttr);
-          Expression expectedGtEq2 = Expressions.lessThanOrEqual(unquoted, 1);
-          Expression actualGtEq2 = SparkV2Filters.convert(gtEq2);
-          assertThat(actualGtEq2.toString())
-              .as("GreaterThanOrEqual must match")
-              .isEqualTo(expectedGtEq2.toString());
-
-          Predicate eq1 = new Predicate("=", attrAndValue);
-          Expression expectedEq1 = Expressions.equal(unquoted, 1);
-          Expression actualEq1 = SparkV2Filters.convert(eq1);
-          assertThat(actualEq1.toString())
-              .as("EqualTo must match")
-              .isEqualTo(expectedEq1.toString());
-
-          Predicate eq2 = new Predicate("=", valueAndAttr);
-          Expression expectedEq2 = Expressions.equal(unquoted, 1);
-          Expression actualEq2 = SparkV2Filters.convert(eq2);
-          assertThat(actualEq2.toString())
-              .as("EqualTo must match")
-              .isEqualTo(expectedEq2.toString());
-
-          Predicate notEq1 = new Predicate("<>", attrAndValue);
-          Expression expectedNotEq1 = Expressions.notEqual(unquoted, 1);
-          Expression actualNotEq1 = SparkV2Filters.convert(notEq1);
-          assertThat(actualNotEq1.toString())
-              .as("NotEqualTo must match")
-              .isEqualTo(expectedNotEq1.toString());
-
-          Predicate notEq2 = new Predicate("<>", valueAndAttr);
-          Expression expectedNotEq2 = Expressions.notEqual(unquoted, 1);
-          Expression actualNotEq2 = SparkV2Filters.convert(notEq2);
-          assertThat(actualNotEq2.toString())
-              .as("NotEqualTo must match")
-              .isEqualTo(expectedNotEq2.toString());
-
-          Predicate eqNullSafe1 = new Predicate("<=>", attrAndValue);
-          Expression expectedEqNullSafe1 = Expressions.equal(unquoted, 1);
-          Expression actualEqNullSafe1 = SparkV2Filters.convert(eqNullSafe1);
-          assertThat(actualEqNullSafe1.toString())
-              .as("EqualNullSafe must match")
-              .isEqualTo(expectedEqNullSafe1.toString());
-
-          Predicate eqNullSafe2 = new Predicate("<=>", valueAndAttr);
-          Expression expectedEqNullSafe2 = Expressions.equal(unquoted, 1);
-          Expression actualEqNullSafe2 = SparkV2Filters.convert(eqNullSafe2);
-          assertThat(actualEqNullSafe2.toString())
-              .as("EqualNullSafe must match")
-              .isEqualTo(expectedEqNullSafe2.toString());
-=======
           Tuple<Boolean, Expression> actualIsNullTuple = SparkV2Filters.convert(isNull);
-          Assert.assertEquals(
+          assertEquals(
               "IsNull must match", expectedIsNull.toString(),
               actualIsNullTuple.getElement2().toString());
 
@@ -317,7 +207,6 @@
               "EqualNullSafe must match",
               expectedEqNullSafe2.toString(),
               actualEqNullSafe2Tuple.getElement2().toString());
->>>>>>> fcc42136
 
           LiteralValue str =
               new LiteralValue(UTF8String.fromString("iceberg"), DataTypes.StringType);
@@ -325,22 +214,6 @@
               new org.apache.spark.sql.connector.expressions.Expression[] {namedReference, str};
           Predicate startsWith = new Predicate("STARTS_WITH", attrAndStr);
           Expression expectedStartsWith = Expressions.startsWith(unquoted, "iceberg");
-<<<<<<< HEAD
-          Expression actualStartsWith = SparkV2Filters.convert(startsWith);
-          assertThat(actualStartsWith.toString())
-              .as("StartsWith must match")
-              .isEqualTo(expectedStartsWith.toString());
-
-          Predicate in = new Predicate("IN", attrAndValue);
-          Expression expectedIn = Expressions.in(unquoted, 1);
-          Expression actualIn = SparkV2Filters.convert(in);
-          assertThat(actualIn.toString()).as("In must match").isEqualTo(expectedIn.toString());
-
-          Predicate and = new And(lt1, eq1);
-          Expression expectedAnd = Expressions.and(expectedLt1, expectedEq1);
-          Expression actualAnd = SparkV2Filters.convert(and);
-          assertThat(actualAnd.toString()).as("And must match").isEqualTo(expectedAnd.toString());
-=======
           Tuple<Boolean, Expression> actualStartsWithTuple = SparkV2Filters.convert(startsWith);
           Assert.assertEquals(
               "StartsWith must match", expectedStartsWith.toString(),
@@ -373,7 +246,6 @@
           Tuple<Boolean, Expression> actualAndTuple = SparkV2Filters.convert(and);
           Assert.assertEquals("And must match", expectedAnd.toString(),
               actualAndTuple.getElement2().toString());
->>>>>>> fcc42136
 
           org.apache.spark.sql.connector.expressions.Expression[] attrAndAttr =
               new org.apache.spark.sql.connector.expressions.Expression[] {
@@ -381,24 +253,6 @@
               };
           Predicate invalid = new Predicate("<", attrAndAttr);
           Predicate andWithInvalidLeft = new And(invalid, eq1);
-<<<<<<< HEAD
-          Expression convertedAnd = SparkV2Filters.convert(andWithInvalidLeft);
-          assertThat(convertedAnd).as("And must match").isNull();
-
-          Predicate or = new Or(lt1, eq1);
-          Expression expectedOr = Expressions.or(expectedLt1, expectedEq1);
-          Expression actualOr = SparkV2Filters.convert(or);
-          assertThat(actualOr.toString()).as("Or must match").isEqualTo(expectedOr.toString());
-
-          Predicate orWithInvalidLeft = new Or(invalid, eq1);
-          Expression convertedOr = SparkV2Filters.convert(orWithInvalidLeft);
-          assertThat(convertedOr).as("Or must match").isNull();
-
-          Predicate not = new Not(lt1);
-          Expression expectedNot = Expressions.not(expectedLt1);
-          Expression actualNot = SparkV2Filters.convert(not);
-          assertThat(actualNot.toString()).as("Not must match").isEqualTo(expectedNot.toString());
-=======
           Tuple<Boolean, Expression> convertedAndTuple = SparkV2Filters.convert(andWithInvalidLeft);
           Assert.assertEquals("And must match", convertedAndTuple, null);
 
@@ -417,10 +271,7 @@
           Tuple<Boolean, Expression> actualNotTuple = SparkV2Filters.convert(not);
           Assert.assertEquals("Not must match", expectedNot.toString(),
               actualNotTuple.getElement2().toString());
->>>>>>> fcc42136
         });
-
-
   }
 
   @Test
@@ -446,14 +297,6 @@
 
     Predicate eqNullSafe1 = new Predicate("<=>", attrAndValue);
     Expression expectedEqNullSafe = Expressions.isNull(col);
-<<<<<<< HEAD
-    Expression actualEqNullSafe1 = SparkV2Filters.convert(eqNullSafe1);
-    assertThat(actualEqNullSafe1.toString()).isEqualTo(expectedEqNullSafe.toString());
-
-    Predicate eqNullSafe2 = new Predicate("<=>", valueAndAttr);
-    Expression actualEqNullSafe2 = SparkV2Filters.convert(eqNullSafe2);
-    assertThat(actualEqNullSafe2.toString()).isEqualTo(expectedEqNullSafe.toString());
-=======
     Tuple<Boolean, Expression> actualEqNullSafe1Tuple = SparkV2Filters.convert(eqNullSafe1);
     Assertions.assertThat(actualEqNullSafe1Tuple.getElement2().toString()).
         isEqualTo(expectedEqNullSafe.toString());
@@ -462,7 +305,6 @@
     Tuple<Boolean, Expression> actualEqNullSafe2Tuple = SparkV2Filters.convert(eqNullSafe2);
     Assertions.assertThat(actualEqNullSafe2Tuple.getElement2().toString()).isEqualTo(
         expectedEqNullSafe.toString());
->>>>>>> fcc42136
   }
 
   @Test
@@ -478,14 +320,6 @@
 
     Predicate eqNaN1 = new Predicate("=", attrAndValue);
     Expression expectedEqNaN = Expressions.isNaN(col);
-<<<<<<< HEAD
-    Expression actualEqNaN1 = SparkV2Filters.convert(eqNaN1);
-    assertThat(actualEqNaN1.toString()).isEqualTo(expectedEqNaN.toString());
-
-    Predicate eqNaN2 = new Predicate("=", valueAndAttr);
-    Expression actualEqNaN2 = SparkV2Filters.convert(eqNaN2);
-    assertThat(actualEqNaN2.toString()).isEqualTo(expectedEqNaN.toString());
-=======
     Tuple<Boolean, Expression> actualEqNaN1Tuple = SparkV2Filters.convert(eqNaN1);
     Assertions.assertThat(actualEqNaN1Tuple.getElement2().toString()).isEqualTo(
         expectedEqNaN.toString());
@@ -494,7 +328,6 @@
     Tuple<Boolean, Expression> actualEqNaN2Tuple = SparkV2Filters.convert(eqNaN2);
     Assertions.assertThat(actualEqNaN2Tuple.getElement2().toString()).isEqualTo(
         expectedEqNaN.toString());
->>>>>>> fcc42136
   }
 
   @Test
@@ -532,14 +365,6 @@
 
     Predicate notEqNaN1 = new Predicate("<>", attrAndValue);
     Expression expectedNotEqNaN = Expressions.notNaN(col);
-<<<<<<< HEAD
-    Expression actualNotEqNaN1 = SparkV2Filters.convert(notEqNaN1);
-    assertThat(actualNotEqNaN1.toString()).isEqualTo(expectedNotEqNaN.toString());
-
-    Predicate notEqNaN2 = new Predicate("<>", valueAndAttr);
-    Expression actualNotEqNaN2 = SparkV2Filters.convert(notEqNaN2);
-    assertThat(actualNotEqNaN2.toString()).isEqualTo(expectedNotEqNaN.toString());
-=======
     Tuple<Boolean, Expression> actualNotEqNaN1Tuple = SparkV2Filters.convert(notEqNaN1);
     Assertions.assertThat(actualNotEqNaN1Tuple.getElement2().toString()).isEqualTo(
         expectedNotEqNaN.toString());
@@ -548,7 +373,6 @@
     Tuple<Boolean, Expression> actualNotEqNaN2Tuple = SparkV2Filters.convert(notEqNaN2);
     Assertions.assertThat(actualNotEqNaN2Tuple.getElement2().toString()).isEqualTo(
         expectedNotEqNaN.toString());
->>>>>>> fcc42136
   }
 
   @Test
@@ -608,16 +432,10 @@
     Tuple<Boolean, Expression> tsExpressionTuple = SparkV2Filters.convert(predicate);
     Expression rawExpression = Expressions.greaterThan("x", epochMicros);
 
-<<<<<<< HEAD
-    assertThat(tsExpression.toString())
-        .as("Generated Timestamp expression should be correct")
-        .isEqualTo(rawExpression.toString());
-=======
     Assert.assertEquals(
         "Generated Timestamp expression should be correct",
         rawExpression.toString(),
         tsExpressionTuple.getElement2().toString());
->>>>>>> fcc42136
   }
 
   @Test
@@ -634,16 +452,10 @@
     Tuple<Boolean, Expression> dateExpressionTuple = SparkV2Filters.convert(predicate);
     Expression rawExpression = Expressions.greaterThan("x", epochDay);
 
-<<<<<<< HEAD
-    assertThat(dateExpression.toString())
-        .as("Generated date expression should be correct")
-        .isEqualTo(rawExpression.toString());
-=======
     Assert.assertEquals(
         "Generated date expression should be correct",
         rawExpression.toString(),
         dateExpressionTuple.getElement2().toString());
->>>>>>> fcc42136
   }
 
   @Test
@@ -661,13 +473,8 @@
     Predicate in = new Predicate("IN", attrAndValue2);
 
     Not filter = new Not(new And(equal, in));
-<<<<<<< HEAD
-    Expression converted = SparkV2Filters.convert(filter);
-    assertThat(converted).as("Expression should not be converted").isNull();
-=======
     Tuple<Boolean, Expression> convertedTuple = SparkV2Filters.convert(filter);
     Assert.assertNull("Expression should not be converted", convertedTuple);
->>>>>>> fcc42136
   }
 
   @Test
@@ -684,12 +491,8 @@
     Tuple<Boolean, Expression> actualTuple = SparkV2Filters.convert(not);
     Expression expected =
         Expressions.and(Expressions.notNull("col"), Expressions.notIn("col", 1, 2));
-<<<<<<< HEAD
-    assertThat(actual.toString()).as("Expressions should match").isEqualTo(expected.toString());
-=======
     Assert.assertEquals("Expressions should match", expected.toString(),
         actualTuple.getElement2().toString());
->>>>>>> fcc42136
   }
 
   @Test
@@ -881,13 +684,8 @@
     LiteralValue literalValue = new LiteralValue("1.3.0", DataTypes.StringType);
     Predicate predicate = new Predicate("=", expressions(udf, literalValue));
 
-<<<<<<< HEAD
-    Expression icebergExpr = SparkV2Filters.convert(predicate);
-    assertThat(icebergExpr).isNull();
-=======
     Tuple<Boolean, Expression> icebergExprTuple = SparkV2Filters.convert(predicate);
     Assertions.assertThat(icebergExprTuple).isNull();
->>>>>>> fcc42136
   }
 
   private <T> void testUDF(
@@ -1002,13 +800,8 @@
     org.apache.spark.sql.connector.expressions.Expression[] attrAndAttr = expressions(udf, udf);
     Predicate invalid = new Predicate("<", attrAndAttr);
     Predicate andWithInvalidLeft = new And(invalid, eq1);
-<<<<<<< HEAD
-    Expression convertedAnd = SparkV2Filters.convert(andWithInvalidLeft);
-    assertThat(convertedAnd).isNull();
-=======
     Tuple<Boolean, Expression> convertedAndTuple = SparkV2Filters.convert(andWithInvalidLeft);
-    Assertions.assertThat(convertedAndTuple).isNull();
->>>>>>> fcc42136
+    assertThat(convertedAndTuple).isNull();
 
     Predicate or = new Or(lt1, eq1);
     Expression expectedOr = Expressions.or(expectedLt1, expectedEq1);
@@ -1016,13 +809,8 @@
     assertEquals(expectedOr, actualOrTuple.getElement2());
 
     Predicate orWithInvalidLeft = new Or(invalid, eq1);
-<<<<<<< HEAD
-    Expression convertedOr = SparkV2Filters.convert(orWithInvalidLeft);
-    assertThat(convertedOr).isNull();
-=======
     Tuple<Boolean, Expression> convertedOrTuple = SparkV2Filters.convert(orWithInvalidLeft);
-    Assertions.assertThat(convertedOrTuple).isNull();
->>>>>>> fcc42136
+    assertThat(convertedOrTuple).isNull();
 
     Predicate not = new Not(lt1);
     Expression expectedNot = Expressions.not(expectedLt1);
