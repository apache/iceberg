--- conflicted
+++ resolved
@@ -175,7 +175,7 @@
     return actions().rewriteDataFiles(table).option(SizeBasedFileRewriter.MIN_INPUT_FILES, "1");
   }
 
-<<<<<<< HEAD
+
   private Expression filterExpression(String name, String where) {
     try {
       org.apache.spark.sql.catalyst.expressions.Expression expression =
@@ -186,10 +186,8 @@
     }
   }
 
-  @Test
-=======
-  @TestTemplate
->>>>>>> e770facc
+
+  @TestTemplate
   public void testEmptyTable() {
     PartitionSpec spec = PartitionSpec.unpartitioned();
     Map<String, String> options =
@@ -203,8 +201,8 @@
     assertThat(table.currentSnapshot()).as("Table must stay empty").isNull();
   }
 
-<<<<<<< HEAD
-  @Test
+  
+  @TestTemplate
   public void testFilterCaseSensitivityBeforeChange() {
     Table table = createTable(4);
     RewriteDataFilesSparkAction4Test actionBeforeChange =
@@ -216,7 +214,7 @@
         .hasMessage("Cannot parse predicates in where option: C1 > 10");
   }
 
-  @Test
+  @TestTemplate
   public void testFilterCaseSensitivityAfterChange() {
     Table table = createTable(4);
     RewriteDataFilesSparkAction action = new RewriteDataFilesSparkAction(spark, table);
@@ -226,10 +224,8 @@
     assertThat(result.rewrittenDataFilesCount()).isEqualTo(0);
   }
 
-  @Test
-=======
-  @TestTemplate
->>>>>>> e770facc
+
+  @TestTemplate
   public void testBinPackUnpartitionedTable() {
     Table table = createTable(4);
     shouldHaveFiles(table, 4);
