--- conflicted
+++ resolved
@@ -1447,8 +1447,6 @@
     assertThat(actual).as("Number of files order should not be ascending").isNotEqualTo(expected);
   }
 
-<<<<<<< HEAD
-=======
   @Test
   public void testSnapshotProperty() {
     Table table = createTable(4);
@@ -1590,7 +1588,6 @@
         .collect(Collectors.toList());
   }
 
->>>>>>> 00f46ac0
   private Stream<RewriteFileGroup> toGroupStream(Table table, RewriteDataFilesSparkAction rewrite) {
     rewrite.validateAndInitOptions();
     StructLikeMap<List<List<FileScanTask>>> fileGroupsByPartition =
