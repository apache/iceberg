--- conflicted
+++ resolved
@@ -21,11 +21,10 @@
 import static org.apache.iceberg.Files.localOutput;
 import static org.apache.iceberg.PlanningMode.DISTRIBUTED;
 import static org.apache.iceberg.PlanningMode.LOCAL;
-<<<<<<< HEAD
+
 import static org.assertj.core.api.Assertions.assertThat;
-=======
+
 import static org.apache.spark.sql.types.DataTypes.IntegerType;
->>>>>>> fcc42136
 
 import java.io.File;
 import java.io.IOException;
@@ -211,10 +210,7 @@
     }
   }
 
-<<<<<<< HEAD
-  @TestTemplate
-=======
-  @Test
+  @TestTemplate
   public void testUnpartitionedIDFiltersUsingRangeIn() {
     CaseInsensitiveStringMap options =
         new CaseInsensitiveStringMap(ImmutableMap.of("path", unpartitioned.toString()));
@@ -239,8 +235,7 @@
         SCHEMA.asStruct(), expected(9), read(unpartitioned.toString(), vectorized, "id = " + 9));
   }
 
-  @Test
->>>>>>> fcc42136
+  @TestTemplate
   public void testUnpartitionedCaseInsensitiveIDFilters() {
     CaseInsensitiveStringMap options =
         new CaseInsensitiveStringMap(ImmutableMap.of("path", unpartitioned.toString()));
