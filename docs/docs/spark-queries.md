---
title: "Queries"
---
<!--
 - Licensed to the Apache Software Foundation (ASF) under one or more
 - contributor license agreements.  See the NOTICE file distributed with
 - this work for additional information regarding copyright ownership.
 - The ASF licenses this file to You under the Apache License, Version 2.0
 - (the "License"); you may not use this file except in compliance with
 - the License.  You may obtain a copy of the License at
 -
 -   http://www.apache.org/licenses/LICENSE-2.0
 -
 - Unless required by applicable law or agreed to in writing, software
 - distributed under the License is distributed on an "AS IS" BASIS,
 - WITHOUT WARRANTIES OR CONDITIONS OF ANY KIND, either express or implied.
 - See the License for the specific language governing permissions and
 - limitations under the License.
 -->

# Spark Queries

To use Iceberg in Spark, first configure [Spark catalogs](spark-configuration.md). Iceberg uses Apache Spark's DataSourceV2 API for data source and catalog implementations.

## Querying with SQL

In Spark, tables use identifiers that include a [catalog name](spark-configuration.md#using-catalogs).

```sql
SELECT * FROM prod.db.table; -- catalog: prod, namespace: db, table: table
```

Metadata tables, like `history` and `snapshots`, can use the Iceberg table name as a namespace.

For example, to read from the `files` metadata table for `prod.db.table`:

```sql
SELECT * FROM prod.db.table.files;
```

|content|file_path                                                                                                                                   |file_format|spec_id|partition|record_count|file_size_in_bytes|column_sizes      |value_counts    |null_value_counts|nan_value_counts|lower_bounds           |upper_bounds           |key_metadata|split_offsets|equality_ids|sort_order_id|
| -- | -- | -- | -- | -- | -- | -- | -- | -- | -- | -- | -- | -- | -- | -- | -- | -- |
| 0 | s3:/.../table/data/00000-3-8d6d60e8-d427-4809-bcf0-f5d45a4aad96.parquet | PARQUET   | 0  | {1999-01-01, 01} | 1            | 597                | [1 -> 90, 2 -> 62] | [1 -> 1, 2 -> 1] | [1 -> 0, 2 -> 0]  | []               | [1 -> , 2 -> c] | [1 -> , 2 -> c] | null         | [4]           | null | null |
| 0 | s3:/.../table/data/00001-4-8d6d60e8-d427-4809-bcf0-f5d45a4aad96.parquet | PARQUET   | 0  | {1999-01-01, 02} | 1            | 597                | [1 -> 90, 2 -> 62] | [1 -> 1, 2 -> 1] | [1 -> 0, 2 -> 0]  | []               | [1 -> , 2 -> b] | [1 -> , 2 -> b] | null         | [4]           | null | null |
| 0 | s3:/.../table/data/00002-5-8d6d60e8-d427-4809-bcf0-f5d45a4aad96.parquet | PARQUET   | 0  | {1999-01-01, 03} | 1            | 597                | [1 -> 90, 2 -> 62] | [1 -> 1, 2 -> 1] | [1 -> 0, 2 -> 0]  | []               | [1 -> , 2 -> a] | [1 -> , 2 -> a] | null         | [4]           | null | null |

### Time travel Queries with SQL
Spark supports time travel in SQL queries using `TIMESTAMP AS OF` or `VERSION AS OF` clauses.
The `VERSION AS OF` clause can contain a long snapshot ID or a string branch or tag name.

!!! info
    Note: If the name of a branch or tag is the same as a snapshot ID, then the snapshot which is selected for time travel is the snapshot
    with the given snapshot ID. For example, consider the case where there is a tag named '1' and it references snapshot with ID 2.
    If the version travel clause is `VERSION AS OF '1'`, time travel will be done to the snapshot with ID 1.
    If this is not desired, rename the tag or branch with a well-defined prefix such as 'snapshot-1'.

```sql
-- time travel to October 26, 1986 at 01:21:00
SELECT * FROM prod.db.table TIMESTAMP AS OF '1986-10-26 01:21:00';

-- time travel to snapshot with id 10963874102873L
SELECT * FROM prod.db.table VERSION AS OF 10963874102873;

-- time travel to the head snapshot of audit-branch
SELECT * FROM prod.db.table VERSION AS OF 'audit-branch';

-- time travel to the snapshot referenced by the tag historical-snapshot
SELECT * FROM prod.db.table VERSION AS OF 'historical-snapshot';
```

In addition, `FOR SYSTEM_TIME AS OF` and `FOR SYSTEM_VERSION AS OF` clauses are also supported:

```sql
SELECT * FROM prod.db.table FOR SYSTEM_TIME AS OF '1986-10-26 01:21:00';
SELECT * FROM prod.db.table FOR SYSTEM_VERSION AS OF 10963874102873;
SELECT * FROM prod.db.table FOR SYSTEM_VERSION AS OF 'audit-branch';
SELECT * FROM prod.db.table FOR SYSTEM_VERSION AS OF 'historical-snapshot';
```

Timestamps may also be supplied as a Unix timestamp, in seconds:

```sql
-- timestamp in seconds
SELECT * FROM prod.db.table TIMESTAMP AS OF 499162860;
SELECT * FROM prod.db.table FOR SYSTEM_TIME AS OF 499162860;
```

The branch or tag may also be specified using a similar syntax to metadata tables, with `branch_<branchname>` or `tag_<tagname>`:

```sql
SELECT * FROM prod.db.table.`branch_audit-branch`;
SELECT * FROM prod.db.table.`tag_historical-snapshot`;
```

(Identifiers with "-" are not valid, and so must be escaped using back quotes.)

Note that the identifier with branch or tag may not be used in combination with `VERSION AS OF`.

#### Schema selection in time travel queries

The different time travel queries mentioned in the previous section can use either the snapshot's schema or the table's schema:

```sql
-- time travel to October 26, 1986 at 01:21:00 -> uses the snapshot's schema
SELECT * FROM prod.db.table TIMESTAMP AS OF '1986-10-26 01:21:00';

-- time travel to snapshot with id 10963874102873L -> uses the snapshot's schema
SELECT * FROM prod.db.table VERSION AS OF 10963874102873;

-- time travel to the head of audit-branch -> uses the table's schema
SELECT * FROM prod.db.table VERSION AS OF 'audit-branch';
SELECT * FROM prod.db.table.`branch_audit-branch`;

-- time travel to the snapshot referenced by the tag historical-snapshot -> uses the snapshot's schema
SELECT * FROM prod.db.table VERSION AS OF 'historical-snapshot';
SELECT * FROM prod.db.table.`tag_historical-snapshot`;
```

## Querying with DataFrames

To load a table as a DataFrame, use `table`:

```scala
val df = spark.table("prod.db.table")
```

### Catalogs with DataFrameReader

Paths and table names can be loaded with Spark's `DataFrameReader` interface. How tables are loaded depends on how
the identifier is specified. When using `spark.read.format("iceberg").load(table)` or `spark.table(table)` the `table`
variable can take a number of forms as listed below:

* `file:///path/to/table`: loads a HadoopTable at given path
* `tablename`: loads `currentCatalog.currentNamespace.tablename`
* `catalog.tablename`: loads `tablename` from the specified catalog.
* `namespace.tablename`: loads `namespace.tablename` from current catalog
* `catalog.namespace.tablename`: loads `namespace.tablename` from the specified catalog.
* `namespace1.namespace2.tablename`: loads `namespace1.namespace2.tablename` from current catalog

The above list is in order of priority. For example: a matching catalog will take priority over any namespace resolution.

### Time travel Queries with DataFrame

To select a specific table snapshot or the snapshot at some time in the DataFrame API, Iceberg supports four Spark read options:

* `snapshot-id` selects a specific table snapshot
* `as-of-timestamp` selects the current snapshot at a timestamp, in milliseconds
* `branch` selects the head snapshot of the specified branch. Note that currently branch cannot be combined with as-of-timestamp.
* `tag` selects the snapshot associated with the specified tag. Tags cannot be combined with `as-of-timestamp`.

```scala
// time travel to October 26, 1986 at 01:21:00
spark.read
    .option("as-of-timestamp", "499162860000")
    .format("iceberg")
    .load("path/to/table")
```

```scala
// time travel to snapshot with ID 10963874102873L
spark.read
    .option("snapshot-id", 10963874102873L)
    .format("iceberg")
    .load("path/to/table")
```

```scala
// time travel to tag historical-snapshot
spark.read
    .option(SparkReadOptions.TAG, "historical-snapshot")
    .format("iceberg")
    .load("path/to/table")
```

```scala
// time travel to the head snapshot of audit-branch
spark.read
    .option(SparkReadOptions.BRANCH, "audit-branch")
    .format("iceberg")
    .load("path/to/table")
```

<<<<<<< HEAD
=======
!!! info
    Spark 3.0 and earlier versions do not support using `option` with `table` in DataFrameReader commands. All options will be silently
    ignored. Do not use `table` when attempting to time-travel or use other options. See [SPARK-32592](https://issues.apache.org/jira/browse/SPARK-32592).
>>>>>>> 92ae3d9d

### Incremental read

To read appended data incrementally, use:

* `start-snapshot-id` Start snapshot ID used in incremental scans (exclusive).
* `end-snapshot-id` End snapshot ID used in incremental scans (inclusive). This is optional. Omitting it will default to the current snapshot.

```scala
// get the data added after start-snapshot-id (10963874102873L) until end-snapshot-id (63874143573109L)
spark.read
  .format("iceberg")
  .option("start-snapshot-id", "10963874102873")
  .option("end-snapshot-id", "63874143573109")
  .load("path/to/table")
```

!!! info
    Currently gets only the data from `append` operation. Cannot support `replace`, `overwrite`, `delete` operations.
    Incremental read works with both V1 and V2 format-version.
    Incremental read is not supported by Spark's SQL syntax.

## Inspecting tables

To inspect a table's history, snapshots, and other metadata, Iceberg supports metadata tables.

Metadata tables are identified by adding the metadata table name after the original table name. For example, history for `db.table` is read using `db.table.history`.

### History

To show table history:

```sql
SELECT * FROM prod.db.table.history;
```

| made_current_at | snapshot_id  | parent_id | is_current_ancestor |
| -- | -- | -- | -- |
| 2019-02-08 03:29:51.215 | 5781947118336215154 | NULL                | true                |
| 2019-02-08 03:47:55.948 | 5179299526185056830 | 5781947118336215154 | true                |
| 2019-02-09 16:24:30.13  | 296410040247533544  | 5179299526185056830 | false               |
| 2019-02-09 16:32:47.336 | 2999875608062437330 | 5179299526185056830 | true                |
| 2019-02-09 19:42:03.919 | 8924558786060583479 | 2999875608062437330 | true                |
| 2019-02-09 19:49:16.343 | 6536733823181975045 | 8924558786060583479 | true                |

!!! info
    **This shows a commit that was rolled back.** The example has two snapshots with the same parent, and one is *not* an ancestor of the current table state.

### Metadata Log Entries

To show table metadata log entries:

```sql
SELECT * from prod.db.table.metadata_log_entries;
```

| timestamp | file | latest_snapshot_id | latest_schema_id | latest_sequence_number |
| -- | -- | -- | -- | -- |
| 2022-07-28 10:43:52.93 | s3://.../table/metadata/00000-9441e604-b3c2-498a-a45a-6320e8ab9006.metadata.json | null | null | null |
| 2022-07-28 10:43:57.487 | s3://.../table/metadata/00001-f30823df-b745-4a0a-b293-7532e0c99986.metadata.json | 170260833677645300 | 0 | 1 |
| 2022-07-28 10:43:58.25 | s3://.../table/metadata/00002-2cc2837a-02dc-4687-acc1-b4d86ea486f4.metadata.json | 958906493976709774 | 0 | 2 |

### Snapshots

To show the valid snapshots for a table:

```sql
SELECT * FROM prod.db.table.snapshots;
```

| committed_at | snapshot_id | parent_id | operation | manifest_list | summary |
| -- | -- | -- | -- | -- | -- |
| 2019-02-08 03:29:51.215 | 57897183625154 | null      | append    | s3://.../table/metadata/snap-57897183625154-1.avro | { added-records -> 2478404, total-records -> 2478404, added-data-files -> 438, total-data-files -> 438, spark.app.id -> application_1520379288616_155055 } |

You can also join snapshots to table history. For example, this query will show table history, with the application ID that wrote each snapshot:

```sql
select
    h.made_current_at,
    s.operation,
    h.snapshot_id,
    h.is_current_ancestor,
    s.summary['spark.app.id']
from prod.db.table.history h
join prod.db.table.snapshots s
  on h.snapshot_id = s.snapshot_id
order by made_current_at;
```

| made_current_at | operation | snapshot_id | is_current_ancestor | summary[spark.app.id] |
| -- | -- | -- | -- | -- |
| 2019-02-08 03:29:51.215 | append    | 57897183625154 | true                | application_1520379288616_155055 |
| 2019-02-09 16:24:30.13  | delete    | 29641004024753 | false               | application_1520379288616_151109 |
| 2019-02-09 16:32:47.336 | append    | 57897183625154 | true                | application_1520379288616_155055 |
| 2019-02-08 03:47:55.948 | overwrite | 51792995261850 | true                | application_1520379288616_152431 |

### Entries

To show all the table's current manifest entries for both data and delete files.

```sql
SELECT * FROM prod.db.table.entries;
```

| status | snapshot_id | sequence_number | file_sequence_number | data_file | readable_metrics |
| -- | -- | -- | -- | -- | -- |
| 2 | 57897183625154 | 0 | 0 | {"content":0,"file_path":"s3:/.../table/data/00047-25-833044d0-127b-415c-b874-038a4f978c29-00612.parquet","file_format":"PARQUET","spec_id":0,"record_count":15,"file_size_in_bytes":473,"column_sizes":{1:103},"value_counts":{1:15},"null_value_counts":{1:0},"nan_value_counts":{},"lower_bounds":{1:},"upper_bounds":{1:},"key_metadata":null,"split_offsets":[4],"equality_ids":null,"sort_order_id":0} | {"c1":{"column_size":103,"value_count":15,"null_value_count":0,"nan_value_count":null,"lower_bound":1,"upper_bound":3}} |

Note:

1. The columns in the `entries` table correspond to the [manifest entry fields](../../spec.md#manifest-entry-fields):
    - `status`: Used to track additions and deletions
    - `snapshot_id`: The ID of the snapshot in which the file was added or removed
    - `sequence_number`: Used for ordering changes across snapshots
    - `file_sequence_number`: Indicates when the file was added
    - `data_file`: A struct containing metadata about the data file, see the [data file fields](../../spec.md#data-file-fields)
2. The `readable_metrics` column provides a human-readable map of extended column-level metrics derived from the `data_file` column, making it easier to inspect and debug file-level statistics.

### Files

To show a table's current files:

```sql
SELECT * FROM prod.db.table.files;
```

| content | file_path | file_format | spec_id | record_count | file_size_in_bytes | column_sizes | value_counts | null_value_counts | nan_value_counts | lower_bounds | upper_bounds | key_metadata | split_offsets | equality_ids | sort_order_id | readable_metrics |
| -- | -- | -- | -- | -- | -- | -- | -- | -- | -- | -- | -- | -- | -- | -- | -- | -- |
| 0 | s3:/.../table/data/00042-3-a9aa8b24-20bc-4d56-93b0-6b7675782bb5-00001.parquet | PARQUET | 0 | 1 | 652 | {1:52,2:48} | {1:1,2:1} | {1:0,2:0} | {} | {1:,2:d} | {1:,2:d} | NULL | [4] | NULL | 0 | {"data":{"column_size":48,"value_count":1,"null_value_count":0,"nan_value_count":null,"lower_bound":"d","upper_bound":"d"},"id":{"column_size":52,"value_count":1,"null_value_count":0,"nan_value_count":null,"lower_bound":1,"upper_bound":1}} |
| 0 | s3:/.../table/data/00000-0-f9709213-22ca-4196-8733-5cb15d2afeb9-00001.parquet | PARQUET | 0 | 1 | 643 | {1:46,2:48} | {1:1,2:1} | {1:0,2:0} | {} | {1:,2:a} | {1:,2:a} | NULL | [4] | NULL | 0 | {"data":{"column_size":48,"value_count":1,"null_value_count":0,"nan_value_count":null,"lower_bound":"a","upper_bound":"a"},"id":{"column_size":46,"value_count":1,"null_value_count":0,"nan_value_count":null,"lower_bound":1,"upper_bound":1}} |
| 0 | s3:/.../table/data/00001-1-f9709213-22ca-4196-8733-5cb15d2afeb9-00001.parquet | PARQUET | 0 | 2 | 644 | {1:49,2:51} | {1:2,2:2} | {1:0,2:0} | {} | {1:,2:b} | {1:,2:c} | NULL | [4] | NULL | 0 | {"data":{"column_size":51,"value_count":2,"null_value_count":0,"nan_value_count":null,"lower_bound":"b","upper_bound":"c"},"id":{"column_size":49,"value_count":2,"null_value_count":0,"nan_value_count":null,"lower_bound":2,"upper_bound":3}} |
| 1 | s3:/.../table/data/00081-4-a9aa8b24-20bc-4d56-93b0-6b7675782bb5-00001-deletes.parquet | PARQUET | 0 | 1 | 1560 | {2147483545:46,2147483546:152} | {2147483545:1,2147483546:1} | {2147483545:0,2147483546:0} | {} | {2147483545:,2147483546:s3:/.../table/data/00000-0-f9709213-22ca-4196-8733-5cb15d2afeb9-00001.parquet} | {2147483545:,2147483546:s3:/.../table/data/00000-0-f9709213-22ca-4196-8733-5cb15d2afeb9-00001.parquet} | NULL | [4] | NULL | NULL | {"data":{"column_size":null,"value_count":null,"null_value_count":null,"nan_value_count":null,"lower_bound":null,"upper_bound":null},"id":{"column_size":null,"value_count":null,"null_value_count":null,"nan_value_count":null,"lower_bound":null,"upper_bound":null}} |
| 2 | s3:/.../table/data/00047-25-833044d0-127b-415c-b874-038a4f978c29-00612.parquet | PARQUET | 0 | 126506 | 28613985 | {100:135377,101:11314} | {100:126506,101:126506} | {100:105434,101:11} | {} | {100:0,101:17} | {100:404455227527,101:23} | NULL | NULL | [1] | 0 | {"id":{"column_size":135377,"value_count":126506,"null_value_count":105434,"nan_value_count":null,"lower_bound":0,"upper_bound":404455227527},"data":{"column_size":11314,"value_count":126506,"null_value_count": 11,"nan_value_count":null,"lower_bound":17,"upper_bound":23}} |

!!! info
    Content refers to type of content stored by the data file:

      - 0 - Data
      - 1 - Position Deletes
      - 2 - Equality Deletes

To show only data files or delete files, query `prod.db.table.data_files` and `prod.db.table.delete_files` respectively.
To show all files, data files and delete files across all tracked snapshots, query `prod.db.table.all_files`, `prod.db.table.all_data_files` and `prod.db.table.all_delete_files` respectively.

### Manifests

To show a table's current file manifests:

```sql
SELECT * FROM prod.db.table.manifests;
```

| content |  path | length | partition_spec_id | added_snapshot_id | added_data_files_count | existing_data_files_count | deleted_data_files_count | added_delete_files_count | existing_delete_files_count | deleted_delete_files_count | partition_summaries |
| -- |  -- | -- | -- | -- | -- | -- | -- | -- | -- | -- | -- |
| 0 | s3://.../table/metadata/45b5290b-ee61-4788-b324-b1e2735c0e10-m0.avro | 4479   | 0                 | 6668963634911763636 | 8                      | 0                         | 0                        | 0 | 0 | 0 | [[false,null,2019-05-13,2019-05-15]] |

Note:

1. Fields within `partition_summaries` column of the manifests table correspond to `field_summary` structs within [manifest list](../../spec.md#manifest-lists), with the following order:
    - `contains_null`
    - `contains_nan`
    - `lower_bound`
    - `upper_bound`
2. `contains_nan` could return null, which indicates that this information is not available from the file's metadata.
    This usually occurs when reading from V1 table, where `contains_nan` is not populated.

### Partitions

To show a table's current partitions:

```sql
SELECT * FROM prod.db.table.partitions;
```

| partition      | spec_id | record_count  | file_count | total_data_file_size_in_bytes | position_delete_record_count | position_delete_file_count | equality_delete_record_count | equality_delete_file_count | last_updated_at(μs) | last_updated_snapshot_id |
| -------------- |---------|---------------|------------|--------------------------|------------------------------|----------------------------|------------------------------|----------------------------|---------------------|--------------------------|
| {20211001, 11} | 0       | 1             | 1          | 100                      | 2                            | 1                          | 0                            | 0                          | 1633086034192000    | 9205185327307503337      |
| {20211002, 11} | 0       | 4             | 3          | 500                      | 1                            | 1                          | 0                            | 0                          | 1633172537358000    | 867027598972211003       |
| {20211001, 10} | 0       | 7             | 4          | 700                      | 0                            | 0                          | 0                            | 0                          | 1633082598716000    | 3280122546965981531      |
| {20211002, 10} | 0       | 3             | 2          | 400                      | 0                            | 0                          | 1                            | 1                          | 1633169159489000    | 6941468797545315876      |

Note:

1. For unpartitioned tables, the partitions table will not contain the partition and spec_id fields.

2. The partitions metadata table shows partitions with data files or delete files in the current snapshot. However, delete files are not applied, and so in some cases partitions may be shown even though all their data rows are marked deleted by delete files.
### Positional Delete Files

To show all positional delete files from the current snapshot of table:

```sql
SELECT * from prod.db.table.position_deletes;
```

| file_path | pos | row | partition | spec_id | delete_file_path |
| -- | -- | -- | -- |  -- | -- |
| s3:/.../table/data/00042-3-a9aa8b24-20bc-4d56-93b0-6b7675782bb5-00001.parquet | 1 | 0 | {20211001, 11} | 0 | s3:/.../table/data/00191-1933-25e9f2f3-d863-4a69-a5e1-f9aeeebe60bb-00001-deletes.parquet |

### All Metadata Tables

These tables are unions of the metadata tables specific to the current snapshot, and return metadata across all snapshots.

!!! danger
    The "all" metadata tables may produce more than one row per data file or manifest file because metadata files may be part of more than one table snapshot.

#### All Data Files

To show all of the table's data files and each file's metadata:

```sql
SELECT * FROM prod.db.table.all_data_files;
```

| content | file_path | file_format | spec_id | partition | record_count | file_size_in_bytes | column_sizes| value_counts | null_value_counts | nan_value_counts| lower_bounds| upper_bounds|key_metadata|split_offsets|equality_ids|sort_order_id|readable_metrics|
| -- | -- | --  | -- | -- | -- | -- | -- | -- | -- | -- | -- | -- | -- | -- | -- | -- | -- |
|      0|s3://.../dt=20210102/00000-0-756e2512-49ae-45bb-aae3-c0ca475e7879-00001.parquet|    PARQUET|0|{20210102}|          14|              2444|{1 -> 94, 2 -> 17}|{1 -> 14, 2 -> 14}|  {1 -> 0, 2 -> 0}|              {}|{1 -> 1, 2 -> 20210102}|{1 -> 2, 2 -> 20210102}|        null|          [4]|        null|            0| {"id":{"column_size":94,"value_count":14,"null_value_count":0,"nan_value_count":null,"lower_bound":1,"upper_bound":2},"data":{"column_size":17,"value_count":14,"null_value_count": 0,"nan_value_count":null,"lower_bound":20210102,"upper_bound":20210102}} |
|      0|s3://.../dt=20210103/00000-0-26222098-032f-472b-8ea5-651a55b21210-00001.parquet|    PARQUET|0|{20210103}|          14|              2444|{1 -> 94, 2 -> 17}|{1 -> 14, 2 -> 14}|  {1 -> 0, 2 -> 0}|              {}|{1 -> 1, 2 -> 20210103}|{1 -> 3, 2 -> 20210103}|        null|          [4]|        null|            0| {"id":{"column_size":94,"value_count":14,"null_value_count":0,"nan_value_count":null,"lower_bound":1,"upper_bound":3},"data":{"column_size":17,"value_count":14,"null_value_count": 0,"nan_value_count":null,"lower_bound":20210103,"upper_bound":20210103}} |
|      0|s3://.../dt=20210104/00000-0-a3bb1927-88eb-4f1c-bc6e-19076b0d952e-00001.parquet|    PARQUET|0|{20210104}|          14|              2444|{1 -> 94, 2 -> 17}|{1 -> 14, 2 -> 14}|  {1 -> 0, 2 -> 0}|              {}|{1 -> 1, 2 -> 20210104}|{1 -> 3, 2 -> 20210104}|        null|          [4]|        null|            0| {"id":{"column_size":94,"value_count":14,"null_value_count":0,"nan_value_count":null,"lower_bound":1,"upper_bound":3},"data":{"column_size":17,"value_count":14,"null_value_count": 0,"nan_value_count":null,"lower_bound":20210104,"upper_bound":20210104}} |

#### All Delete Files

To show the table's delete files and each file's metadata from all the snapshots:

```sql
SELECT * FROM prod.db.table.all_delete_files;
```

| content | file_path | file_format | spec_id | partition | record_count | file_size_in_bytes | column_sizes | value_counts | null_value_counts | nan_value_counts | lower_bounds | upper_bounds | key_metadata | split_offsets | equality_ids | sort_order_id | readable_metrics |
| -- | -- | -- | -- | -- | -- | -- | -- | -- | -- | -- | -- | -- | -- | -- | -- | -- | -- |
| 1 | s3:/.../table/data/00081-4-a9aa8b24-20bc-4d56-93b0-6b7675782bb5-00001-deletes.parquet | PARQUET | 0 | {20210102} | 1 | 1560 | {2147483545:46,2147483546:152} | {2147483545:1,2147483546:1} | {2147483545:0,2147483546:0} | {} | {2147483545:,2147483546:s3:/.../table/data/00000-0-f9709213-22ca-4196-8733-5cb15d2afeb9-00001.parquet} | {2147483545:,2147483546:s3:/.../table/data/00000-0-f9709213-22ca-4196-8733-5cb15d2afeb9-00001.parquet} | NULL | [4] | NULL | NULL | {"data":{"column_size":null,"value_count":null,"null_value_count":null,"nan_value_count":null,"lower_bound":null,"upper_bound":null},"id":{"column_size":null,"value_count":null,"null_value_count":null,"nan_value_count":null,"lower_bound":null,"upper_bound":null}} |
| 2 | s3:/.../table/data/00047-25-833044d0-127b-415c-b874-038a4f978c29-00612.parquet | PARQUET | 0 | {20210103} | 126506 | 28613985 | {100:135377,101:11314} | {100:126506,101:126506} | {100:105434,101:11} | {} | {100:0,101:17} | {100:404455227527,101:23} | NULL | NULL | [1] | 0 | {"id":{"column_size":135377,"value_count":126506,"null_value_count":105434,"nan_value_count":null,"lower_bound":0,"upper_bound":404455227527},"data":{"column_size":11314,"value_count":126506,"null_value_count": 11,"nan_value_count":null,"lower_bound":17,"upper_bound":23}} |

#### All Entries

To show the table's manifest entries from all the snapshots for both data and delete files:

```sql
SELECT * FROM prod.db.table.all_entries;
```

| status | snapshot_id | sequence_number | file_sequence_number | data_file | readable_metrics |
| -- | -- | -- | -- | -- | -- |
| 2 | 57897183625154 | 0 | 0 | {"content":0,"file_path":"s3:/.../table/data/00047-25-833044d0-127b-415c-b874-038a4f978c29-00612.parquet","file_format":"PARQUET","spec_id":0,"record_count":15,"file_size_in_bytes":473,"column_sizes":{1:103},"value_counts":{1:15},"null_value_counts":{1:0},"nan_value_counts":{},"lower_bounds":{1:},"upper_bounds":{1:},"key_metadata":null,"split_offsets":[4],"equality_ids":null,"sort_order_id":0} | {"c1":{"column_size":103,"value_count":15,"null_value_count":0,"nan_value_count":null,"lower_bound":1,"upper_bound":3}} |

#### All Manifests

To show all of the table's manifest files:

```sql
SELECT * FROM prod.db.table.all_manifests;
```

| content |  path | length | partition_spec_id | added_snapshot_id | added_data_files_count | existing_data_files_count | deleted_data_files_count | added_delete_files_count | existing_delete_files_count | deleted_delete_files_count | partition_summaries| reference_snapshot_id |
| -- |  -- | -- | -- | -- | -- | -- | -- | -- | -- | -- | -- | -- |
|0| s3://.../metadata/a85f78c5-3222-4b37-b7e4-faf944425d48-m0.avro | 6376 | 0 | 6272782676904868561 | 2 | 0 | 0  | 0  | 0  | 0 |[{false, false, 20210101, 20210101}]| 57897183625154 |

Note:

1. Fields within `partition_summaries` column of the manifests table correspond to `field_summary` structs within [manifest list](../../spec.md#manifest-lists), with the following order:
    - `contains_null`
    - `contains_nan`
    - `lower_bound`
    - `upper_bound`
2. `contains_nan` could return null, which indicates that this information is not available from the file's metadata.
    This usually occurs when reading from V1 table, where `contains_nan` is not populated.

### References

To show a table's known snapshot references:

```sql
SELECT * FROM prod.db.table.refs;
```

| name | type | snapshot_id | max_reference_age_in_ms | min_snapshots_to_keep | max_snapshot_age_in_ms |
| -- | -- | -- | -- | -- | -- |
| main | BRANCH | 4686954189838128572 | 10 | 20 | 30 |
| testTag | TAG | 4686954189838128572 | 10 | null | null |

### Inspecting with DataFrames

Metadata tables can be loaded using the DataFrameReader API:

```scala
// named metastore table
spark.read.format("iceberg").load("db.table.files")
// Hadoop path table
spark.read.format("iceberg").load("hdfs://nn:8020/path/to/table#files")
```

### Time Travel with Metadata Tables

To inspect a tables's metadata with the time travel feature:

```sql
-- get the table's file manifests at timestamp Sep 20, 2021 08:00:00
SELECT * FROM prod.db.table.manifests TIMESTAMP AS OF '2021-09-20 08:00:00';

-- get the table's partitions with snapshot id 10963874102873L
SELECT * FROM prod.db.table.partitions VERSION AS OF 10963874102873;
```

Metadata tables can also be inspected with time travel using the DataFrameReader API:

```scala
// load the table's file metadata at snapshot-id 10963874102873 as DataFrame
spark.read.format("iceberg").option("snapshot-id", 10963874102873L).load("db.table.files")
```<|MERGE_RESOLUTION|>--- conflicted
+++ resolved
@@ -180,13 +180,6 @@
     .load("path/to/table")
 ```
 
-<<<<<<< HEAD
-=======
-!!! info
-    Spark 3.0 and earlier versions do not support using `option` with `table` in DataFrameReader commands. All options will be silently
-    ignored. Do not use `table` when attempting to time-travel or use other options. See [SPARK-32592](https://issues.apache.org/jira/browse/SPARK-32592).
->>>>>>> 92ae3d9d
-
 ### Incremental read
 
 To read appended data incrementally, use:
