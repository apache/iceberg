# Licensed to the Apache Software Foundation (ASF) under one
# or more contributor license agreements.  See the NOTICE file
# distributed with this work for additional information
# regarding copyright ownership.  The ASF licenses this file
# to you under the Apache License, Version 2.0 (the
# "License"); you may not use this file except in compliance
# with the License.  You may obtain a copy of the License at
#
#   http://www.apache.org/licenses/LICENSE-2.0
#
# Unless required by applicable law or agreed to in writing,
# software distributed under the License is distributed on an
# "AS IS" BASIS, WITHOUT WARRANTIES OR CONDITIONS OF ANY
# KIND, either express or implied.  See the License for the
# specific language governing permissions and limitations
# under the License.

site_name: docs/latest

plugins:
  - search

nav:
  - index.md
  - Concepts:
    - Tables:
      - branching.md
      - configuration.md
      - evolution.md
      - maintenance.md
      - metrics-reporting.md
      - partitioning.md
      - performance.md
      - reliability.md
      - schemas.md
    - Views:
      - view-configuration.md
  - API:
    - Quickstart: java-api-quickstart.md
    - API: api.md
    - Javadoc: ../../javadoc/latest/
  - Integrations:
    - Apache Spark:
      - spark-getting-started.md
      - spark-configuration.md
      - spark-ddl.md
      - spark-procedures.md
      - spark-queries.md
      - spark-structured-streaming.md
      - spark-writes.md
    - Apache Flink:
      - flink.md
      - flink-connector.md
      - flink-ddl.md
      - flink-queries.md
      - flink-writes.md
      - flink-maintenance.md
      - flink-configuration.md
    - Kafka Connect: kafka-connect.md
    - Apache Hive: hive.md
<<<<<<< HEAD
=======
    - Third-party:
    # Now all the 3rd party integrations
      - Apache Amoro: amoro.md
      - Amazon Athena: https://docs.aws.amazon.com/athena/latest/ug/querying-iceberg.html
      - Amazon Data Firehose: https://docs.aws.amazon.com/firehose/latest/dev/apache-iceberg-destination.html
      - Amazon EMR: https://docs.aws.amazon.com/emr/latest/ReleaseGuide/emr-iceberg-use-cluster.html
      - Amazon Redshift: https://docs.aws.amazon.com/redshift/latest/dg/querying-iceberg.html
      - Apache Doris: https://doris.apache.org/docs/dev/lakehouse/catalogs/iceberg-catalog
      - Apache Druid: https://druid.apache.org/docs/latest/development/extensions-contrib/iceberg/
      - BladePipe: bladepipe.md
      - ClickHouse: https://clickhouse.com/docs/en/engines/table-engines/integrations/iceberg
      - Daft: daft.md
      - Databend: https://docs.databend.com/guides/access-data-lake/iceberg
      - Dremio: https://docs.dremio.com/data-formats/apache-iceberg/
      - DuckDB: https://duckdb.org/docs/preview/core_extensions/iceberg/overview
      - Estuary: https://docs.estuary.dev/reference/Connectors/materialization-connectors/apache-iceberg/
      - Firebolt: https://docs.firebolt.io/reference-sql/functions-reference/table-valued/read_iceberg
      - Google BigQuery: https://cloud.google.com/bigquery/docs/iceberg-tables
      - Impala: https://impala.apache.org/docs/build/html/topics/impala_iceberg.html
      - Memiiso Debezium: https://memiiso.github.io/debezium-server-iceberg/
      - OLake: https://olake.io/docs
      - Presto: https://prestodb.io/docs/current/connector/iceberg.html
      - Redpanda: https://docs.redpanda.com/current/manage/iceberg/about-iceberg-topics
      - RisingWave: risingwave.md
      - Snowflake: https://docs.snowflake.com/en/user-guide/tables-iceberg
      - Starrocks: https://docs.starrocks.io/en-us/latest/data_source/catalog/iceberg_catalog
      - Tinybird: https://www.tinybird.co/docs/forward/get-data-in/table-functions/iceberg
      - Trino: https://trino.io/docs/current/connector/iceberg.html
>>>>>>> d8767f1b
  - Catalogs:
    - HadoopCatalog: https://iceberg.apache.org/javadoc/nightly/org/apache/iceberg/hadoop/HadoopCatalog.html
    - HiveCatalog: hive/#global-hive-catalog
    - jdbc.md
    - custom-catalog.md<|MERGE_RESOLUTION|>--- conflicted
+++ resolved
@@ -58,8 +58,6 @@
       - flink-configuration.md
     - Kafka Connect: kafka-connect.md
     - Apache Hive: hive.md
-<<<<<<< HEAD
-=======
     - Third-party:
     # Now all the 3rd party integrations
       - Apache Amoro: amoro.md
@@ -88,7 +86,6 @@
       - Starrocks: https://docs.starrocks.io/en-us/latest/data_source/catalog/iceberg_catalog
       - Tinybird: https://www.tinybird.co/docs/forward/get-data-in/table-functions/iceberg
       - Trino: https://trino.io/docs/current/connector/iceberg.html
->>>>>>> d8767f1b
   - Catalogs:
     - HadoopCatalog: https://iceberg.apache.org/javadoc/nightly/org/apache/iceberg/hadoop/HadoopCatalog.html
     - HiveCatalog: hive/#global-hive-catalog
