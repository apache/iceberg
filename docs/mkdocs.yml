--- conflicted
+++ resolved
@@ -78,11 +78,8 @@
       - Firebolt: https://docs.firebolt.io/reference-sql/functions-reference/table-valued/read_iceberg
       - Google BigQuery: https://cloud.google.com/bigquery/docs/iceberg-tables
       - Impala: https://impala.apache.org/docs/build/html/topics/impala_iceberg.html
-<<<<<<< HEAD
+      - Memiiso Debezium: https://memiiso.github.io/debezium-server-iceberg/
       - OLake: https://olake.io/docs
-=======
-      - Memiiso Debezium: https://memiiso.github.io/debezium-server-iceberg/
->>>>>>> f82cdd4c
       - Presto: https://prestodb.io/docs/current/connector/iceberg.html
       - Redpanda: https://docs.redpanda.com/current/manage/iceberg/about-iceberg-topics
       - RisingWave: risingwave.md
