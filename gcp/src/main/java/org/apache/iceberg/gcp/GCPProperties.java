/*
 * Licensed to the Apache Software Foundation (ASF) under one
 * or more contributor license agreements.  See the NOTICE file
 * distributed with this work for additional information
 * regarding copyright ownership.  The ASF licenses this file
 * to you under the Apache License, Version 2.0 (the
 * "License"); you may not use this file except in compliance
 * with the License.  You may obtain a copy of the License at
 *
 *   http://www.apache.org/licenses/LICENSE-2.0
 *
 * Unless required by applicable law or agreed to in writing,
 * software distributed under the License is distributed on an
 * "AS IS" BASIS, WITHOUT WARRANTIES OR CONDITIONS OF ANY
 * KIND, either express or implied.  See the License for the
 * specific language governing permissions and limitations
 * under the License.
 */
package org.apache.iceberg.gcp;

import java.io.Serializable;
import java.util.Date;
import java.util.Map;
import java.util.Optional;
import org.apache.iceberg.util.PropertyUtil;

public class GCPProperties implements Serializable {
  // For Google Cloud Storage (GCS).
  // Service Options
  public static final String GCS_PROJECT_ID = "gcs.project-id";
  public static final String GCS_CLIENT_LIB_TOKEN = "gcs.client-lib-token";
  public static final String GCS_SERVICE_HOST = "gcs.service.host";

  // GCS Configuration Properties
  public static final String GCS_DECRYPTION_KEY = "gcs.decryption-key";
  public static final String GCS_ENCRYPTION_KEY = "gcs.encryption-key";
  public static final String GCS_USER_PROJECT = "gcs.user-project";

  public static final String GCS_CHANNEL_READ_CHUNK_SIZE = "gcs.channel.read.chunk-size-bytes";
  public static final String GCS_CHANNEL_WRITE_CHUNK_SIZE = "gcs.channel.write.chunk-size-bytes";

  public static final String GCS_OAUTH2_TOKEN = "gcs.oauth2.token";
  public static final String GCS_OAUTH2_TOKEN_EXPIRES_AT = "gcs.oauth2.token-expires-at";

<<<<<<< HEAD
  // The GCP project ID. Required.
  public static final String PROJECT_ID = "project-id";

  // The GCP region (https://cloud.google.com/bigquery/docs/locations). Required.
  public static final String REGION = "region";

  // The BigLake Metastore catalog ID. It is the container resource of databases and tables.
  // It links a BLMS catalog with this Iceberg catalog.
  // Optional, default to the Spark catalog plugin name.
  public static final String BIGLAKE_CATALOG_ID = "catalog-id";
=======
  /** Configure the batch size used when deleting multiple files from a given GCS bucket */
  public static final String GCS_DELETE_BATCH_SIZE = "gcs.delete.batch-size";
  /**
   * Max possible batch size for deletion. Currently, a max of 100 keys is advised, so we default to
   * a number below that. https://cloud.google.com/storage/docs/batch
   */
  public static final int GCS_DELETE_BATCH_SIZE_DEFAULT = 50;
>>>>>>> 3f949497

  private String projectId;
  private String clientLibToken;
  private String serviceHost;

  private String gcsDecryptionKey;
  private String gcsEncryptionKey;
  private String gcsUserProject;

  private Integer gcsChannelReadChunkSize;
  private Integer gcsChannelWriteChunkSize;

  private String gcsOAuth2Token;
  private Date gcsOAuth2TokenExpiresAt;

  private int gcsDeleteBatchSize = GCS_DELETE_BATCH_SIZE_DEFAULT;

  public GCPProperties() {}

  public GCPProperties(Map<String, String> properties) {
    projectId = properties.get(GCS_PROJECT_ID);
    clientLibToken = properties.get(GCS_CLIENT_LIB_TOKEN);
    serviceHost = properties.get(GCS_SERVICE_HOST);

    gcsDecryptionKey = properties.get(GCS_DECRYPTION_KEY);
    gcsEncryptionKey = properties.get(GCS_ENCRYPTION_KEY);
    gcsUserProject = properties.get(GCS_USER_PROJECT);

    if (properties.containsKey(GCS_CHANNEL_READ_CHUNK_SIZE)) {
      gcsChannelReadChunkSize = Integer.parseInt(properties.get(GCS_CHANNEL_READ_CHUNK_SIZE));
    }

    if (properties.containsKey(GCS_CHANNEL_WRITE_CHUNK_SIZE)) {
      gcsChannelWriteChunkSize = Integer.parseInt(properties.get(GCS_CHANNEL_WRITE_CHUNK_SIZE));
    }

    gcsOAuth2Token = properties.get(GCS_OAUTH2_TOKEN);
    if (properties.containsKey(GCS_OAUTH2_TOKEN_EXPIRES_AT)) {
      gcsOAuth2TokenExpiresAt =
          new Date(Long.parseLong(properties.get(GCS_OAUTH2_TOKEN_EXPIRES_AT)));
    }

    gcsDeleteBatchSize =
        PropertyUtil.propertyAsInt(
            properties, GCS_DELETE_BATCH_SIZE, GCS_DELETE_BATCH_SIZE_DEFAULT);
  }

  public Optional<Integer> channelReadChunkSize() {
    return Optional.ofNullable(gcsChannelReadChunkSize);
  }

  public Optional<Integer> channelWriteChunkSize() {
    return Optional.ofNullable(gcsChannelWriteChunkSize);
  }

  public Optional<String> clientLibToken() {
    return Optional.ofNullable(clientLibToken);
  }

  public Optional<String> decryptionKey() {
    return Optional.ofNullable(gcsDecryptionKey);
  }

  public Optional<String> encryptionKey() {
    return Optional.ofNullable(gcsEncryptionKey);
  }

  public Optional<String> projectId() {
    return Optional.ofNullable(projectId);
  }

  public Optional<String> serviceHost() {
    return Optional.ofNullable(serviceHost);
  }

  public Optional<String> userProject() {
    return Optional.ofNullable(gcsUserProject);
  }

  public Optional<String> oauth2Token() {
    return Optional.ofNullable(gcsOAuth2Token);
  }

  public Optional<Date> oauth2TokenExpiresAt() {
    return Optional.ofNullable(gcsOAuth2TokenExpiresAt);
  }

  public int deleteBatchSize() {
    return gcsDeleteBatchSize;
  }
}<|MERGE_RESOLUTION|>--- conflicted
+++ resolved
@@ -42,7 +42,14 @@
   public static final String GCS_OAUTH2_TOKEN = "gcs.oauth2.token";
   public static final String GCS_OAUTH2_TOKEN_EXPIRES_AT = "gcs.oauth2.token-expires-at";
 
-<<<<<<< HEAD
+  /** Configure the batch size used when deleting multiple files from a given GCS bucket */
+  public static final String GCS_DELETE_BATCH_SIZE = "gcs.delete.batch-size";
+  /**
+   * Max possible batch size for deletion. Currently, a max of 100 keys is advised, so we default to
+   * a number below that. https://cloud.google.com/storage/docs/batch
+   */
+  public static final int GCS_DELETE_BATCH_SIZE_DEFAULT = 50;
+
   // The GCP project ID. Required.
   public static final String PROJECT_ID = "project-id";
 
@@ -53,15 +60,6 @@
   // It links a BLMS catalog with this Iceberg catalog.
   // Optional, default to the Spark catalog plugin name.
   public static final String BIGLAKE_CATALOG_ID = "catalog-id";
-=======
-  /** Configure the batch size used when deleting multiple files from a given GCS bucket */
-  public static final String GCS_DELETE_BATCH_SIZE = "gcs.delete.batch-size";
-  /**
-   * Max possible batch size for deletion. Currently, a max of 100 keys is advised, so we default to
-   * a number below that. https://cloud.google.com/storage/docs/batch
-   */
-  public static final int GCS_DELETE_BATCH_SIZE_DEFAULT = 50;
->>>>>>> 3f949497
 
   private String projectId;
   private String clientLibToken;
