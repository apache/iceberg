--- conflicted
+++ resolved
@@ -143,17 +143,14 @@
     gcsDeleteBatchSize =
         PropertyUtil.propertyAsInt(
             properties, GCS_DELETE_BATCH_SIZE, GCS_DELETE_BATCH_SIZE_DEFAULT);
-<<<<<<< HEAD
 
     gcsImpersonateServiceAccount = properties.get(GCS_IMPERSONATE_SERVICE_ACCOUNT);
     gcsImpersonateDelegates = properties.get(GCS_IMPERSONATE_DELEGATES);
     gcsImpersonateLifetimeSeconds =
         PropertyUtil.propertyAsInt(
             properties, GCS_IMPERSONATE_LIFETIME_SECONDS, GCS_IMPERSONATE_LIFETIME_SECONDS_DEFAULT);
-=======
     gcsAnalyticsCoreEnabled =
         PropertyUtil.propertyAsBoolean(properties, GCS_ANALYTICS_CORE_ENABLED, false);
->>>>>>> 23dc32e5
   }
 
   public Optional<Integer> channelReadChunkSize() {
