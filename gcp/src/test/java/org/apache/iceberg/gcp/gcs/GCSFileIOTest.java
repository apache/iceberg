/*
 * Licensed to the Apache Software Foundation (ASF) under one
 * or more contributor license agreements.  See the NOTICE file
 * distributed with this work for additional information
 * regarding copyright ownership.  The ASF licenses this file
 * to you under the Apache License, Version 2.0 (the
 * "License"); you may not use this file except in compliance
 * with the License.  You may obtain a copy of the License at
 *
 *   http://www.apache.org/licenses/LICENSE-2.0
 *
 * Unless required by applicable law or agreed to in writing,
 * software distributed under the License is distributed on an
 * "AS IS" BASIS, WITHOUT WARRANTIES OR CONDITIONS OF ANY
 * KIND, either express or implied.  See the License for the
 * specific language governing permissions and limitations
 * under the License.
 */
package org.apache.iceberg.gcp.gcs;

import static java.lang.String.format;
import static org.apache.iceberg.gcp.GCPProperties.GCS_OAUTH2_REFRESH_CREDENTIALS_ENABLED;
import static org.apache.iceberg.gcp.GCPProperties.GCS_OAUTH2_REFRESH_CREDENTIALS_ENDPOINT;
import static org.apache.iceberg.gcp.GCPProperties.GCS_OAUTH2_TOKEN;
import static org.apache.iceberg.gcp.GCPProperties.GCS_OAUTH2_TOKEN_EXPIRES_AT;
import static org.assertj.core.api.Assertions.assertThat;
import static org.mockito.Mockito.any;
import static org.mockito.Mockito.doAnswer;
import static org.mockito.Mockito.spy;

import com.google.auth.oauth2.AccessToken;
import com.google.auth.oauth2.OAuth2Credentials;
import com.google.auth.oauth2.OAuth2CredentialsWithRefresh;
import com.google.cloud.storage.BlobId;
import com.google.cloud.storage.BlobInfo;
import com.google.cloud.storage.Storage;
import com.google.cloud.storage.contrib.nio.testing.LocalStorageHelper;
import java.io.IOException;
import java.io.InputStream;
import java.io.OutputStream;
import java.nio.ByteBuffer;
import java.time.Instant;
import java.time.temporal.ChronoUnit;
import java.util.Date;
import java.util.List;
import java.util.Map;
import java.util.Random;
import java.util.stream.StreamSupport;
import org.apache.hadoop.conf.Configuration;
import org.apache.iceberg.CatalogProperties;
import org.apache.iceberg.TestHelpers;
import org.apache.iceberg.common.DynMethods;
import org.apache.iceberg.io.FileIO;
import org.apache.iceberg.io.IOUtil;
import org.apache.iceberg.io.InputFile;
import org.apache.iceberg.io.OutputFile;
import org.apache.iceberg.io.ResolvingFileIO;
import org.apache.iceberg.io.StorageCredential;
import org.apache.iceberg.relocated.com.google.common.collect.ImmutableList;
import org.apache.iceberg.relocated.com.google.common.collect.ImmutableMap;
import org.apache.iceberg.relocated.com.google.common.collect.Lists;
import org.assertj.core.api.InstanceOfAssertFactories;
import org.junit.jupiter.api.BeforeEach;
import org.junit.jupiter.api.Test;
import org.junit.jupiter.params.ParameterizedTest;
import org.junit.jupiter.params.provider.MethodSource;

public class GCSFileIOTest {
  private static final String TEST_BUCKET = "TEST_BUCKET";
  private final Random random = new Random(1);

  private final Storage storage = spy(LocalStorageHelper.getOptions().getService());
  private GCSFileIO io;

  @SuppressWarnings("unchecked")
  @BeforeEach
  public void before() {
    // LocalStorageHelper doesn't support batch operations, so mock that here
    doAnswer(
            invoke -> {
              Iterable<BlobId> iter = invoke.getArgument(0);
              List<Boolean> answer = Lists.newArrayList();
              iter.forEach(
                  blobId -> {
                    answer.add(storage.delete(blobId));
                  });
              return answer;
            })
        .when(storage)
        .delete(any(Iterable.class));

    io = new GCSFileIO(() -> storage);
  }

  @Test
  public void newInputFile() throws IOException {
    String location = format("gs://%s/path/to/file.txt", TEST_BUCKET);
    byte[] expected = new byte[1024 * 1024];
    random.nextBytes(expected);

    InputFile in = io.newInputFile(location);
    assertThat(in.exists()).isFalse();

    OutputFile out = io.newOutputFile(location);
    try (OutputStream os = out.createOrOverwrite()) {
      IOUtil.writeFully(os, ByteBuffer.wrap(expected));
    }

    assertThat(in.exists()).isTrue();
    byte[] actual = new byte[1024 * 1024];

    try (InputStream is = in.newStream()) {
      IOUtil.readFully(is, actual, 0, actual.length);
    }

    assertThat(actual).isEqualTo(expected);

    io.deleteFile(in);

    assertThat(io.newInputFile(location).exists()).isFalse();
  }

  @Test
  public void testDelete() {
    String path = "delete/path/data.dat";
    storage.create(BlobInfo.newBuilder(TEST_BUCKET, path).build());

    // There should be one blob in the bucket
    assertThat(
            StreamSupport.stream(storage.list(TEST_BUCKET).iterateAll().spliterator(), false)
                .count())
        .isEqualTo(1);

    io.deleteFile(gsUri(path));

    // The bucket should now be empty
    assertThat(
            StreamSupport.stream(storage.list(TEST_BUCKET).iterateAll().spliterator(), false)
                .count())
        .isZero();
  }

  private String gsUri(String path) {
    return format("gs://%s/%s", TEST_BUCKET, path);
  }

  @Test
  public void testListPrefix() {
    String prefix = "list/path/";
    String path1 = prefix + "data1.dat";
    storage.create(BlobInfo.newBuilder(TEST_BUCKET, path1).build());
    String path2 = prefix + "data2.dat";
    storage.create(BlobInfo.newBuilder(TEST_BUCKET, path2).build());
    String path3 = "list/skip/data3.dat";
    storage.create(BlobInfo.newBuilder(TEST_BUCKET, path3).build());

    assertThat(StreamSupport.stream(io.listPrefix(gsUri("list/")).spliterator(), false).count())
        .isEqualTo(3);

    assertThat(StreamSupport.stream(io.listPrefix(gsUri(prefix)).spliterator(), false).count())
        .isEqualTo(2);

    assertThat(StreamSupport.stream(io.listPrefix(gsUri(path1)).spliterator(), false).count())
        .isEqualTo(1);
  }

  @Test
  public void testDeleteFiles() {
    String prefix = "del/path/";
    String path1 = prefix + "data1.dat";
    storage.create(BlobInfo.newBuilder(TEST_BUCKET, path1).build());
    String path2 = prefix + "data2.dat";
    storage.create(BlobInfo.newBuilder(TEST_BUCKET, path2).build());
    String path3 = "del/skip/data3.dat";
    storage.create(BlobInfo.newBuilder(TEST_BUCKET, path3).build());

    assertThat(StreamSupport.stream(io.listPrefix(gsUri("del/")).spliterator(), false).count())
        .isEqualTo(3);

    Iterable<String> deletes =
        () -> ImmutableList.of(gsUri(path1), gsUri(path3)).stream().iterator();
    io.deleteFiles(deletes);

    assertThat(StreamSupport.stream(io.listPrefix(gsUri("del/")).spliterator(), false).count())
        .isEqualTo(1);
  }

  @Test
  public void testDeletePrefix() {
    String prefix = "del/path/";
    String path1 = prefix + "data1.dat";
    storage.create(BlobInfo.newBuilder(TEST_BUCKET, path1).build());
    String path2 = prefix + "data2.dat";
    storage.create(BlobInfo.newBuilder(TEST_BUCKET, path2).build());
    String path3 = "del/skip/data3.dat";
    storage.create(BlobInfo.newBuilder(TEST_BUCKET, path3).build());

    assertThat(StreamSupport.stream(io.listPrefix(gsUri("del/")).spliterator(), false).count())
        .isEqualTo(3);

    io.deletePrefix(gsUri(prefix));

    assertThat(StreamSupport.stream(io.listPrefix(gsUri("del/")).spliterator(), false).count())
        .isEqualTo(1);
  }

  @ParameterizedTest
  @MethodSource("org.apache.iceberg.TestHelpers#serializers")
  public void testGCSFileIOSerialization(
      TestHelpers.RoundTripSerializer<FileIO> roundTripSerializer)
      throws IOException, ClassNotFoundException {

    FileIO testGCSFileIO = new GCSFileIO();

    // gcs fileIO should be serializable when properties are passed as immutable map
    testGCSFileIO.initialize(ImmutableMap.of("k1", "v1"));
    FileIO roundTripSerializedFileIO = roundTripSerializer.apply(testGCSFileIO);

    assertThat(testGCSFileIO.properties()).isEqualTo(roundTripSerializedFileIO.properties());
  }

  @Test
  public void testResolvingFileIOLoad() {
    ResolvingFileIO resolvingFileIO = new ResolvingFileIO();
    resolvingFileIO.setConf(new Configuration());
    resolvingFileIO.initialize(ImmutableMap.of());
    FileIO result =
        DynMethods.builder("io")
            .hiddenImpl(ResolvingFileIO.class, String.class)
            .build(resolvingFileIO)
            .invoke("gs://foo/bar");
    assertThat(result).isInstanceOf(GCSFileIO.class);
  }

  @Test
  public void refreshCredentialsEndpointSet() {
    Storage client;
    try (GCSFileIO fileIO = new GCSFileIO()) {
      fileIO.initialize(
          ImmutableMap.of(
              CatalogProperties.URI,
              "http://catalog-endpoint",
              GCS_OAUTH2_TOKEN,
              "gcsToken",
              GCS_OAUTH2_TOKEN_EXPIRES_AT,
              Long.toString(Instant.now().plus(5, ChronoUnit.MINUTES).toEpochMilli()),
              GCS_OAUTH2_REFRESH_CREDENTIALS_ENDPOINT,
              "/v1/credentials"));
      client = fileIO.client();
    }

    assertThat(client.getOptions().getCredentials())
        .isInstanceOf(OAuth2CredentialsWithRefresh.class);
  }

  @Test
  public void refreshCredentialsEndpointSetButRefreshDisabled() {
    Storage client;
    try (GCSFileIO fileIO = new GCSFileIO()) {
      fileIO.initialize(
          ImmutableMap.of(
              GCS_OAUTH2_TOKEN,
              "gcsTokenWithoutRefresh",
              GCS_OAUTH2_TOKEN_EXPIRES_AT,
              Long.toString(Instant.now().plus(5, ChronoUnit.MINUTES).toEpochMilli()),
              GCS_OAUTH2_REFRESH_CREDENTIALS_ENDPOINT,
              "/v1/credentials",
              GCS_OAUTH2_REFRESH_CREDENTIALS_ENABLED,
              "false"));
      client = fileIO.client();
    }

    assertThat(client.getOptions().getCredentials()).isInstanceOf(OAuth2Credentials.class);
  }

  @Test
  public void noStorageCredentialConfigured() {
    try (GCSFileIO fileIO = new GCSFileIO()) {
      fileIO.setCredentials(ImmutableList.of());
      fileIO.initialize(
          ImmutableMap.of(
              GCS_OAUTH2_TOKEN, "gcsTokenFromProperties", GCS_OAUTH2_TOKEN_EXPIRES_AT, "1000"));

      // make sure that the generic Storage Client is used for all storage paths if there are no
      // storage credentials configured
      assertThat(fileIO.client("gs://my-bucket/table1"))
          .isSameAs(fileIO.client("invalidStoragePath"))
          .isSameAs(fileIO.client("gs://random-bucket/"))
          .isSameAs(fileIO.client("gs://random-bucket/tableX"));

      assertThat(fileIO.client().getOptions().getCredentials())
          .isInstanceOf(OAuth2Credentials.class)
          .extracting("value")
          .extracting("temporaryAccess")
          .isEqualTo(new AccessToken("gcsTokenFromProperties", new Date(1000L)));

      assertThat(fileIO.client().getOptions().getCredentials())
          .isInstanceOf(OAuth2Credentials.class)
          .extracting("value")
          .extracting("temporaryAccess")
          .isEqualTo(new AccessToken("gcsTokenFromProperties", new Date(1000L)));
    }
  }

  @Test
  public void singleStorageCredentialConfigured() {
    StorageCredential gcsCredential =
        StorageCredential.create(
            "gs://custom-uri",
            ImmutableMap.of(
                "gcs.oauth2.token",
                "gcsTokenFromCredential",
                "gcs.oauth2.token-expires-at",
                "2000"));

    try (GCSFileIO fileIO = new GCSFileIO()) {
      fileIO.setCredentials(ImmutableList.of(gcsCredential));
      fileIO.initialize(
          ImmutableMap.of(
              GCS_OAUTH2_TOKEN, "gcsTokenFromProperties", GCS_OAUTH2_TOKEN_EXPIRES_AT, "1000"));

      assertThat(fileIO.client("gs://custom-uri/table1"))
          .isNotSameAs(fileIO.client("gs://random-bucket/"))
          .isNotSameAs(fileIO.client("gs://random-bucket/tableX"));

      assertThat(fileIO.client("gs://custom-uri/table1").getOptions().getCredentials())
          .isInstanceOf(OAuth2Credentials.class)
          .extracting("value")
          .extracting("temporaryAccess")
          .isEqualTo(new AccessToken("gcsTokenFromCredential", new Date(2000L)));

      assertThat(fileIO.client().getOptions().getCredentials())
          .isInstanceOf(OAuth2Credentials.class)
          .extracting("value")
          .extracting("temporaryAccess")
          .isEqualTo(new AccessToken("gcsTokenFromProperties", new Date(1000L)));

      // verify that the generic storage client is used for all storage prefixes that don't match
      // the storage credentials
      assertThat(fileIO.client("gs"))
          .isSameAs(fileIO.client("gs://random-bucket/tableX"))
          .isSameAs(fileIO.client("gs://bucketX/tableX"));

      assertThat(fileIO.client("gs://random-bucket/table1").getOptions().getCredentials())
          .isInstanceOf(OAuth2Credentials.class)
          .extracting("value")
          .extracting("temporaryAccess")
          .isEqualTo(new AccessToken("gcsTokenFromProperties", new Date(1000L)));
    }
  }

  @Test
  public void multipleStorageCredentialsConfigured() {
    StorageCredential gcsCredential1 =
        StorageCredential.create(
            "gs://custom-uri/1",
            ImmutableMap.of(
                "gcs.oauth2.token",
                "gcsTokenFromCredential1",
                "gcs.oauth2.token-expires-at",
                "2000"));

    StorageCredential gcsCredential2 =
        StorageCredential.create(
            "gs://custom-uri/2",
            ImmutableMap.of(
                "gcs.oauth2.token",
                "gcsTokenFromCredential2",
                "gcs.oauth2.token-expires-at",
                "3000"));

    try (GCSFileIO fileIO = new GCSFileIO()) {
      fileIO.setCredentials(ImmutableList.of(gcsCredential1, gcsCredential2));
      fileIO.initialize(
          ImmutableMap.of(
              GCS_OAUTH2_TOKEN, "gcsTokenFromProperties", GCS_OAUTH2_TOKEN_EXPIRES_AT, "1000"));

      assertThat(fileIO.client("gs://custom-uri/table1"))
          .isNotSameAs(fileIO.client("gs://custom-uri/1/table1"))
          .isNotSameAs(fileIO.client("gs://custom-uri/2/table1"));

      assertThat(fileIO.client("gs://custom-uri/1/table1").getOptions().getCredentials())
          .isInstanceOf(OAuth2Credentials.class)
          .extracting("value")
          .extracting("temporaryAccess")
          .isEqualTo(new AccessToken("gcsTokenFromCredential1", new Date(2000L)));

      assertThat(fileIO.client("gs://custom-uri/2/table1").getOptions().getCredentials())
          .isInstanceOf(OAuth2Credentials.class)
          .extracting("value")
          .extracting("temporaryAccess")
          .isEqualTo(new AccessToken("gcsTokenFromCredential2", new Date(3000L)));

      assertThat(fileIO.client("gs://custom-uri/table1").getOptions().getCredentials())
          .isInstanceOf(OAuth2Credentials.class)
          .extracting("value")
          .extracting("temporaryAccess")
          .isEqualTo(new AccessToken("gcsTokenFromProperties", new Date(1000L)));

      assertThat(fileIO.client().getOptions().getCredentials())
          .isInstanceOf(OAuth2Credentials.class)
          .extracting("value")
          .extracting("temporaryAccess")
          .isEqualTo(new AccessToken("gcsTokenFromProperties", new Date(1000L)));
    }
  }

<<<<<<< HEAD
  @ParameterizedTest
  @MethodSource("org.apache.iceberg.TestHelpers#serializers")
  public void fileIOWithStorageCredentialsSerialization(
      TestHelpers.RoundTripSerializer<GCSFileIO> roundTripSerializer)
=======
  @Test
  public void fileIOWithStorageCredentialsKryoSerialization() throws IOException {
    GCSFileIO fileIO = new GCSFileIO();
    fileIO.setCredentials(
        ImmutableList.of(
            StorageCredential.create("prefix", Map.of("key1", "val1", "key2", "val2"))));
    fileIO.initialize(Map.of());

    assertThat(TestHelpers.KryoHelpers.roundTripSerialize(fileIO).credentials())
        .isEqualTo(fileIO.credentials());
  }

  @Test
  public void fileIOWithPrefixedStorageClientWithoutCredentialsKryoSerialization()
      throws IOException {
    GCSFileIO fileIO = new GCSFileIO();
    fileIO.initialize(
        Map.of(GCS_OAUTH2_TOKEN, "gcsTokenFromProperties", GCS_OAUTH2_TOKEN_EXPIRES_AT, "1000"));

    assertThat(fileIO.client("gs")).isInstanceOf(Storage.class);
    assertThat(fileIO.client("gs://bucket1/my-path/tableX")).isInstanceOf(Storage.class);
    assertThat(fileIO.client("gs://bucket1/my-path/tableX").getOptions().getCredentials())
        .isInstanceOf(OAuth2Credentials.class)
        .extracting("value")
        .extracting("temporaryAccess")
        .isEqualTo(new AccessToken("gcsTokenFromProperties", new Date(1000L)));

    GCSFileIO roundTripIO = TestHelpers.KryoHelpers.roundTripSerialize(fileIO);
    assertThat(roundTripIO).isNotNull();
    assertThat(roundTripIO.credentials()).isEqualTo(fileIO.credentials()).isEmpty();

    assertThat(roundTripIO.client("gs")).isInstanceOf(Storage.class);
    assertThat(roundTripIO.client("gs://bucket1/my-path/tableX")).isInstanceOf(Storage.class);
    assertThat(roundTripIO.client("gs://bucket1/my-path/tableX").getOptions().getCredentials())
        .isInstanceOf(OAuth2Credentials.class)
        .extracting("value")
        .extracting("temporaryAccess")
        .isEqualTo(new AccessToken("gcsTokenFromProperties", new Date(1000L)));
  }

  @Test
  public void fileIOWithPrefixedStorageClientKryoSerialization() throws IOException {
    GCSFileIO fileIO = new GCSFileIO();
    fileIO.setCredentials(
        ImmutableList.of(
            StorageCredential.create(
                "gs://bucket1",
                ImmutableMap.of(
                    "gcs.oauth2.token",
                    "gcsTokenFromCredential",
                    "gcs.oauth2.token-expires-at",
                    "2000"))));
    fileIO.initialize(
        Map.of(GCS_OAUTH2_TOKEN, "gcsTokenFromProperties", GCS_OAUTH2_TOKEN_EXPIRES_AT, "1000"));

    assertThat(fileIO.client("gs")).isInstanceOf(Storage.class);
    assertThat(fileIO.client("gs://bucket1/my-path/tableX")).isInstanceOf(Storage.class);
    assertThat(fileIO.client("gs://bucket1/my-path/tableX").getOptions().getCredentials())
        .isInstanceOf(OAuth2Credentials.class)
        .extracting("value")
        .extracting("temporaryAccess")
        .isEqualTo(new AccessToken("gcsTokenFromCredential", new Date(2000L)));

    GCSFileIO roundTripIO = TestHelpers.KryoHelpers.roundTripSerialize(fileIO);
    assertThat(roundTripIO).isNotNull();
    assertThat(roundTripIO.credentials()).isEqualTo(fileIO.credentials());

    assertThat(roundTripIO.client("gs")).isInstanceOf(Storage.class);
    assertThat(roundTripIO.client("gs://bucket1/my-path/tableX")).isInstanceOf(Storage.class);
    assertThat(roundTripIO.client("gs://bucket1/my-path/tableX").getOptions().getCredentials())
        .isInstanceOf(OAuth2Credentials.class)
        .extracting("value")
        .extracting("temporaryAccess")
        .isEqualTo(new AccessToken("gcsTokenFromCredential", new Date(2000L)));
  }

  @Test
  public void fileIOWithStorageCredentialsJavaSerialization()
>>>>>>> d3ebea5a
      throws IOException, ClassNotFoundException {
    GCSFileIO fileIO = new GCSFileIO();
    fileIO.setCredentials(
        ImmutableList.of(
            StorageCredential.create("prefix", Map.of("key1", "val1", "key2", "val2"))));
    fileIO.initialize(Map.of());

    assertThat(roundTripSerializer.apply(fileIO).credentials()).isEqualTo(fileIO.credentials());
  }

<<<<<<< HEAD
  @ParameterizedTest
  @MethodSource("org.apache.iceberg.TestHelpers#serializers")
  public void fileIOWithPrefixedStorageClientSerialization(
      TestHelpers.RoundTripSerializer<GCSFileIO> roundTripSerializer)
=======
  @Test
  public void fileIOWithPrefixedStorageClientWithoutCredentialsJavaSerialization()
      throws IOException, ClassNotFoundException {
    GCSFileIO fileIO = new GCSFileIO();
    fileIO.initialize(
        Map.of(GCS_OAUTH2_TOKEN, "gcsTokenFromProperties", GCS_OAUTH2_TOKEN_EXPIRES_AT, "1000"));

    assertThat(fileIO.client("gs")).isInstanceOf(Storage.class);
    assertThat(fileIO.client("gs://bucket1/my-path/tableX")).isInstanceOf(Storage.class);
    assertThat(fileIO.client("gs://bucket1/my-path/tableX").getOptions().getCredentials())
        .isInstanceOf(OAuth2Credentials.class)
        .extracting("value")
        .extracting("temporaryAccess")
        .isEqualTo(new AccessToken("gcsTokenFromProperties", new Date(1000L)));

    GCSFileIO roundTripIO = TestHelpers.roundTripSerialize(fileIO);
    assertThat(roundTripIO.credentials()).isEqualTo(fileIO.credentials()).isEmpty();

    assertThat(roundTripIO.client("gs")).isInstanceOf(Storage.class);
    assertThat(roundTripIO.client("gs://bucket1/my-path/tableX")).isInstanceOf(Storage.class);
    assertThat(roundTripIO.client("gs://bucket1/my-path/tableX").getOptions().getCredentials())
        .isInstanceOf(OAuth2Credentials.class)
        .extracting("value")
        .extracting("temporaryAccess")
        .isEqualTo(new AccessToken("gcsTokenFromProperties", new Date(1000L)));
  }

  @Test
  public void fileIOWithPrefixedStorageClientJavaSerialization()
>>>>>>> d3ebea5a
      throws IOException, ClassNotFoundException {
    GCSFileIO fileIO = new GCSFileIO();
    fileIO.setCredentials(
        ImmutableList.of(
            StorageCredential.create(
                "gs://bucket1",
                ImmutableMap.of(
                    "gcs.oauth2.token",
                    "gcsTokenFromCredential",
                    "gcs.oauth2.token-expires-at",
                    "2000"))));
    fileIO.initialize(
        Map.of(GCS_OAUTH2_TOKEN, "gcsTokenFromProperties", GCS_OAUTH2_TOKEN_EXPIRES_AT, "1000"));

    assertThat(fileIO.client("gs")).isInstanceOf(Storage.class);
    assertThat(fileIO.client("gs://bucket1/my-path/tableX")).isInstanceOf(Storage.class);
    assertThat(fileIO.client("gs://bucket1/my-path/tableX").getOptions().getCredentials())
        .isInstanceOf(OAuth2Credentials.class)
        .extracting("value")
        .extracting("temporaryAccess")
        .isEqualTo(new AccessToken("gcsTokenFromCredential", new Date(2000L)));

    GCSFileIO roundTripIO = roundTripSerializer.apply(fileIO);
    assertThat(roundTripIO).isNotNull();
    assertThat(roundTripIO.credentials()).isEqualTo(fileIO.credentials());

    assertThat(roundTripIO.client("gs")).isInstanceOf(Storage.class);
    assertThat(roundTripIO.client("gs://bucket1/my-path/tableX")).isInstanceOf(Storage.class);
    assertThat(roundTripIO.client("gs://bucket1/my-path/tableX").getOptions().getCredentials())
        .isInstanceOf(OAuth2Credentials.class)
        .extracting("value")
        .extracting("temporaryAccess")
        .isEqualTo(new AccessToken("gcsTokenFromCredential", new Date(2000L)));
  }

<<<<<<< HEAD
  @ParameterizedTest
  @MethodSource("org.apache.iceberg.TestHelpers#serializers")
  public void resolvingFileIOLoadWithStorageCredentials(
      TestHelpers.RoundTripSerializer<ResolvingFileIO> roundTripSerializer)
=======
  @Test
  public void resolvingFileIOLoadWithoutStorageCredentials()
      throws IOException, ClassNotFoundException {
    ResolvingFileIO resolvingFileIO = new ResolvingFileIO();
    resolvingFileIO.initialize(ImmutableMap.of());

    ResolvingFileIO fileIO = TestHelpers.KryoHelpers.roundTripSerialize(resolvingFileIO);
    assertThat(fileIO.credentials()).isEmpty();

    fileIO = TestHelpers.roundTripSerialize(resolvingFileIO);
    assertThat(fileIO.credentials()).isEmpty();
  }

  @Test
  public void resolvingFileIOLoadWithStorageCredentials()
>>>>>>> d3ebea5a
      throws IOException, ClassNotFoundException {
    StorageCredential credential = StorageCredential.create("prefix", Map.of("key1", "val1"));
    List<StorageCredential> storageCredentials = ImmutableList.of(credential);
    ResolvingFileIO resolvingFileIO = new ResolvingFileIO();
    resolvingFileIO.setCredentials(storageCredentials);
    resolvingFileIO.initialize(ImmutableMap.of());

    FileIO result =
        DynMethods.builder("io")
            .hiddenImpl(ResolvingFileIO.class, String.class)
            .build(resolvingFileIO)
            .invoke("gs://foo/bar");
    assertThat(result)
        .isInstanceOf(GCSFileIO.class)
        .asInstanceOf(InstanceOfAssertFactories.type(GCSFileIO.class))
        .extracting(GCSFileIO::credentials)
        .isEqualTo(storageCredentials);

    // make sure credentials are still present after serde
    ResolvingFileIO fileIO = roundTripSerializer.apply(resolvingFileIO);
    assertThat(fileIO.credentials()).isEqualTo(storageCredentials);
    result =
        DynMethods.builder("io")
            .hiddenImpl(ResolvingFileIO.class, String.class)
            .build(fileIO)
            .invoke("gs://foo/bar");
    assertThat(result)
        .isInstanceOf(GCSFileIO.class)
        .asInstanceOf(InstanceOfAssertFactories.type(GCSFileIO.class))
        .extracting(GCSFileIO::credentials)
        .isEqualTo(storageCredentials);
  }
}<|MERGE_RESOLUTION|>--- conflicted
+++ resolved
@@ -405,91 +405,10 @@
     }
   }
 
-<<<<<<< HEAD
   @ParameterizedTest
   @MethodSource("org.apache.iceberg.TestHelpers#serializers")
   public void fileIOWithStorageCredentialsSerialization(
       TestHelpers.RoundTripSerializer<GCSFileIO> roundTripSerializer)
-=======
-  @Test
-  public void fileIOWithStorageCredentialsKryoSerialization() throws IOException {
-    GCSFileIO fileIO = new GCSFileIO();
-    fileIO.setCredentials(
-        ImmutableList.of(
-            StorageCredential.create("prefix", Map.of("key1", "val1", "key2", "val2"))));
-    fileIO.initialize(Map.of());
-
-    assertThat(TestHelpers.KryoHelpers.roundTripSerialize(fileIO).credentials())
-        .isEqualTo(fileIO.credentials());
-  }
-
-  @Test
-  public void fileIOWithPrefixedStorageClientWithoutCredentialsKryoSerialization()
-      throws IOException {
-    GCSFileIO fileIO = new GCSFileIO();
-    fileIO.initialize(
-        Map.of(GCS_OAUTH2_TOKEN, "gcsTokenFromProperties", GCS_OAUTH2_TOKEN_EXPIRES_AT, "1000"));
-
-    assertThat(fileIO.client("gs")).isInstanceOf(Storage.class);
-    assertThat(fileIO.client("gs://bucket1/my-path/tableX")).isInstanceOf(Storage.class);
-    assertThat(fileIO.client("gs://bucket1/my-path/tableX").getOptions().getCredentials())
-        .isInstanceOf(OAuth2Credentials.class)
-        .extracting("value")
-        .extracting("temporaryAccess")
-        .isEqualTo(new AccessToken("gcsTokenFromProperties", new Date(1000L)));
-
-    GCSFileIO roundTripIO = TestHelpers.KryoHelpers.roundTripSerialize(fileIO);
-    assertThat(roundTripIO).isNotNull();
-    assertThat(roundTripIO.credentials()).isEqualTo(fileIO.credentials()).isEmpty();
-
-    assertThat(roundTripIO.client("gs")).isInstanceOf(Storage.class);
-    assertThat(roundTripIO.client("gs://bucket1/my-path/tableX")).isInstanceOf(Storage.class);
-    assertThat(roundTripIO.client("gs://bucket1/my-path/tableX").getOptions().getCredentials())
-        .isInstanceOf(OAuth2Credentials.class)
-        .extracting("value")
-        .extracting("temporaryAccess")
-        .isEqualTo(new AccessToken("gcsTokenFromProperties", new Date(1000L)));
-  }
-
-  @Test
-  public void fileIOWithPrefixedStorageClientKryoSerialization() throws IOException {
-    GCSFileIO fileIO = new GCSFileIO();
-    fileIO.setCredentials(
-        ImmutableList.of(
-            StorageCredential.create(
-                "gs://bucket1",
-                ImmutableMap.of(
-                    "gcs.oauth2.token",
-                    "gcsTokenFromCredential",
-                    "gcs.oauth2.token-expires-at",
-                    "2000"))));
-    fileIO.initialize(
-        Map.of(GCS_OAUTH2_TOKEN, "gcsTokenFromProperties", GCS_OAUTH2_TOKEN_EXPIRES_AT, "1000"));
-
-    assertThat(fileIO.client("gs")).isInstanceOf(Storage.class);
-    assertThat(fileIO.client("gs://bucket1/my-path/tableX")).isInstanceOf(Storage.class);
-    assertThat(fileIO.client("gs://bucket1/my-path/tableX").getOptions().getCredentials())
-        .isInstanceOf(OAuth2Credentials.class)
-        .extracting("value")
-        .extracting("temporaryAccess")
-        .isEqualTo(new AccessToken("gcsTokenFromCredential", new Date(2000L)));
-
-    GCSFileIO roundTripIO = TestHelpers.KryoHelpers.roundTripSerialize(fileIO);
-    assertThat(roundTripIO).isNotNull();
-    assertThat(roundTripIO.credentials()).isEqualTo(fileIO.credentials());
-
-    assertThat(roundTripIO.client("gs")).isInstanceOf(Storage.class);
-    assertThat(roundTripIO.client("gs://bucket1/my-path/tableX")).isInstanceOf(Storage.class);
-    assertThat(roundTripIO.client("gs://bucket1/my-path/tableX").getOptions().getCredentials())
-        .isInstanceOf(OAuth2Credentials.class)
-        .extracting("value")
-        .extracting("temporaryAccess")
-        .isEqualTo(new AccessToken("gcsTokenFromCredential", new Date(2000L)));
-  }
-
-  @Test
-  public void fileIOWithStorageCredentialsJavaSerialization()
->>>>>>> d3ebea5a
       throws IOException, ClassNotFoundException {
     GCSFileIO fileIO = new GCSFileIO();
     fileIO.setCredentials(
@@ -500,42 +419,65 @@
     assertThat(roundTripSerializer.apply(fileIO).credentials()).isEqualTo(fileIO.credentials());
   }
 
-<<<<<<< HEAD
+  @Test
+  public void fileIOWithPrefixedStorageClientWithoutCredentialsKryoSerialization()
+          throws IOException {
+    GCSFileIO fileIO = new GCSFileIO();
+    fileIO.initialize(
+            Map.of(GCS_OAUTH2_TOKEN, "gcsTokenFromProperties", GCS_OAUTH2_TOKEN_EXPIRES_AT, "1000"));
+
+    assertThat(fileIO.client("gs")).isInstanceOf(Storage.class);
+    assertThat(fileIO.client("gs://bucket1/my-path/tableX")).isInstanceOf(Storage.class);
+    assertThat(fileIO.client("gs://bucket1/my-path/tableX").getOptions().getCredentials())
+            .isInstanceOf(OAuth2Credentials.class)
+            .extracting("value")
+            .extracting("temporaryAccess")
+            .isEqualTo(new AccessToken("gcsTokenFromProperties", new Date(1000L)));
+
+    GCSFileIO roundTripIO = TestHelpers.KryoHelpers.roundTripSerialize(fileIO);
+    assertThat(roundTripIO).isNotNull();
+    assertThat(roundTripIO.credentials()).isEqualTo(fileIO.credentials()).isEmpty();
+
+    assertThat(roundTripIO.client("gs")).isInstanceOf(Storage.class);
+    assertThat(roundTripIO.client("gs://bucket1/my-path/tableX")).isInstanceOf(Storage.class);
+    assertThat(roundTripIO.client("gs://bucket1/my-path/tableX").getOptions().getCredentials())
+            .isInstanceOf(OAuth2Credentials.class)
+            .extracting("value")
+            .extracting("temporaryAccess")
+            .isEqualTo(new AccessToken("gcsTokenFromProperties", new Date(1000L)));
+  }
+
+  @Test
+  public void fileIOWithPrefixedStorageClientWithoutCredentialsJavaSerialization()
+          throws IOException, ClassNotFoundException {
+    GCSFileIO fileIO = new GCSFileIO();
+    fileIO.initialize(
+            Map.of(GCS_OAUTH2_TOKEN, "gcsTokenFromProperties", GCS_OAUTH2_TOKEN_EXPIRES_AT, "1000"));
+
+    assertThat(fileIO.client("gs")).isInstanceOf(Storage.class);
+    assertThat(fileIO.client("gs://bucket1/my-path/tableX")).isInstanceOf(Storage.class);
+    assertThat(fileIO.client("gs://bucket1/my-path/tableX").getOptions().getCredentials())
+            .isInstanceOf(OAuth2Credentials.class)
+            .extracting("value")
+            .extracting("temporaryAccess")
+            .isEqualTo(new AccessToken("gcsTokenFromProperties", new Date(1000L)));
+
+    GCSFileIO roundTripIO = TestHelpers.roundTripSerialize(fileIO);
+    assertThat(roundTripIO.credentials()).isEqualTo(fileIO.credentials()).isEmpty();
+
+    assertThat(roundTripIO.client("gs")).isInstanceOf(Storage.class);
+    assertThat(roundTripIO.client("gs://bucket1/my-path/tableX")).isInstanceOf(Storage.class);
+    assertThat(roundTripIO.client("gs://bucket1/my-path/tableX").getOptions().getCredentials())
+            .isInstanceOf(OAuth2Credentials.class)
+            .extracting("value")
+            .extracting("temporaryAccess")
+            .isEqualTo(new AccessToken("gcsTokenFromProperties", new Date(1000L)));
+  }
+
   @ParameterizedTest
   @MethodSource("org.apache.iceberg.TestHelpers#serializers")
   public void fileIOWithPrefixedStorageClientSerialization(
       TestHelpers.RoundTripSerializer<GCSFileIO> roundTripSerializer)
-=======
-  @Test
-  public void fileIOWithPrefixedStorageClientWithoutCredentialsJavaSerialization()
-      throws IOException, ClassNotFoundException {
-    GCSFileIO fileIO = new GCSFileIO();
-    fileIO.initialize(
-        Map.of(GCS_OAUTH2_TOKEN, "gcsTokenFromProperties", GCS_OAUTH2_TOKEN_EXPIRES_AT, "1000"));
-
-    assertThat(fileIO.client("gs")).isInstanceOf(Storage.class);
-    assertThat(fileIO.client("gs://bucket1/my-path/tableX")).isInstanceOf(Storage.class);
-    assertThat(fileIO.client("gs://bucket1/my-path/tableX").getOptions().getCredentials())
-        .isInstanceOf(OAuth2Credentials.class)
-        .extracting("value")
-        .extracting("temporaryAccess")
-        .isEqualTo(new AccessToken("gcsTokenFromProperties", new Date(1000L)));
-
-    GCSFileIO roundTripIO = TestHelpers.roundTripSerialize(fileIO);
-    assertThat(roundTripIO.credentials()).isEqualTo(fileIO.credentials()).isEmpty();
-
-    assertThat(roundTripIO.client("gs")).isInstanceOf(Storage.class);
-    assertThat(roundTripIO.client("gs://bucket1/my-path/tableX")).isInstanceOf(Storage.class);
-    assertThat(roundTripIO.client("gs://bucket1/my-path/tableX").getOptions().getCredentials())
-        .isInstanceOf(OAuth2Credentials.class)
-        .extracting("value")
-        .extracting("temporaryAccess")
-        .isEqualTo(new AccessToken("gcsTokenFromProperties", new Date(1000L)));
-  }
-
-  @Test
-  public void fileIOWithPrefixedStorageClientJavaSerialization()
->>>>>>> d3ebea5a
       throws IOException, ClassNotFoundException {
     GCSFileIO fileIO = new GCSFileIO();
     fileIO.setCredentials(
@@ -571,28 +513,23 @@
         .isEqualTo(new AccessToken("gcsTokenFromCredential", new Date(2000L)));
   }
 
-<<<<<<< HEAD
+  @Test
+  public void resolvingFileIOLoadWithoutStorageCredentials()
+          throws IOException, ClassNotFoundException {
+    ResolvingFileIO resolvingFileIO = new ResolvingFileIO();
+    resolvingFileIO.initialize(ImmutableMap.of());
+
+    ResolvingFileIO fileIO = TestHelpers.KryoHelpers.roundTripSerialize(resolvingFileIO);
+    assertThat(fileIO.credentials()).isEmpty();
+
+    fileIO = TestHelpers.roundTripSerialize(resolvingFileIO);
+    assertThat(fileIO.credentials()).isEmpty();
+  }
+
   @ParameterizedTest
   @MethodSource("org.apache.iceberg.TestHelpers#serializers")
   public void resolvingFileIOLoadWithStorageCredentials(
       TestHelpers.RoundTripSerializer<ResolvingFileIO> roundTripSerializer)
-=======
-  @Test
-  public void resolvingFileIOLoadWithoutStorageCredentials()
-      throws IOException, ClassNotFoundException {
-    ResolvingFileIO resolvingFileIO = new ResolvingFileIO();
-    resolvingFileIO.initialize(ImmutableMap.of());
-
-    ResolvingFileIO fileIO = TestHelpers.KryoHelpers.roundTripSerialize(resolvingFileIO);
-    assertThat(fileIO.credentials()).isEmpty();
-
-    fileIO = TestHelpers.roundTripSerialize(resolvingFileIO);
-    assertThat(fileIO.credentials()).isEmpty();
-  }
-
-  @Test
-  public void resolvingFileIOLoadWithStorageCredentials()
->>>>>>> d3ebea5a
       throws IOException, ClassNotFoundException {
     StorageCredential credential = StorageCredential.create("prefix", Map.of("key1", "val1"));
     List<StorageCredential> storageCredentials = ImmutableList.of(credential);
