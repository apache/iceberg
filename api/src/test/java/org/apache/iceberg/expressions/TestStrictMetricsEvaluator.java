--- conflicted
+++ resolved
@@ -465,11 +465,7 @@
     boolean shouldRead =
         new StrictMetricsEvaluator(SCHEMA, notIn("id", INT_MIN_VALUE - 25, INT_MIN_VALUE - 24))
             .eval(FILE);
-<<<<<<< HEAD
-    Assert.assertTrue("Should not match: all values !=5 and !=6", shouldRead);
-=======
     assertThat(shouldRead).as("Should match: all values !=5 and !=6").isTrue();
->>>>>>> 00f46ac0
 
     shouldRead =
         new StrictMetricsEvaluator(SCHEMA, notIn("id", INT_MIN_VALUE - 1, INT_MIN_VALUE))
