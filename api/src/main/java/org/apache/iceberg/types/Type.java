--- conflicted
+++ resolved
@@ -46,11 +46,8 @@
     STRUCT(StructLike.class),
     LIST(List.class),
     MAP(Map.class),
-<<<<<<< HEAD
+    VARIANT(Object.class),
     ANY(Object.class);
-=======
-    VARIANT(Object.class);
->>>>>>> fc11dc45
 
     private final Class<?> javaClass;
 
