--- conflicted
+++ resolved
@@ -413,35 +413,44 @@
     }
   }
 
-<<<<<<< HEAD
   public static class AnyType extends PrimitiveType {
     private static final AnyType INSTANCE = new AnyType();
 
     public static AnyType get() {
-=======
+      return INSTANCE;
+    }
+
+    @Override
+    public TypeID typeId() {
+      return TypeID.ANY;
+    }
+
+    @Override
+    public String toString() {
+      return "any";
+    }
+  }
+
   public static class VariantType implements Type {
     private static final VariantType INSTANCE = new VariantType();
 
     public static VariantType get() {
->>>>>>> fc11dc45
       return INSTANCE;
     }
 
     @Override
     public TypeID typeId() {
-<<<<<<< HEAD
-      return TypeID.ANY;
-=======
       return TypeID.VARIANT;
->>>>>>> fc11dc45
-    }
-
-    @Override
-    public String toString() {
-<<<<<<< HEAD
-      return "any";
-=======
+    }
+
+    @Override
+    public String toString() {
       return "variant";
+    }
+
+    @Override
+    public int hashCode() {
+      return Objects.hash(VariantType.class, typeId());
     }
 
     @Override
@@ -454,12 +463,6 @@
 
       VariantType that = (VariantType) o;
       return typeId() == that.typeId();
-    }
-
-    @Override
-    public int hashCode() {
-      return Objects.hash(VariantType.class, typeId());
->>>>>>> fc11dc45
     }
   }
 
