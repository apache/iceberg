/*
 * Licensed to the Apache Software Foundation (ASF) under one
 * or more contributor license agreements.  See the NOTICE file
 * distributed with this work for additional information
 * regarding copyright ownership.  The ASF licenses this file
 * to you under the Apache License, Version 2.0 (the
 * "License"); you may not use this file except in compliance
 * with the License.  You may obtain a copy of the License at
 *
 *   http://www.apache.org/licenses/LICENSE-2.0
 *
 * Unless required by applicable law or agreed to in writing,
 * software distributed under the License is distributed on an
 * "AS IS" BASIS, WITHOUT WARRANTIES OR CONDITIONS OF ANY
 * KIND, either express or implied.  See the License for the
 * specific language governing permissions and limitations
 * under the License.
 */

package org.apache.iceberg;

import java.nio.ByteBuffer;
import java.util.List;
import java.util.Map;

/**
 * Superinterface of {@link DataFile} and {@link DeleteFile} that exposes common methods.
 *
 * @param <F> the concrete Java class of a ContentFile instance.
 */
public interface ContentFile<F> {
  /**
   * Returns the ordinal position of the file in a manifest, or null if it was not read from a manifest.
   */
  Long pos();

  /**
   * Returns id of the partition spec used for partition metadata.
   */
  int specId();

  /**
   * Returns type of content stored in the file; one of DATA, POSITION_DELETES, or EQUALITY_DELETES.
   */
  FileContent content();

  /**
   * Returns fully qualified path to the file, suitable for constructing a Hadoop Path.
   */
  CharSequence path();

  /**
   * Returns format of the file.
   */
  FileFormat format();

  /**
   * Returns partition for this file as a {@link StructLike}.
   */
  StructLike partition();

  /**
   * Returns the number of top-level records in the file.
   */
  long recordCount();

  /**
   * Returns the file size in bytes.
   */
  long fileSizeInBytes();

  /**
   * Returns if collected, map from column ID to the size of the column in bytes, null otherwise.
   */
  Map<Integer, Long> columnSizes();

  /**
   * Returns if collected, map from column ID to the count of its non-null values, null otherwise.
   */
  Map<Integer, Long> valueCounts();

  /**
   * Returns if collected, map from column ID to its null value count, null otherwise.
   */
  Map<Integer, Long> nullValueCounts();

  /**
   * Returns if collected, map from column ID to its NaN value count, null otherwise.
   */
  Map<Integer, Long> nanValueCounts();

  /**
   * Returns if collected, map from column ID to value lower bounds, null otherwise.
   */
  Map<Integer, ByteBuffer> lowerBounds();

  /**
   * Returns if collected, map from column ID to value upper bounds, null otherwise.
   */
  Map<Integer, ByteBuffer> upperBounds();

  /**
   * Returns metadata about how this file is encrypted, or null if the file is stored in plain text.
   */
  ByteBuffer keyMetadata();

  /**
   * Returns list of recommended split locations, if applicable, null otherwise.
   * <p>
   * When available, this information is used for planning scan tasks whose boundaries
   * are determined by these offsets. The returned list must be sorted in ascending order.
   */
  List<Long> splitOffsets();

  /**
   * Returns the set of field IDs used for equality comparison, in equality delete files.
   * <p>
   * An equality delete file may contain additional data fields that are not used by equality
   * comparison. The subset of columns in a delete file to be used in equality comparison are
   * tracked by ID. Extra columns can be used to reconstruct changes and metrics from extra
   * columns are used during job planning.
   *
   * @return IDs of the fields used in equality comparison with the records in this delete file
   */
  List<Integer> equalityFieldIds();

  /**
   * Returns the sort order id of this file, which describes how the file is ordered.
   * This information will be useful for merging data and equality delete files more efficiently
   * when they share the same sort order id.
   */
  default Integer sortOrderId() {
    return null;
  }

  /**
   * Copies this file. Manifest readers can reuse file instances; use
   * this method to copy data when collecting files from tasks.
   *
   * @return a copy of this data file
   */
  F copy();

  /**
   * Copies this file without file stats. Manifest readers can reuse file instances; use
   * this method to copy data without stats when collecting files.
   *
   * @return a copy of this data file, without lower bounds, upper bounds, value counts,
   *         null value counts, or nan value counts
   */
  F copyWithoutStats();

  /**
<<<<<<< HEAD
   * Returns the sequence number of the snapshot in which the file was added to the table.
   */
  default Long sequenceNumber() {
    return null;
  }

=======
   * Copies this file (potentially without file stats). Manifest readers can reuse file instances; use
   * this method to copy data when collecting files from tasks.
   *
   * @param withStats Will copy this file without file stats if set to <code>false</code>.
   * @return a copy of this data file. If <code>withStats</code> is set to <code>false</code> the
   *     file will not contain lower bounds, upper bounds, value counts, null value counts, or nan
   *     value counts
   */
  default F copy(boolean withStats) {
    return withStats ? copy() : copyWithoutStats();
  }
>>>>>>> 684dea2d
}<|MERGE_RESOLUTION|>--- conflicted
+++ resolved
@@ -151,14 +151,13 @@
   F copyWithoutStats();
 
   /**
-<<<<<<< HEAD
    * Returns the sequence number of the snapshot in which the file was added to the table.
    */
   default Long sequenceNumber() {
     return null;
   }
 
-=======
+  /**
    * Copies this file (potentially without file stats). Manifest readers can reuse file instances; use
    * this method to copy data when collecting files from tasks.
    *
@@ -170,5 +169,4 @@
   default F copy(boolean withStats) {
     return withStats ? copy() : copyWithoutStats();
   }
->>>>>>> 684dea2d
 }