--- conflicted
+++ resolved
@@ -318,23 +318,6 @@
    *
    * @return the snapshot which is referenced by the given name or null if no such reference exists.
    */
-<<<<<<< HEAD
-  LocationProvider locationProvider();
-
-  /**
-   * Returns the current refs for the table
-   *
-   * @return the current refs for the table
-   */
-  Map<String, SnapshotRef> refs();
-
-  /**
-   * Returns the snapshot referenced by the given name or null if no such reference exists.
-   *
-   * @return the snapshot which is referenced by the given name or null if no such reference exists.
-   */
-=======
->>>>>>> 353c5391
   default Snapshot snapshot(String name) {
     SnapshotRef ref = refs().get(name);
     if (ref != null) {
