/*
 * Licensed to the Apache Software Foundation (ASF) under one
 * or more contributor license agreements.  See the NOTICE file
 * distributed with this work for additional information
 * regarding copyright ownership.  The ASF licenses this file
 * to you under the Apache License, Version 2.0 (the
 * "License"); you may not use this file except in compliance
 * with the License.  You may obtain a copy of the License at
 *
 *   http://www.apache.org/licenses/LICENSE-2.0
 *
 * Unless required by applicable law or agreed to in writing,
 * software distributed under the License is distributed on an
 * "AS IS" BASIS, WITHOUT WARRANTIES OR CONDITIONS OF ANY
 * KIND, either express or implied.  See the License for the
 * specific language governing permissions and limitations
 * under the License.
 */

package org.apache.iceberg.transforms;

import com.google.common.base.Objects;
import java.math.BigDecimal;
import java.math.BigInteger;
import java.nio.ByteBuffer;
import org.apache.iceberg.expressions.BoundLiteralPredicate;
import org.apache.iceberg.expressions.BoundPredicate;
import org.apache.iceberg.expressions.BoundUnaryPredicate;
import org.apache.iceberg.expressions.Expression;
import org.apache.iceberg.expressions.Expressions;
import org.apache.iceberg.expressions.UnboundPredicate;
import org.apache.iceberg.types.Type;
import org.apache.iceberg.util.UnicodeUtil;
<<<<<<< HEAD

import static org.apache.iceberg.expressions.Expression.Operation.IS_NULL;
import static org.apache.iceberg.expressions.Expression.Operation.LT;
import static org.apache.iceberg.expressions.Expression.Operation.LT_EQ;
import static org.apache.iceberg.expressions.Expression.Operation.NOT_NULL;
=======
>>>>>>> 99edad1c

abstract class Truncate<T> implements Transform<T, T> {
  @SuppressWarnings("unchecked")
  static <T> Truncate<T> get(Type type, int width) {
    switch (type.typeId()) {
      case INTEGER:
        return (Truncate<T>) new TruncateInteger(width);
      case LONG:
        return (Truncate<T>) new TruncateLong(width);
      case DECIMAL:
        return (Truncate<T>) new TruncateDecimal(width);
      case STRING:
        return (Truncate<T>) new TruncateString(width);
      case BINARY:
        return (Truncate<T>) new TruncateByteBuffer(width);
      default:
        throw new UnsupportedOperationException(
            "Cannot truncate type: " + type);
    }
  }

  public abstract Integer width();

  @Override
  public abstract T apply(T value);

  @Override
  public Type getResultType(Type sourceType) {
    return sourceType;
  }

  private static class TruncateInteger extends Truncate<Integer> {
    private final int width;

    private TruncateInteger(int width) {
      this.width = width;
    }

    @Override
    public Integer width() {
      return width;
    }

    @Override
    public Integer apply(Integer value) {
      if (value == null) {
        return null;
      }

      return value - (((value % width) + width) % width);
    }

    @Override
    public boolean canTransform(Type type) {
      return type.typeId() == Type.TypeID.INTEGER;
    }

    @Override
    public UnboundPredicate<Integer> project(String name, BoundPredicate<Integer> pred) {
      if (pred.isUnaryPredicate()) {
        return Expressions.predicate(pred.op(), name);
      } else if (pred.isLiteralPredicate()) {
        return ProjectionUtil.truncateInteger(name, pred.asLiteralPredicate(), this);
      }
      return null;
    }

    @Override
    public UnboundPredicate<Integer> projectStrict(String name, BoundPredicate<Integer> pred) {
      // TODO: for integers, can this return the original predicate?
      // No. the predicate needs to be in terms of the applied value. For all x, apply(x) <= x.
      // Therefore, the lower bound can be transformed outside of a greater-than bound.
      if (pred instanceof BoundUnaryPredicate) {
        return Expressions.predicate(pred.op(), name);
      } else if (pred instanceof BoundLiteralPredicate) {
        return ProjectionUtil.truncateIntegerStrict(name, pred.asLiteralPredicate(), this);
      }
      return null;
    }

    @Override
    public boolean equals(Object o) {
      if (this == o) {
        return true;
      } else if (!(o instanceof TruncateInteger)) {
        return false;
      }

      TruncateInteger that = (TruncateInteger) o;
      return width == that.width;
    }

    @Override
    public int hashCode() {
      return Objects.hashCode(width);
    }

    @Override
    public String toString() {
      return "truncate[" + width + "]";
    }
  }

  private static class TruncateLong extends Truncate<Long> {
    private final int width;

    private TruncateLong(int width) {
      this.width = width;
    }

    @Override
    public Integer width() {
      return width;
    }

    @Override
    public Long apply(Long value) {
      if (value == null) {
        return null;
      }

      return value - (((value % width) + width) % width);
    }

    @Override
    public boolean canTransform(Type type) {
      return type.typeId() == Type.TypeID.LONG;
    }

    @Override
    public UnboundPredicate<Long> project(String name, BoundPredicate<Long> pred) {
      if (pred.isUnaryPredicate()) {
        return Expressions.predicate(pred.op(), name);
      } else if (pred.isLiteralPredicate()) {
        return ProjectionUtil.truncateLong(name, pred.asLiteralPredicate(), this);
      }
      return null;
    }

    @Override
    public UnboundPredicate<Long> projectStrict(String name, BoundPredicate<Long> pred) {
      if (pred.isUnaryPredicate()) {
        return Expressions.predicate(pred.op(), name);
      } else if (pred.isLiteralPredicate()) {
        return ProjectionUtil.truncateLongStrict(name, pred.asLiteralPredicate(), this);
      }
      return null;
    }

    @Override
    public boolean equals(Object o) {
      if (this == o) {
        return true;
      } else if (!(o instanceof TruncateLong)) {
        return false;
      }

      TruncateLong that = (TruncateLong) o;
      return width == that.width;
    }

    @Override
    public int hashCode() {
      return Objects.hashCode(width);
    }

    @Override
    public String toString() {
      return "truncate[" + width + "]";
    }
  }

  private static class TruncateString extends Truncate<CharSequence> {
    private final int length;

    private TruncateString(int length) {
      this.length = length;
    }

    @Override
    public Integer width() {
      return length;
    }

    @Override
    public CharSequence apply(CharSequence value) {
<<<<<<< HEAD
=======
      if (value == null) {
        return null;
      }

>>>>>>> 99edad1c
      return UnicodeUtil.truncateString(value, length);
    }

    @Override
    public boolean canTransform(Type type) {
      return type.typeId() == Type.TypeID.STRING;
    }

    @Override
    public UnboundPredicate<CharSequence> project(String name,
                                                  BoundPredicate<CharSequence> predicate) {
      if (predicate.isUnaryPredicate()) {
        return Expressions.predicate(predicate.op(), name);
      } else if (predicate.isLiteralPredicate()) {
        return ProjectionUtil.truncateArray(name, predicate.asLiteralPredicate(), this);
      }
      return null;
    }

    @Override
    public UnboundPredicate<CharSequence> projectStrict(String name,
                                                        BoundPredicate<CharSequence> predicate) {
      if (predicate instanceof BoundUnaryPredicate) {
        return Expressions.predicate(predicate.op(), name);
      } else if (predicate instanceof BoundLiteralPredicate) {
        BoundLiteralPredicate<CharSequence> pred = predicate.asLiteralPredicate();
        if (pred.op() == Expression.Operation.STARTS_WITH) {
          if (pred.literal().value().length() < width()) {
            return Expressions.predicate(pred.op(), name, pred.literal().value());
          } else if (pred.literal().value().length() == width()) {
            return Expressions.equal(name, pred.literal().value());
          }
        } else {
          return ProjectionUtil.truncateArrayStrict(name, pred, this);
        }
      }
      return null;
    }

    @Override
    public boolean equals(Object o) {
      if (this == o) {
        return true;
      } else if (!(o instanceof TruncateString)) {
        return false;
      }

      TruncateString that = (TruncateString) o;
      return length == that.length;
    }

    @Override
    public int hashCode() {
      return Objects.hashCode(length);
    }

    @Override
    public String toString() {
      return "truncate[" + length + "]";
    }
  }

  private static class TruncateByteBuffer extends Truncate<ByteBuffer> {
    private final int length;

    private TruncateByteBuffer(int length) {
      this.length = length;
    }

    @Override
    public Integer width() {
      return length;
    }

    @Override
    public ByteBuffer apply(ByteBuffer value) {
      if (value == null) {
        return null;
      }

      ByteBuffer ret = value.duplicate();
      ret.limit(Math.min(value.limit(), value.position() + length));
      return ret;
    }

    @Override
    public boolean canTransform(Type type) {
      return type.typeId() == Type.TypeID.BINARY;
    }

    @Override
    public UnboundPredicate<ByteBuffer> project(String name,
                                                BoundPredicate<ByteBuffer> pred) {
      if (pred.isUnaryPredicate()) {
        return Expressions.predicate(pred.op(), name);
      } else if (pred.isLiteralPredicate()) {
        return ProjectionUtil.truncateArray(name, pred.asLiteralPredicate(), this);
      }
      return null;
    }

    @Override
    public UnboundPredicate<ByteBuffer> projectStrict(String name,
                                                      BoundPredicate<ByteBuffer> pred) {
      if (pred.isUnaryPredicate()) {
        return Expressions.predicate(pred.op(), name);
      } else if (pred.isLiteralPredicate()) {
        return ProjectionUtil.truncateArrayStrict(name, pred.asLiteralPredicate(), this);
      }
      return null;
    }

    @Override
    public boolean equals(Object o) {
      if (this == o) {
        return true;
      } else if (!(o instanceof TruncateByteBuffer)) {
        return false;
      }

      TruncateByteBuffer that = (TruncateByteBuffer) o;
      return length == that.length;
    }

    @Override
    public int hashCode() {
      return Objects.hashCode(length);
    }

    @Override
    public String toHumanString(ByteBuffer value) {
      return value == null ? "null" : TransformUtil.base64encode(value);
    }

    @Override
    public String toString() {
      return "truncate[" + length + "]";
    }
  }

  private static class TruncateDecimal extends Truncate<BigDecimal> {
    private final BigInteger unscaledWidth;

    private TruncateDecimal(int unscaledWidth) {
      this.unscaledWidth = BigInteger.valueOf(unscaledWidth);
    }

    @Override
    public Integer width() {
      return unscaledWidth.intValue();
    }

    @Override
    public BigDecimal apply(BigDecimal value) {
      if (value == null) {
        return null;
      }

      BigDecimal remainder = new BigDecimal(
          value.unscaledValue()
              .remainder(unscaledWidth)
              .add(unscaledWidth)
              .remainder(unscaledWidth),
          value.scale());

      return value.subtract(remainder);
    }

    @Override
    public boolean canTransform(Type type) {
      return type.typeId() == Type.TypeID.DECIMAL;
    }

    @Override
    public UnboundPredicate<BigDecimal> project(String name,
                                                BoundPredicate<BigDecimal> pred) {
      if (pred.isUnaryPredicate()) {
        return Expressions.predicate(pred.op(), name);
      } else if (pred.isLiteralPredicate()) {
        return ProjectionUtil.truncateDecimal(name, pred.asLiteralPredicate(), this);
      }
      return null;
    }

    @Override
    public UnboundPredicate<BigDecimal> projectStrict(String name,
                                                      BoundPredicate<BigDecimal> pred) {
      if (pred.isUnaryPredicate()) {
        return Expressions.predicate(pred.op(), name);
      } else if (pred.isLiteralPredicate()) {
        return ProjectionUtil.truncateDecimalStrict(name, pred.asLiteralPredicate(), this);
      }
      return null;
    }

    @Override
    public boolean equals(Object o) {
      if (this == o) {
        return true;
      } else if (!(o instanceof TruncateDecimal)) {
        return false;
      }

      TruncateDecimal that = (TruncateDecimal) o;
      return unscaledWidth.equals(that.unscaledWidth);
    }

    @Override
    public int hashCode() {
      return Objects.hashCode(unscaledWidth);
    }

    @Override
    public String toString() {
      return "truncate[" + unscaledWidth + "]";
    }
  }
}<|MERGE_RESOLUTION|>--- conflicted
+++ resolved
@@ -31,14 +31,6 @@
 import org.apache.iceberg.expressions.UnboundPredicate;
 import org.apache.iceberg.types.Type;
 import org.apache.iceberg.util.UnicodeUtil;
-<<<<<<< HEAD
-
-import static org.apache.iceberg.expressions.Expression.Operation.IS_NULL;
-import static org.apache.iceberg.expressions.Expression.Operation.LT;
-import static org.apache.iceberg.expressions.Expression.Operation.LT_EQ;
-import static org.apache.iceberg.expressions.Expression.Operation.NOT_NULL;
-=======
->>>>>>> 99edad1c
 
 abstract class Truncate<T> implements Transform<T, T> {
   @SuppressWarnings("unchecked")
@@ -225,13 +217,10 @@
 
     @Override
     public CharSequence apply(CharSequence value) {
-<<<<<<< HEAD
-=======
       if (value == null) {
         return null;
       }
 
->>>>>>> 99edad1c
       return UnicodeUtil.truncateString(value, length);
     }
 
@@ -242,7 +231,7 @@
 
     @Override
     public UnboundPredicate<CharSequence> project(String name,
-                                                  BoundPredicate<CharSequence> predicate) {
+        BoundPredicate<CharSequence> predicate) {
       if (predicate.isUnaryPredicate()) {
         return Expressions.predicate(predicate.op(), name);
       } else if (predicate.isLiteralPredicate()) {
@@ -253,7 +242,7 @@
 
     @Override
     public UnboundPredicate<CharSequence> projectStrict(String name,
-                                                        BoundPredicate<CharSequence> predicate) {
+        BoundPredicate<CharSequence> predicate) {
       if (predicate instanceof BoundUnaryPredicate) {
         return Expressions.predicate(predicate.op(), name);
       } else if (predicate instanceof BoundLiteralPredicate) {
@@ -324,7 +313,7 @@
 
     @Override
     public UnboundPredicate<ByteBuffer> project(String name,
-                                                BoundPredicate<ByteBuffer> pred) {
+        BoundPredicate<ByteBuffer> pred) {
       if (pred.isUnaryPredicate()) {
         return Expressions.predicate(pred.op(), name);
       } else if (pred.isLiteralPredicate()) {
@@ -335,7 +324,7 @@
 
     @Override
     public UnboundPredicate<ByteBuffer> projectStrict(String name,
-                                                      BoundPredicate<ByteBuffer> pred) {
+        BoundPredicate<ByteBuffer> pred) {
       if (pred.isUnaryPredicate()) {
         return Expressions.predicate(pred.op(), name);
       } else if (pred.isLiteralPredicate()) {
@@ -407,7 +396,7 @@
 
     @Override
     public UnboundPredicate<BigDecimal> project(String name,
-                                                BoundPredicate<BigDecimal> pred) {
+        BoundPredicate<BigDecimal> pred) {
       if (pred.isUnaryPredicate()) {
         return Expressions.predicate(pred.op(), name);
       } else if (pred.isLiteralPredicate()) {
@@ -418,7 +407,7 @@
 
     @Override
     public UnboundPredicate<BigDecimal> projectStrict(String name,
-                                                      BoundPredicate<BigDecimal> pred) {
+        BoundPredicate<BigDecimal> pred) {
       if (pred.isUnaryPredicate()) {
         return Expressions.predicate(pred.op(), name);
       } else if (pred.isLiteralPredicate()) {
