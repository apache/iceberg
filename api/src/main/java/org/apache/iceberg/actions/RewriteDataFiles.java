--- conflicted
+++ resolved
@@ -79,7 +79,17 @@
   String TARGET_FILE_SIZE_BYTES = "target-file-size-bytes";
 
   /**
-<<<<<<< HEAD
+   * If the compaction should use the sequence number of the snapshot at compaction start time for new data files,
+   * instead of using the sequence number of the newly produced snapshot.
+   * <p>
+   * This avoids commit conflicts with updates that add newer equality deletes at a higher sequence number.
+   * <p>
+   * Defaults to true.
+   */
+  String USE_STARTING_SEQUENCE_NUMBER = "use-starting-sequence-number";
+  boolean USE_STARTING_SEQUENCE_NUMBER_DEFAULT = true;
+
+  /**
    * If we make {@link #PARTIAL_PROGRESS_ENABLED} to be true, for some reasons, the all commits may not be successful
    * in the end. If we do rewrite in an isolated job, wo may want to fail the entire job. But if we do rewrite after write,
    * mey not want to fail the entire job. This setting determines whether the entire rewrite process will fail
@@ -87,17 +97,6 @@
    */
   String IGNORE_NO_SUCCESSFUL_COMMIT_ENABLED = "ignore-no-successful-commit.enabled";
   boolean IGNORE_NO_SUCCESSFUL_COMMIT_ENABLED_DEFAULT = true;
-=======
-   * If the compaction should use the sequence number of the snapshot at compaction start time for new data files,
-   * instead of using the sequence number of the newly produced snapshot.
-   * <p>
-   * This avoids commit conflicts with updates that add newer equality deletes at a higher sequence number.
-   * <p>
-   * Defaults to true.
-   */
-  String USE_STARTING_SEQUENCE_NUMBER = "use-starting-sequence-number";
-  boolean USE_STARTING_SEQUENCE_NUMBER_DEFAULT = true;
->>>>>>> d6cbca0c
 
   /**
    * Choose BINPACK as a strategy for this rewrite operation
