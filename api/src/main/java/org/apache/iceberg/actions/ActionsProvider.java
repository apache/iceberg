--- conflicted
+++ resolved
@@ -71,16 +71,15 @@
         this.getClass().getName() + " does not implement rewritePositionDeletes");
   }
 
-<<<<<<< HEAD
+  /** Instantiates an action to compute table stats. */
+  default ComputeTableStats computeTableStats(Table table) {
+    throw new UnsupportedOperationException(
+        this.getClass().getName() + " does not implement computeTableStats");
+  }
+
   /** Instantiates an action to rewrite table files absolute path. */
   default RewriteTablePath rewriteTablePath(Table table) {
     throw new UnsupportedOperationException(
         this.getClass().getName() + " does not implement rewriteTablePath");
-=======
-  /** Instantiates an action to compute table stats. */
-  default ComputeTableStats computeTableStats(Table table) {
-    throw new UnsupportedOperationException(
-        this.getClass().getName() + " does not implement computeTableStats");
->>>>>>> 2e4d5b5b
   }
 }