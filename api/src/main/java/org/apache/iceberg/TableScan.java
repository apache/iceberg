/*
 * Licensed to the Apache Software Foundation (ASF) under one
 * or more contributor license agreements.  See the NOTICE file
 * distributed with this work for additional information
 * regarding copyright ownership.  The ASF licenses this file
 * to you under the Apache License, Version 2.0 (the
 * "License"); you may not use this file except in compliance
 * with the License.  You may obtain a copy of the License at
 *
 *   http://www.apache.org/licenses/LICENSE-2.0
 *
 * Unless required by applicable law or agreed to in writing,
 * software distributed under the License is distributed on an
 * "AS IS" BASIS, WITHOUT WARRANTIES OR CONDITIONS OF ANY
 * KIND, either express or implied.  See the License for the
 * specific language governing permissions and limitations
 * under the License.
 */
package org.apache.iceberg;

/** API for configuring a table scan. */
public interface TableScan extends Scan<TableScan, FileScanTask, CombinedScanTask> {
  /**
   * Returns the {@link Table} from which this scan loads data.
   *
   * @return this scan's table
   */
  Table table();

  /**
   * Create a new {@link TableScan} from this scan's configuration that will use the given snapshot
   * by ID.
   *
   * @param snapshotId a snapshot ID
   * @return a new scan based on this with the given snapshot ID
   * @throws IllegalArgumentException if the snapshot cannot be found
   */
  TableScan useSnapshot(long snapshotId);

  /**
   * Create a new {@link TableScan} from this scan's configuration that will use the given
   * reference.
   *
   * @param ref reference
   * @return a new scan based on the given reference.
   * @throws IllegalArgumentException if a reference with the given name could not be found
   */
  TableScan useRef(String ref);

  /**
   * Create a new {@link TableScan} from this scan's configuration that will use the most recent
<<<<<<< HEAD
   * snapshot as of the given snapshot ref.
   *
   * @param snapshotRef a snapshot Ref
   * @return a new scan based on this with the given snapshot Ref
   * @throws IllegalArgumentException if the snapshot cannot be found
   */
  TableScan useSnapshotRef(String snapshotRef);

  /**
   * Create a new {@link TableScan} from this that will read the given data columns. This produces
   * an expected schema that includes all fields that are either selected or used by this scan's
   * filter expression.
=======
   * snapshot as of the given time in milliseconds on the branch in the scan or main if no branch is
   * set.
>>>>>>> bbe5765b
   *
   * @param timestampMillis a timestamp in milliseconds.
   * @return a new scan based on this with the current snapshot at the given time
   * @throws IllegalArgumentException if the snapshot cannot be found or time travel is attempted on
   *     a tag
   */
  TableScan asOfTime(long timestampMillis);

  /**
   * Create a new {@link TableScan} to read appended data from {@code fromSnapshotId} exclusive to
   * {@code toSnapshotId} inclusive.
   *
   * @param fromSnapshotId the last snapshot id read by the user, exclusive
   * @param toSnapshotId read append data up to this snapshot id
   * @return a table scan which can read append data from {@code fromSnapshotId} exclusive and up to
   *     {@code toSnapshotId} inclusive
   * @deprecated since 1.0.0, will be removed in 2.0.0; use {@link Table#newIncrementalAppendScan()}
   *     instead.
   */
  @Deprecated
  default TableScan appendsBetween(long fromSnapshotId, long toSnapshotId) {
    throw new UnsupportedOperationException("Incremental scan is not supported");
  }

  /**
   * Create a new {@link TableScan} to read appended data from {@code fromSnapshotId} exclusive to
   * the current snapshot inclusive.
   *
   * @param fromSnapshotId - the last snapshot id read by the user, exclusive
   * @return a table scan which can read append data from {@code fromSnapshotId} exclusive and up to
   *     current snapshot inclusive
   * @deprecated since 1.0.0, will be removed in 2.0.0; use {@link Table#newIncrementalAppendScan()}
   *     instead.
   */
  @Deprecated
  default TableScan appendsAfter(long fromSnapshotId) {
    throw new UnsupportedOperationException("Incremental scan is not supported");
  }

  /**
   * Returns the {@link Snapshot} that will be used by this scan.
   *
   * <p>If the snapshot was not configured using {@link #asOfTime(long)} or {@link
   * #useSnapshot(long)}, the current table snapshot will be used.
   *
   * @return the Snapshot this scan will use
   */
  Snapshot snapshot();
}<|MERGE_RESOLUTION|>--- conflicted
+++ resolved
@@ -49,23 +49,8 @@
 
   /**
    * Create a new {@link TableScan} from this scan's configuration that will use the most recent
-<<<<<<< HEAD
-   * snapshot as of the given snapshot ref.
-   *
-   * @param snapshotRef a snapshot Ref
-   * @return a new scan based on this with the given snapshot Ref
-   * @throws IllegalArgumentException if the snapshot cannot be found
-   */
-  TableScan useSnapshotRef(String snapshotRef);
-
-  /**
-   * Create a new {@link TableScan} from this that will read the given data columns. This produces
-   * an expected schema that includes all fields that are either selected or used by this scan's
-   * filter expression.
-=======
    * snapshot as of the given time in milliseconds on the branch in the scan or main if no branch is
    * set.
->>>>>>> bbe5765b
    *
    * @param timestampMillis a timestamp in milliseconds.
    * @return a new scan based on this with the current snapshot at the given time
