acceptedBreaks:
  "1.0.0":
    org.apache.iceberg:iceberg-core:
    - code: "java.class.defaultSerializationChanged"
      old: "class org.apache.iceberg.BaseMetadataTable"
      new: "class org.apache.iceberg.BaseMetadataTable"
      justification: "Serialization changed"
    - code: "java.class.defaultSerializationChanged"
      old: "class org.apache.iceberg.BaseTable"
      new: "class org.apache.iceberg.BaseTable"
      justification: "Serialization changed"
    - code: "java.class.defaultSerializationChanged"
      old: "class org.apache.iceberg.BaseTransaction.TransactionTable"
      new: "class org.apache.iceberg.BaseTransaction.TransactionTable"
      justification: "Serialization changed"
    - code: "java.class.defaultSerializationChanged"
      old: "class org.apache.iceberg.MetricsConfig"
      new: "class org.apache.iceberg.MetricsConfig"
      justification: "Serialization changed"
    - code: "java.class.defaultSerializationChanged"
      old: "class org.apache.iceberg.SerializableTable"
      new: "class org.apache.iceberg.SerializableTable"
      justification: "Serialization changed"
    - code: "java.class.defaultSerializationChanged"
      old: "class org.apache.iceberg.TableMetadata"
      new: "class org.apache.iceberg.TableMetadata"
      justification: "Serialization changed"
    - code: "java.field.noLongerConstant"
      old: "field org.apache.iceberg.TableProperties.DELETE_MODE_DEFAULT"
      new: "field org.apache.iceberg.TableProperties.DELETE_MODE_DEFAULT"
      justification: "Refactorings"
    - code: "java.field.noLongerConstant"
      old: "field org.apache.iceberg.TableProperties.MERGE_MODE_DEFAULT"
      new: "field org.apache.iceberg.TableProperties.MERGE_MODE_DEFAULT"
      justification: "Refactorings"
    - code: "java.field.noLongerConstant"
      old: "field org.apache.iceberg.TableProperties.UPDATE_MODE_DEFAULT"
      new: "field org.apache.iceberg.TableProperties.UPDATE_MODE_DEFAULT"
      justification: "Refactorings"
    - code: "java.method.addedToInterface"
      new: "method org.apache.hadoop.conf.Configuration org.apache.hadoop.conf.Configurable::getConf()\
        \ @ org.apache.iceberg.hadoop.HadoopConfigurable"
      justification: "New method was added to org.apache.hadoop.conf.Configurable"
    - code: "java.method.addedToInterface"
      new: "method void org.apache.hadoop.conf.Configurable::setConf(org.apache.hadoop.conf.Configuration)\
        \ @ org.apache.iceberg.hadoop.HadoopConfigurable"
      justification: "New method was added to org.apache.hadoop.conf.Configurable"
    - code: "java.method.removed"
      old: "method org.apache.iceberg.TableMetadata.Builder org.apache.iceberg.TableMetadata.Builder::removeBranch(java.lang.String)"
      justification: "Removing deprecated method"
    - code: "java.method.removed"
      old: "method void org.apache.iceberg.deletes.EqualityDeleteWriter<T>::delete(T)"
      justification: "Removing deprecated method"
    - code: "java.method.removed"
      old: "method void org.apache.iceberg.deletes.EqualityDeleteWriter<T>::deleteAll(java.lang.Iterable<T>)"
      justification: "Removing deprecated method"
    - code: "java.method.removed"
      old: "method void org.apache.iceberg.deletes.PositionDeleteWriter<T>::delete(java.lang.CharSequence,\
        \ long)"
      justification: "Removing deprecated method"
    - code: "java.method.removed"
      old: "method void org.apache.iceberg.deletes.PositionDeleteWriter<T>::delete(java.lang.CharSequence,\
        \ long, T)"
      justification: "Removing deprecated method"
    - code: "java.method.removed"
      old: "method void org.apache.iceberg.io.DataWriter<T>::add(T)"
      justification: "Removing deprecated method"
  "1.1.0":
    org.apache.iceberg:iceberg-core:
    - code: "java.class.noLongerImplementsInterface"
      old: "class org.apache.iceberg.jdbc.JdbcCatalog"
      new: "class org.apache.iceberg.jdbc.JdbcCatalog"
      justification: "Generally safe due to type erasure"
    - code: "java.class.noLongerImplementsInterface"
      old: "class org.apache.iceberg.rest.RESTCatalog"
      new: "class org.apache.iceberg.rest.RESTCatalog"
      justification: "Generally safe due to type erasure"
    - code: "java.class.noLongerImplementsInterface"
      old: "class org.apache.iceberg.rest.RESTSessionCatalog"
      new: "class org.apache.iceberg.rest.RESTSessionCatalog"
      justification: "Generally safe due to type erasure"
    - code: "java.class.nowImplementsInterface"
      old: "class org.apache.iceberg.jdbc.JdbcCatalog"
      new: "class org.apache.iceberg.jdbc.JdbcCatalog"
      justification: "Generally safe due to type erasure"
    - code: "java.class.nowImplementsInterface"
      old: "class org.apache.iceberg.rest.RESTCatalog"
      new: "class org.apache.iceberg.rest.RESTCatalog"
      justification: "Generally safe due to type erasure"
    - code: "java.class.nowImplementsInterface"
      old: "class org.apache.iceberg.rest.RESTSessionCatalog"
      new: "class org.apache.iceberg.rest.RESTSessionCatalog"
      justification: "Generally safe due to type erasure"
    - code: "java.class.removed"
      old: "class org.apache.iceberg.rest.HTTPClientFactory"
      justification: "Removing deprecations for 1.2.0"
    - code: "java.class.superTypeTypeParametersChanged"
      old: "class org.apache.iceberg.jdbc.JdbcCatalog"
      new: "class org.apache.iceberg.jdbc.JdbcCatalog"
      justification: "Generally safe due to type erasure"
    - code: "java.class.superTypeTypeParametersChanged"
      old: "class org.apache.iceberg.rest.RESTCatalog"
      new: "class org.apache.iceberg.rest.RESTCatalog"
      justification: "Generally safe due to type erasure"
    - code: "java.class.superTypeTypeParametersChanged"
      old: "class org.apache.iceberg.rest.RESTSessionCatalog"
      new: "class org.apache.iceberg.rest.RESTSessionCatalog"
      justification: "Generally safe due to type erasure"
    - code: "java.method.exception.checkedAdded"
      old: "method T com.fasterxml.jackson.databind.JsonDeserializer<T>::deserialize(com.fasterxml.jackson.core.JsonParser,\
        \ com.fasterxml.jackson.databind.DeserializationContext, T) throws java.io.IOException\
        \ @ org.apache.iceberg.rest.RESTSerializers.ErrorResponseDeserializer"
      new: "method T com.fasterxml.jackson.databind.JsonDeserializer<T>::deserialize(com.fasterxml.jackson.core.JsonParser,\
        \ com.fasterxml.jackson.databind.DeserializationContext, T) throws java.io.IOException,\
        \ com.fasterxml.jackson.core.JacksonException @ org.apache.iceberg.rest.RESTSerializers.ErrorResponseDeserializer"
      justification: "False positive - JacksonException is a subclass of IOException"
    - code: "java.method.exception.checkedAdded"
      old: "method T com.fasterxml.jackson.databind.JsonDeserializer<T>::deserialize(com.fasterxml.jackson.core.JsonParser,\
        \ com.fasterxml.jackson.databind.DeserializationContext, T) throws java.io.IOException\
        \ @ org.apache.iceberg.rest.RESTSerializers.MetadataUpdateDeserializer"
      new: "method T com.fasterxml.jackson.databind.JsonDeserializer<T>::deserialize(com.fasterxml.jackson.core.JsonParser,\
        \ com.fasterxml.jackson.databind.DeserializationContext, T) throws java.io.IOException,\
        \ com.fasterxml.jackson.core.JacksonException @ org.apache.iceberg.rest.RESTSerializers.MetadataUpdateDeserializer"
      justification: "False positive - JacksonException is a subclass of IOException"
    - code: "java.method.exception.checkedAdded"
      old: "method T com.fasterxml.jackson.databind.JsonDeserializer<T>::deserialize(com.fasterxml.jackson.core.JsonParser,\
        \ com.fasterxml.jackson.databind.DeserializationContext, T) throws java.io.IOException\
        \ @ org.apache.iceberg.rest.RESTSerializers.NamespaceDeserializer"
      new: "method T com.fasterxml.jackson.databind.JsonDeserializer<T>::deserialize(com.fasterxml.jackson.core.JsonParser,\
        \ com.fasterxml.jackson.databind.DeserializationContext, T) throws java.io.IOException,\
        \ com.fasterxml.jackson.core.JacksonException @ org.apache.iceberg.rest.RESTSerializers.NamespaceDeserializer"
      justification: "False positive - JacksonException is a subclass of IOException"
    - code: "java.method.exception.checkedAdded"
      old: "method T com.fasterxml.jackson.databind.JsonDeserializer<T>::deserialize(com.fasterxml.jackson.core.JsonParser,\
        \ com.fasterxml.jackson.databind.DeserializationContext, T) throws java.io.IOException\
        \ @ org.apache.iceberg.rest.RESTSerializers.OAuthTokenResponseDeserializer"
      new: "method T com.fasterxml.jackson.databind.JsonDeserializer<T>::deserialize(com.fasterxml.jackson.core.JsonParser,\
        \ com.fasterxml.jackson.databind.DeserializationContext, T) throws java.io.IOException,\
        \ com.fasterxml.jackson.core.JacksonException @ org.apache.iceberg.rest.RESTSerializers.OAuthTokenResponseDeserializer"
      justification: "False positive - JacksonException is a subclass of IOException"
    - code: "java.method.exception.checkedAdded"
      old: "method T com.fasterxml.jackson.databind.JsonDeserializer<T>::deserialize(com.fasterxml.jackson.core.JsonParser,\
        \ com.fasterxml.jackson.databind.DeserializationContext, T) throws java.io.IOException\
        \ @ org.apache.iceberg.rest.RESTSerializers.ReportMetricsRequestDeserializer<T\
        \ extends org.apache.iceberg.rest.requests.ReportMetricsRequest>"
      new: "method T com.fasterxml.jackson.databind.JsonDeserializer<T>::deserialize(com.fasterxml.jackson.core.JsonParser,\
        \ com.fasterxml.jackson.databind.DeserializationContext, T) throws java.io.IOException,\
        \ com.fasterxml.jackson.core.JacksonException @ org.apache.iceberg.rest.RESTSerializers.ReportMetricsRequestDeserializer<T\
        \ extends org.apache.iceberg.rest.requests.ReportMetricsRequest>"
      justification: "False positive - JacksonException is a subclass of IOException"
    - code: "java.method.exception.checkedAdded"
      old: "method T com.fasterxml.jackson.databind.JsonDeserializer<T>::deserialize(com.fasterxml.jackson.core.JsonParser,\
        \ com.fasterxml.jackson.databind.DeserializationContext, T) throws java.io.IOException\
        \ @ org.apache.iceberg.rest.RESTSerializers.SchemaDeserializer"
      new: "method T com.fasterxml.jackson.databind.JsonDeserializer<T>::deserialize(com.fasterxml.jackson.core.JsonParser,\
        \ com.fasterxml.jackson.databind.DeserializationContext, T) throws java.io.IOException,\
        \ com.fasterxml.jackson.core.JacksonException @ org.apache.iceberg.rest.RESTSerializers.SchemaDeserializer"
      justification: "False positive - JacksonException is a subclass of IOException"
    - code: "java.method.exception.checkedAdded"
      old: "method T com.fasterxml.jackson.databind.JsonDeserializer<T>::deserialize(com.fasterxml.jackson.core.JsonParser,\
        \ com.fasterxml.jackson.databind.DeserializationContext, T) throws java.io.IOException\
        \ @ org.apache.iceberg.rest.RESTSerializers.TableIdentifierDeserializer"
      new: "method T com.fasterxml.jackson.databind.JsonDeserializer<T>::deserialize(com.fasterxml.jackson.core.JsonParser,\
        \ com.fasterxml.jackson.databind.DeserializationContext, T) throws java.io.IOException,\
        \ com.fasterxml.jackson.core.JacksonException @ org.apache.iceberg.rest.RESTSerializers.TableIdentifierDeserializer"
      justification: "False positive - JacksonException is a subclass of IOException"
    - code: "java.method.exception.checkedAdded"
      old: "method T com.fasterxml.jackson.databind.JsonDeserializer<T>::deserialize(com.fasterxml.jackson.core.JsonParser,\
        \ com.fasterxml.jackson.databind.DeserializationContext, T) throws java.io.IOException\
        \ @ org.apache.iceberg.rest.RESTSerializers.TableMetadataDeserializer"
      new: "method T com.fasterxml.jackson.databind.JsonDeserializer<T>::deserialize(com.fasterxml.jackson.core.JsonParser,\
        \ com.fasterxml.jackson.databind.DeserializationContext, T) throws java.io.IOException,\
        \ com.fasterxml.jackson.core.JacksonException @ org.apache.iceberg.rest.RESTSerializers.TableMetadataDeserializer"
      justification: "False positive - JacksonException is a subclass of IOException"
    - code: "java.method.exception.checkedAdded"
      old: "method T com.fasterxml.jackson.databind.JsonDeserializer<T>::deserialize(com.fasterxml.jackson.core.JsonParser,\
        \ com.fasterxml.jackson.databind.DeserializationContext, T) throws java.io.IOException\
        \ @ org.apache.iceberg.rest.RESTSerializers.UnboundPartitionSpecDeserializer"
      new: "method T com.fasterxml.jackson.databind.JsonDeserializer<T>::deserialize(com.fasterxml.jackson.core.JsonParser,\
        \ com.fasterxml.jackson.databind.DeserializationContext, T) throws java.io.IOException,\
        \ com.fasterxml.jackson.core.JacksonException @ org.apache.iceberg.rest.RESTSerializers.UnboundPartitionSpecDeserializer"
      justification: "False positive - JacksonException is a subclass of IOException"
    - code: "java.method.exception.checkedAdded"
      old: "method T com.fasterxml.jackson.databind.JsonDeserializer<T>::deserialize(com.fasterxml.jackson.core.JsonParser,\
        \ com.fasterxml.jackson.databind.DeserializationContext, T) throws java.io.IOException\
        \ @ org.apache.iceberg.rest.RESTSerializers.UnboundSortOrderDeserializer"
      new: "method T com.fasterxml.jackson.databind.JsonDeserializer<T>::deserialize(com.fasterxml.jackson.core.JsonParser,\
        \ com.fasterxml.jackson.databind.DeserializationContext, T) throws java.io.IOException,\
        \ com.fasterxml.jackson.core.JacksonException @ org.apache.iceberg.rest.RESTSerializers.UnboundSortOrderDeserializer"
      justification: "False positive - JacksonException is a subclass of IOException"
    - code: "java.method.exception.checkedAdded"
      old: "method T com.fasterxml.jackson.databind.JsonDeserializer<T>::deserialize(com.fasterxml.jackson.core.JsonParser,\
        \ com.fasterxml.jackson.databind.DeserializationContext, T) throws java.io.IOException\
        \ @ org.apache.iceberg.rest.RESTSerializers.UpdateRequirementDeserializer"
      new: "method T com.fasterxml.jackson.databind.JsonDeserializer<T>::deserialize(com.fasterxml.jackson.core.JsonParser,\
        \ com.fasterxml.jackson.databind.DeserializationContext, T) throws java.io.IOException,\
        \ com.fasterxml.jackson.core.JacksonException @ org.apache.iceberg.rest.RESTSerializers.UpdateRequirementDeserializer"
      justification: "False positive - JacksonException is a subclass of IOException"
    - code: "java.method.exception.checkedAdded"
      old: "method java.lang.Object com.fasterxml.jackson.databind.JsonDeserializer<T>::deserializeWithType(com.fasterxml.jackson.core.JsonParser,\
        \ com.fasterxml.jackson.databind.DeserializationContext, com.fasterxml.jackson.databind.jsontype.TypeDeserializer,\
        \ T) throws java.io.IOException @ org.apache.iceberg.rest.RESTSerializers.ErrorResponseDeserializer"
      new: "method java.lang.Object com.fasterxml.jackson.databind.JsonDeserializer<T>::deserializeWithType(com.fasterxml.jackson.core.JsonParser,\
        \ com.fasterxml.jackson.databind.DeserializationContext, com.fasterxml.jackson.databind.jsontype.TypeDeserializer,\
        \ T) throws java.io.IOException, com.fasterxml.jackson.core.JacksonException\
        \ @ org.apache.iceberg.rest.RESTSerializers.ErrorResponseDeserializer"
      justification: "False positive - JacksonException is a subclass of IOException"
    - code: "java.method.exception.checkedAdded"
      old: "method java.lang.Object com.fasterxml.jackson.databind.JsonDeserializer<T>::deserializeWithType(com.fasterxml.jackson.core.JsonParser,\
        \ com.fasterxml.jackson.databind.DeserializationContext, com.fasterxml.jackson.databind.jsontype.TypeDeserializer,\
        \ T) throws java.io.IOException @ org.apache.iceberg.rest.RESTSerializers.MetadataUpdateDeserializer"
      new: "method java.lang.Object com.fasterxml.jackson.databind.JsonDeserializer<T>::deserializeWithType(com.fasterxml.jackson.core.JsonParser,\
        \ com.fasterxml.jackson.databind.DeserializationContext, com.fasterxml.jackson.databind.jsontype.TypeDeserializer,\
        \ T) throws java.io.IOException, com.fasterxml.jackson.core.JacksonException\
        \ @ org.apache.iceberg.rest.RESTSerializers.MetadataUpdateDeserializer"
      justification: "False positive - JacksonException is a subclass of IOException"
    - code: "java.method.exception.checkedAdded"
      old: "method java.lang.Object com.fasterxml.jackson.databind.JsonDeserializer<T>::deserializeWithType(com.fasterxml.jackson.core.JsonParser,\
        \ com.fasterxml.jackson.databind.DeserializationContext, com.fasterxml.jackson.databind.jsontype.TypeDeserializer,\
        \ T) throws java.io.IOException @ org.apache.iceberg.rest.RESTSerializers.NamespaceDeserializer"
      new: "method java.lang.Object com.fasterxml.jackson.databind.JsonDeserializer<T>::deserializeWithType(com.fasterxml.jackson.core.JsonParser,\
        \ com.fasterxml.jackson.databind.DeserializationContext, com.fasterxml.jackson.databind.jsontype.TypeDeserializer,\
        \ T) throws java.io.IOException, com.fasterxml.jackson.core.JacksonException\
        \ @ org.apache.iceberg.rest.RESTSerializers.NamespaceDeserializer"
      justification: "False positive - JacksonException is a subclass of IOException"
    - code: "java.method.exception.checkedAdded"
      old: "method java.lang.Object com.fasterxml.jackson.databind.JsonDeserializer<T>::deserializeWithType(com.fasterxml.jackson.core.JsonParser,\
        \ com.fasterxml.jackson.databind.DeserializationContext, com.fasterxml.jackson.databind.jsontype.TypeDeserializer,\
        \ T) throws java.io.IOException @ org.apache.iceberg.rest.RESTSerializers.OAuthTokenResponseDeserializer"
      new: "method java.lang.Object com.fasterxml.jackson.databind.JsonDeserializer<T>::deserializeWithType(com.fasterxml.jackson.core.JsonParser,\
        \ com.fasterxml.jackson.databind.DeserializationContext, com.fasterxml.jackson.databind.jsontype.TypeDeserializer,\
        \ T) throws java.io.IOException, com.fasterxml.jackson.core.JacksonException\
        \ @ org.apache.iceberg.rest.RESTSerializers.OAuthTokenResponseDeserializer"
      justification: "False positive - JacksonException is a subclass of IOException"
    - code: "java.method.exception.checkedAdded"
      old: "method java.lang.Object com.fasterxml.jackson.databind.JsonDeserializer<T>::deserializeWithType(com.fasterxml.jackson.core.JsonParser,\
        \ com.fasterxml.jackson.databind.DeserializationContext, com.fasterxml.jackson.databind.jsontype.TypeDeserializer,\
        \ T) throws java.io.IOException @ org.apache.iceberg.rest.RESTSerializers.ReportMetricsRequestDeserializer<T\
        \ extends org.apache.iceberg.rest.requests.ReportMetricsRequest>"
      new: "method java.lang.Object com.fasterxml.jackson.databind.JsonDeserializer<T>::deserializeWithType(com.fasterxml.jackson.core.JsonParser,\
        \ com.fasterxml.jackson.databind.DeserializationContext, com.fasterxml.jackson.databind.jsontype.TypeDeserializer,\
        \ T) throws java.io.IOException, com.fasterxml.jackson.core.JacksonException\
        \ @ org.apache.iceberg.rest.RESTSerializers.ReportMetricsRequestDeserializer<T\
        \ extends org.apache.iceberg.rest.requests.ReportMetricsRequest>"
      justification: "False positive - JacksonException is a subclass of IOException"
    - code: "java.method.exception.checkedAdded"
      old: "method java.lang.Object com.fasterxml.jackson.databind.JsonDeserializer<T>::deserializeWithType(com.fasterxml.jackson.core.JsonParser,\
        \ com.fasterxml.jackson.databind.DeserializationContext, com.fasterxml.jackson.databind.jsontype.TypeDeserializer,\
        \ T) throws java.io.IOException @ org.apache.iceberg.rest.RESTSerializers.SchemaDeserializer"
      new: "method java.lang.Object com.fasterxml.jackson.databind.JsonDeserializer<T>::deserializeWithType(com.fasterxml.jackson.core.JsonParser,\
        \ com.fasterxml.jackson.databind.DeserializationContext, com.fasterxml.jackson.databind.jsontype.TypeDeserializer,\
        \ T) throws java.io.IOException, com.fasterxml.jackson.core.JacksonException\
        \ @ org.apache.iceberg.rest.RESTSerializers.SchemaDeserializer"
      justification: "False positive - JacksonException is a subclass of IOException"
    - code: "java.method.exception.checkedAdded"
      old: "method java.lang.Object com.fasterxml.jackson.databind.JsonDeserializer<T>::deserializeWithType(com.fasterxml.jackson.core.JsonParser,\
        \ com.fasterxml.jackson.databind.DeserializationContext, com.fasterxml.jackson.databind.jsontype.TypeDeserializer,\
        \ T) throws java.io.IOException @ org.apache.iceberg.rest.RESTSerializers.TableIdentifierDeserializer"
      new: "method java.lang.Object com.fasterxml.jackson.databind.JsonDeserializer<T>::deserializeWithType(com.fasterxml.jackson.core.JsonParser,\
        \ com.fasterxml.jackson.databind.DeserializationContext, com.fasterxml.jackson.databind.jsontype.TypeDeserializer,\
        \ T) throws java.io.IOException, com.fasterxml.jackson.core.JacksonException\
        \ @ org.apache.iceberg.rest.RESTSerializers.TableIdentifierDeserializer"
      justification: "False positive - JacksonException is a subclass of IOException"
    - code: "java.method.exception.checkedAdded"
      old: "method java.lang.Object com.fasterxml.jackson.databind.JsonDeserializer<T>::deserializeWithType(com.fasterxml.jackson.core.JsonParser,\
        \ com.fasterxml.jackson.databind.DeserializationContext, com.fasterxml.jackson.databind.jsontype.TypeDeserializer,\
        \ T) throws java.io.IOException @ org.apache.iceberg.rest.RESTSerializers.TableMetadataDeserializer"
      new: "method java.lang.Object com.fasterxml.jackson.databind.JsonDeserializer<T>::deserializeWithType(com.fasterxml.jackson.core.JsonParser,\
        \ com.fasterxml.jackson.databind.DeserializationContext, com.fasterxml.jackson.databind.jsontype.TypeDeserializer,\
        \ T) throws java.io.IOException, com.fasterxml.jackson.core.JacksonException\
        \ @ org.apache.iceberg.rest.RESTSerializers.TableMetadataDeserializer"
      justification: "False positive - JacksonException is a subclass of IOException"
    - code: "java.method.exception.checkedAdded"
      old: "method java.lang.Object com.fasterxml.jackson.databind.JsonDeserializer<T>::deserializeWithType(com.fasterxml.jackson.core.JsonParser,\
        \ com.fasterxml.jackson.databind.DeserializationContext, com.fasterxml.jackson.databind.jsontype.TypeDeserializer,\
        \ T) throws java.io.IOException @ org.apache.iceberg.rest.RESTSerializers.UnboundPartitionSpecDeserializer"
      new: "method java.lang.Object com.fasterxml.jackson.databind.JsonDeserializer<T>::deserializeWithType(com.fasterxml.jackson.core.JsonParser,\
        \ com.fasterxml.jackson.databind.DeserializationContext, com.fasterxml.jackson.databind.jsontype.TypeDeserializer,\
        \ T) throws java.io.IOException, com.fasterxml.jackson.core.JacksonException\
        \ @ org.apache.iceberg.rest.RESTSerializers.UnboundPartitionSpecDeserializer"
      justification: "False positive - JacksonException is a subclass of IOException"
    - code: "java.method.exception.checkedAdded"
      old: "method java.lang.Object com.fasterxml.jackson.databind.JsonDeserializer<T>::deserializeWithType(com.fasterxml.jackson.core.JsonParser,\
        \ com.fasterxml.jackson.databind.DeserializationContext, com.fasterxml.jackson.databind.jsontype.TypeDeserializer,\
        \ T) throws java.io.IOException @ org.apache.iceberg.rest.RESTSerializers.UnboundSortOrderDeserializer"
      new: "method java.lang.Object com.fasterxml.jackson.databind.JsonDeserializer<T>::deserializeWithType(com.fasterxml.jackson.core.JsonParser,\
        \ com.fasterxml.jackson.databind.DeserializationContext, com.fasterxml.jackson.databind.jsontype.TypeDeserializer,\
        \ T) throws java.io.IOException, com.fasterxml.jackson.core.JacksonException\
        \ @ org.apache.iceberg.rest.RESTSerializers.UnboundSortOrderDeserializer"
      justification: "False positive - JacksonException is a subclass of IOException"
    - code: "java.method.exception.checkedAdded"
      old: "method java.lang.Object com.fasterxml.jackson.databind.JsonDeserializer<T>::deserializeWithType(com.fasterxml.jackson.core.JsonParser,\
        \ com.fasterxml.jackson.databind.DeserializationContext, com.fasterxml.jackson.databind.jsontype.TypeDeserializer,\
        \ T) throws java.io.IOException @ org.apache.iceberg.rest.RESTSerializers.UpdateRequirementDeserializer"
      new: "method java.lang.Object com.fasterxml.jackson.databind.JsonDeserializer<T>::deserializeWithType(com.fasterxml.jackson.core.JsonParser,\
        \ com.fasterxml.jackson.databind.DeserializationContext, com.fasterxml.jackson.databind.jsontype.TypeDeserializer,\
        \ T) throws java.io.IOException, com.fasterxml.jackson.core.JacksonException\
        \ @ org.apache.iceberg.rest.RESTSerializers.UpdateRequirementDeserializer"
      justification: "False positive - JacksonException is a subclass of IOException"
    - code: "java.method.removed"
      old: "method <T> org.apache.iceberg.io.CloseableIterable<T> org.apache.iceberg.deletes.Deletes::filterDeleted(org.apache.iceberg.io.CloseableIterable<T>,\
        \ java.util.function.Predicate<T>)"
      justification: "Removing deprecations for 1.2.0"
    - code: "java.method.removed"
      old: "method boolean org.apache.iceberg.BaseTableScan::colStats() @ org.apache.iceberg.AllDataFilesTable.AllDataFilesTableScan"
      justification: "Removing deprecations for 1.2.0"
    - code: "java.method.removed"
      old: "method boolean org.apache.iceberg.BaseTableScan::colStats() @ org.apache.iceberg.AllDeleteFilesTable.AllDeleteFilesTableScan"
      justification: "Removing deprecations for 1.2.0"
    - code: "java.method.removed"
      old: "method boolean org.apache.iceberg.BaseTableScan::colStats() @ org.apache.iceberg.AllFilesTable.AllFilesTableScan"
      justification: "Removing deprecations for 1.2.0"
    - code: "java.method.removed"
      old: "method boolean org.apache.iceberg.BaseTableScan::colStats() @ org.apache.iceberg.AllManifestsTable.AllManifestsTableScan"
      justification: "Removing deprecations for 1.2.0"
    - code: "java.method.removed"
      old: "method boolean org.apache.iceberg.BaseTableScan::colStats() @ org.apache.iceberg.DataFilesTable.DataFilesTableScan"
      justification: "Removing deprecations for 1.2.0"
    - code: "java.method.removed"
      old: "method boolean org.apache.iceberg.BaseTableScan::colStats() @ org.apache.iceberg.DataTableScan"
      justification: "Removing deprecations for 1.2.0"
    - code: "java.method.removed"
      old: "method boolean org.apache.iceberg.BaseTableScan::colStats() @ org.apache.iceberg.DeleteFilesTable.DeleteFilesTableScan"
      justification: "Removing deprecations for 1.2.0"
    - code: "java.method.removed"
      old: "method boolean org.apache.iceberg.BaseTableScan::colStats() @ org.apache.iceberg.FilesTable.FilesTableScan"
      justification: "Removing deprecations for 1.2.0"
    - code: "java.method.removed"
      old: "method java.lang.String[] org.apache.iceberg.hadoop.Util::blockLocations(org.apache.iceberg.io.FileIO,\
        \ org.apache.iceberg.CombinedScanTask)"
      justification: "Removing deprecations for 1.2.0"
    - code: "java.method.removed"
      old: "method java.util.List<org.apache.iceberg.ManifestFile> org.apache.iceberg.BaseReplacePartitions::apply(org.apache.iceberg.TableMetadata)"
      justification: "Removing deprecations for 1.2.0"
    - code: "java.method.removed"
      old: "method java.util.List<org.apache.iceberg.ManifestFile> org.apache.iceberg.BaseRewriteManifests::apply(org.apache.iceberg.TableMetadata)"
      justification: "Removing deprecations for 1.2.0"
    - code: "java.method.removed"
      old: "method java.util.List<org.apache.iceberg.ManifestFile> org.apache.iceberg.MergingSnapshotProducer<ThisT>::apply(org.apache.iceberg.TableMetadata)\
        \ @ org.apache.iceberg.BaseOverwriteFiles"
      justification: "Removing deprecations for 1.2.0"
    - code: "java.method.removed"
      old: "method java.util.List<org.apache.iceberg.ManifestFile> org.apache.iceberg.MergingSnapshotProducer<ThisT>::apply(org.apache.iceberg.TableMetadata)\
        \ @ org.apache.iceberg.StreamingDelete"
      justification: "Removing deprecations for 1.2.0"
    - code: "java.method.removed"
      old: "method java.util.Map<java.lang.Integer, ?> org.apache.iceberg.util.PartitionUtil::constantsMap(org.apache.iceberg.FileScanTask)"
      justification: "Removing deprecations for 1.2.0"
    - code: "java.method.removed"
      old: "method java.util.Map<java.lang.Integer, ?> org.apache.iceberg.util.PartitionUtil::constantsMap(org.apache.iceberg.FileScanTask,\
        \ java.util.function.BiFunction<org.apache.iceberg.types.Type, java.lang.Object,\
        \ java.lang.Object>)"
      justification: "Removing deprecations for 1.2.0"
    - code: "java.method.removed"
      old: "method java.util.Map<java.lang.Integer, ?> org.apache.iceberg.util.PartitionUtil::constantsMap(org.apache.iceberg.FileScanTask,\
        \ org.apache.iceberg.types.Types.StructType, java.util.function.BiFunction<org.apache.iceberg.types.Type,\
        \ java.lang.Object, java.lang.Object>)"
      justification: "Removing deprecations for 1.2.0"
    - code: "java.method.removed"
      old: "method void org.apache.iceberg.BaseReplacePartitions::validate(org.apache.iceberg.TableMetadata)"
      justification: "Removing deprecations for 1.2.0"
    - code: "java.method.removed"
      old: "method void org.apache.iceberg.ManifestReader<F extends org.apache.iceberg.ContentFile<F\
        \ extends org.apache.iceberg.ContentFile<F>>>::<init>(org.apache.iceberg.io.InputFile,\
        \ java.util.Map<java.lang.Integer, org.apache.iceberg.PartitionSpec>, org.apache.iceberg.InheritableMetadata,\
        \ org.apache.iceberg.ManifestReader.FileType)"
      justification: "Removing deprecations for 1.2.0"
    - code: "java.method.removed"
      old: "method void org.apache.iceberg.ManifestWriter<F extends org.apache.iceberg.ContentFile<F\
        \ extends org.apache.iceberg.ContentFile<F>>>::delete(F)"
      justification: "Removing deprecations for 1.2.0"
    - code: "java.method.removed"
      old: "method void org.apache.iceberg.ManifestWriter<F extends org.apache.iceberg.ContentFile<F\
        \ extends org.apache.iceberg.ContentFile<F>>>::existing(F, long, long)"
      justification: "Removing deprecations for 1.2.0"
    - code: "java.method.removed"
      old: "method void org.apache.iceberg.SnapshotProducer<ThisT>::validate(org.apache.iceberg.TableMetadata)\
        \ @ org.apache.iceberg.BaseOverwriteFiles"
      justification: "Removing deprecations for 1.2.0"
    - code: "java.method.removed"
      old: "method void org.apache.iceberg.SnapshotProducer<ThisT>::validate(org.apache.iceberg.TableMetadata)\
        \ @ org.apache.iceberg.BaseRewriteManifests"
      justification: "Removing deprecations for 1.2.0"
    - code: "java.method.removed"
      old: "method void org.apache.iceberg.SnapshotProducer<ThisT>::validate(org.apache.iceberg.TableMetadata)\
        \ @ org.apache.iceberg.StreamingDelete"
      justification: "Removing deprecations for 1.2.0"
    - code: "java.method.returnTypeChangedCovariantly"
      old: "method ThisT org.apache.iceberg.SnapshotUpdate<ThisT>::toBranch(java.lang.String)\
        \ @ org.apache.iceberg.BaseOverwriteFiles"
      new: "method org.apache.iceberg.BaseOverwriteFiles org.apache.iceberg.BaseOverwriteFiles::toBranch(java.lang.String)"
      justification: "Introducing branch snapshot operations on BaseOverwrite"
    - code: "java.method.returnTypeChangedCovariantly"
      old: "method ThisT org.apache.iceberg.SnapshotUpdate<ThisT>::toBranch(java.lang.String)\
        \ @ org.apache.iceberg.BaseReplacePartitions"
      new: "method org.apache.iceberg.BaseReplacePartitions org.apache.iceberg.BaseReplacePartitions::toBranch(java.lang.String)"
      justification: "Introducing branch snapshot operations for BaseReplacePartitions"
    - code: "java.method.returnTypeChangedCovariantly"
      old: "method org.apache.iceberg.Table org.apache.iceberg.BaseMetadataTable::table()"
      new: "method org.apache.iceberg.BaseTable org.apache.iceberg.BaseMetadataTable::table()"
      justification: "Returning more specific subclass"
    org.apache.iceberg:iceberg-orc:
    - code: "java.method.removed"
      old: "method org.apache.iceberg.orc.ORC.WriteBuilder org.apache.iceberg.orc.ORC.WriteBuilder::config(java.lang.String,\
        \ java.lang.String)"
      justification: "Removing deprecations for 1.2.0"
  "1.2.0":
    org.apache.iceberg:iceberg-api:
    - code: "java.field.constantValueChanged"
      old: "field org.apache.iceberg.actions.RewriteDataFiles.MAX_CONCURRENT_FILE_GROUP_REWRITES_DEFAULT"
      new: "field org.apache.iceberg.actions.RewriteDataFiles.MAX_CONCURRENT_FILE_GROUP_REWRITES_DEFAULT"
      justification: "Update default to align with recommendation and allow more parallelism"
    - code: "java.method.addedToInterface"
      new: "method int org.apache.iceberg.view.ViewVersion::schemaId()"
      justification: "Moving SchemaID to ViewVersion. View Spec implementation has\
        \ not been voted on yet so this break is acceptable"
    - code: "java.method.addedToInterface"
      new: "method java.lang.String org.apache.iceberg.view.ViewVersion::operation()"
      justification: "Add operation API to view version"
    - code: "java.method.addedToInterface"
      new: "method java.util.List<org.apache.iceberg.actions.RewritePositionDeleteFiles.FileGroupRewriteResult>\
        \ org.apache.iceberg.actions.RewritePositionDeleteFiles.Result::rewriteResults()"
      justification: "New method added to un-implemented interface"
    - code: "java.method.removed"
      old: "method java.lang.Integer org.apache.iceberg.view.ImmutableSQLViewRepresentation::schemaId()"
      justification: "Moving SchemaID to ViewVersion. View Spec implementation has\
        \ not been voted on yet so this break is acceptable"
    - code: "java.method.removed"
      old: "method java.lang.Integer org.apache.iceberg.view.SQLViewRepresentation::schemaId()"
      justification: "Moving SchemaID to ViewVersion. View Spec implementation has\
        \ not been voted on yet so this break is acceptable"
    - code: "java.method.removed"
      old: "method org.apache.iceberg.view.ImmutableSQLViewRepresentation org.apache.iceberg.view.ImmutableSQLViewRepresentation::withSchemaId(java.lang.Integer)"
      justification: "Moving SchemaID to ViewVersion. View Spec implementation has\
        \ not been voted on yet so this break is acceptable"
    - code: "java.method.removed"
      old: "method org.apache.iceberg.view.ImmutableSQLViewRepresentation.Builder\
        \ org.apache.iceberg.view.ImmutableSQLViewRepresentation.Builder::schemaId(java.lang.Integer)"
      justification: "Moving SchemaID to ViewVersion. View Spec implementation has\
        \ not been voted on yet so this break is acceptable"
    org.apache.iceberg:iceberg-core:
    - code: "java.class.removed"
      old: "class org.apache.iceberg.actions.BaseExpireSnapshotsActionResult"
      justification: "Removing deprecations for 1.3.0"
    - code: "java.field.noLongerConstant"
      old: "field org.apache.iceberg.util.ThreadPools.WORKER_THREAD_POOL_SIZE_PROP"
      new: "field org.apache.iceberg.util.ThreadPools.WORKER_THREAD_POOL_SIZE_PROP"
      justification: "{Not break, they are same}"
    - code: "java.field.removedWithConstant"
      old: "field org.apache.iceberg.CatalogProperties.AUTH_DEFAULT_REFRESH_ENABLED"
      justification: "Removing deprecations for 1.3.0"
    - code: "java.field.removedWithConstant"
      old: "field org.apache.iceberg.CatalogProperties.AUTH_DEFAULT_REFRESH_ENABLED_DEFAULT"
      justification: "Removing deprecations for 1.3.0"
    - code: "java.field.removedWithConstant"
      old: "field org.apache.iceberg.TableProperties.HMS_TABLE_OWNER"
      justification: "Removing deprecations for 1.3.0"
    - code: "java.method.parameterTypeChanged"
      old: "parameter void org.apache.iceberg.actions.RewriteDataFilesCommitManager.CommitService::offer(===org.apache.iceberg.actions.RewriteFileGroup===)"
      new: "parameter void org.apache.iceberg.actions.BaseCommitService<T>::offer(===T===)\
        \ @ org.apache.iceberg.actions.RewriteDataFilesCommitManager.CommitService"
      justification: "Backwards compatible parameterization of argument"
    - code: "java.method.removed"
      old: "method ThisT org.apache.iceberg.BaseScan<ThisT, T extends org.apache.iceberg.ScanTask,\
        \ G extends org.apache.iceberg.ScanTaskGroup<T extends org.apache.iceberg.ScanTask>>::newRefinedScan(org.apache.iceberg.TableOperations,\
        \ org.apache.iceberg.Table, org.apache.iceberg.Schema, org.apache.iceberg.TableScanContext)\
        \ @ org.apache.iceberg.AllDataFilesTable.AllDataFilesTableScan"
      justification: "Removing deprecations for 1.3.0"
    - code: "java.method.removed"
      old: "method ThisT org.apache.iceberg.BaseScan<ThisT, T extends org.apache.iceberg.ScanTask,\
        \ G extends org.apache.iceberg.ScanTaskGroup<T extends org.apache.iceberg.ScanTask>>::newRefinedScan(org.apache.iceberg.TableOperations,\
        \ org.apache.iceberg.Table, org.apache.iceberg.Schema, org.apache.iceberg.TableScanContext)\
        \ @ org.apache.iceberg.AllDeleteFilesTable.AllDeleteFilesTableScan"
      justification: "Removing deprecations for 1.3.0"
    - code: "java.method.removed"
      old: "method ThisT org.apache.iceberg.BaseScan<ThisT, T extends org.apache.iceberg.ScanTask,\
        \ G extends org.apache.iceberg.ScanTaskGroup<T extends org.apache.iceberg.ScanTask>>::newRefinedScan(org.apache.iceberg.TableOperations,\
        \ org.apache.iceberg.Table, org.apache.iceberg.Schema, org.apache.iceberg.TableScanContext)\
        \ @ org.apache.iceberg.AllFilesTable.AllFilesTableScan"
      justification: "Removing deprecations for 1.3.0"
    - code: "java.method.removed"
      old: "method ThisT org.apache.iceberg.BaseScan<ThisT, T extends org.apache.iceberg.ScanTask,\
        \ G extends org.apache.iceberg.ScanTaskGroup<T extends org.apache.iceberg.ScanTask>>::newRefinedScan(org.apache.iceberg.TableOperations,\
        \ org.apache.iceberg.Table, org.apache.iceberg.Schema, org.apache.iceberg.TableScanContext)\
        \ @ org.apache.iceberg.AllManifestsTable.AllManifestsTableScan"
      justification: "Removing deprecations for 1.3.0"
    - code: "java.method.removed"
      old: "method ThisT org.apache.iceberg.BaseScan<ThisT, T extends org.apache.iceberg.ScanTask,\
        \ G extends org.apache.iceberg.ScanTaskGroup<T extends org.apache.iceberg.ScanTask>>::newRefinedScan(org.apache.iceberg.TableOperations,\
        \ org.apache.iceberg.Table, org.apache.iceberg.Schema, org.apache.iceberg.TableScanContext)\
        \ @ org.apache.iceberg.DataFilesTable.DataFilesTableScan"
      justification: "Removing deprecations for 1.3.0"
    - code: "java.method.removed"
      old: "method ThisT org.apache.iceberg.BaseScan<ThisT, T extends org.apache.iceberg.ScanTask,\
        \ G extends org.apache.iceberg.ScanTaskGroup<T extends org.apache.iceberg.ScanTask>>::newRefinedScan(org.apache.iceberg.TableOperations,\
        \ org.apache.iceberg.Table, org.apache.iceberg.Schema, org.apache.iceberg.TableScanContext)\
        \ @ org.apache.iceberg.DataTableScan"
      justification: "Removing deprecations for 1.3.0"
    - code: "java.method.removed"
      old: "method ThisT org.apache.iceberg.BaseScan<ThisT, T extends org.apache.iceberg.ScanTask,\
        \ G extends org.apache.iceberg.ScanTaskGroup<T extends org.apache.iceberg.ScanTask>>::newRefinedScan(org.apache.iceberg.TableOperations,\
        \ org.apache.iceberg.Table, org.apache.iceberg.Schema, org.apache.iceberg.TableScanContext)\
        \ @ org.apache.iceberg.DeleteFilesTable.DeleteFilesTableScan"
      justification: "Removing deprecations for 1.3.0"
    - code: "java.method.removed"
      old: "method ThisT org.apache.iceberg.BaseScan<ThisT, T extends org.apache.iceberg.ScanTask,\
        \ G extends org.apache.iceberg.ScanTaskGroup<T extends org.apache.iceberg.ScanTask>>::newRefinedScan(org.apache.iceberg.TableOperations,\
        \ org.apache.iceberg.Table, org.apache.iceberg.Schema, org.apache.iceberg.TableScanContext)\
        \ @ org.apache.iceberg.FilesTable.FilesTableScan"
      justification: "Removing deprecations for 1.3.0"
    - code: "java.method.removed"
      old: "method ThisT org.apache.iceberg.BaseScan<ThisT, T extends org.apache.iceberg.ScanTask,\
        \ G extends org.apache.iceberg.ScanTaskGroup<T extends org.apache.iceberg.ScanTask>>::newRefinedScan(org.apache.iceberg.TableOperations,\
        \ org.apache.iceberg.Table, org.apache.iceberg.Schema, org.apache.iceberg.TableScanContext)\
        \ @ org.apache.iceberg.PositionDeletesTable.PositionDeletesBatchScan"
      justification: "Removing deprecations for 1.3.0"
    - code: "java.method.removed"
      old: "method ThisT org.apache.iceberg.BaseScan<ThisT, T extends org.apache.iceberg.ScanTask,\
        \ G extends org.apache.iceberg.ScanTaskGroup<T extends org.apache.iceberg.ScanTask>>::newRefinedScan(org.apache.iceberg.TableOperations,\
        \ org.apache.iceberg.Table, org.apache.iceberg.Schema, org.apache.iceberg.TableScanContext)\
        \ @ org.apache.iceberg.SnapshotScan<ThisT, T extends org.apache.iceberg.ScanTask,\
        \ G extends org.apache.iceberg.ScanTaskGroup<T extends org.apache.iceberg.ScanTask>>"
      justification: "Removing deprecations for 1.3.0"
    - code: "java.method.removed"
      old: "method org.apache.iceberg.DeleteFileIndex org.apache.iceberg.MergingSnapshotProducer<ThisT>::addedDeleteFiles(org.apache.iceberg.TableMetadata,\
        \ java.lang.Long, org.apache.iceberg.expressions.Expression, org.apache.iceberg.util.PartitionSet)\
        \ @ org.apache.iceberg.BaseOverwriteFiles"
      justification: "Removing deprecations for 1.3.0"
    - code: "java.method.removed"
      old: "method org.apache.iceberg.DeleteFileIndex org.apache.iceberg.MergingSnapshotProducer<ThisT>::addedDeleteFiles(org.apache.iceberg.TableMetadata,\
        \ java.lang.Long, org.apache.iceberg.expressions.Expression, org.apache.iceberg.util.PartitionSet)\
        \ @ org.apache.iceberg.BaseReplacePartitions"
      justification: "Removing deprecations for 1.3.0"
    - code: "java.method.removed"
      old: "method org.apache.iceberg.DeleteFileIndex org.apache.iceberg.MergingSnapshotProducer<ThisT>::addedDeleteFiles(org.apache.iceberg.TableMetadata,\
        \ java.lang.Long, org.apache.iceberg.expressions.Expression, org.apache.iceberg.util.PartitionSet)\
        \ @ org.apache.iceberg.StreamingDelete"
      justification: "Removing deprecations for 1.3.0"
    - code: "java.method.removed"
      old: "method org.apache.iceberg.TableOperations org.apache.iceberg.BaseScan<ThisT,\
        \ T extends org.apache.iceberg.ScanTask, G extends org.apache.iceberg.ScanTaskGroup<T\
        \ extends org.apache.iceberg.ScanTask>>::tableOps() @ org.apache.iceberg.AllDataFilesTable.AllDataFilesTableScan"
      justification: "Removing deprecations for 1.3.0"
    - code: "java.method.removed"
      old: "method org.apache.iceberg.TableOperations org.apache.iceberg.BaseScan<ThisT,\
        \ T extends org.apache.iceberg.ScanTask, G extends org.apache.iceberg.ScanTaskGroup<T\
        \ extends org.apache.iceberg.ScanTask>>::tableOps() @ org.apache.iceberg.AllDeleteFilesTable.AllDeleteFilesTableScan"
      justification: "Removing deprecations for 1.3.0"
    - code: "java.method.removed"
      old: "method org.apache.iceberg.TableOperations org.apache.iceberg.BaseScan<ThisT,\
        \ T extends org.apache.iceberg.ScanTask, G extends org.apache.iceberg.ScanTaskGroup<T\
        \ extends org.apache.iceberg.ScanTask>>::tableOps() @ org.apache.iceberg.AllFilesTable.AllFilesTableScan"
      justification: "Removing deprecations for 1.3.0"
    - code: "java.method.removed"
      old: "method org.apache.iceberg.TableOperations org.apache.iceberg.BaseScan<ThisT,\
        \ T extends org.apache.iceberg.ScanTask, G extends org.apache.iceberg.ScanTaskGroup<T\
        \ extends org.apache.iceberg.ScanTask>>::tableOps() @ org.apache.iceberg.AllManifestsTable.AllManifestsTableScan"
      justification: "Removing deprecations for 1.3.0"
    - code: "java.method.removed"
      old: "method org.apache.iceberg.TableOperations org.apache.iceberg.BaseScan<ThisT,\
        \ T extends org.apache.iceberg.ScanTask, G extends org.apache.iceberg.ScanTaskGroup<T\
        \ extends org.apache.iceberg.ScanTask>>::tableOps() @ org.apache.iceberg.DataFilesTable.DataFilesTableScan"
      justification: "Removing deprecations for 1.3.0"
    - code: "java.method.removed"
      old: "method org.apache.iceberg.TableOperations org.apache.iceberg.BaseScan<ThisT,\
        \ T extends org.apache.iceberg.ScanTask, G extends org.apache.iceberg.ScanTaskGroup<T\
        \ extends org.apache.iceberg.ScanTask>>::tableOps() @ org.apache.iceberg.DataTableScan"
      justification: "Removing deprecations for 1.3.0"
    - code: "java.method.removed"
      old: "method org.apache.iceberg.TableOperations org.apache.iceberg.BaseScan<ThisT,\
        \ T extends org.apache.iceberg.ScanTask, G extends org.apache.iceberg.ScanTaskGroup<T\
        \ extends org.apache.iceberg.ScanTask>>::tableOps() @ org.apache.iceberg.DeleteFilesTable.DeleteFilesTableScan"
      justification: "Removing deprecations for 1.3.0"
    - code: "java.method.removed"
      old: "method org.apache.iceberg.TableOperations org.apache.iceberg.BaseScan<ThisT,\
        \ T extends org.apache.iceberg.ScanTask, G extends org.apache.iceberg.ScanTaskGroup<T\
        \ extends org.apache.iceberg.ScanTask>>::tableOps() @ org.apache.iceberg.FilesTable.FilesTableScan"
      justification: "Removing deprecations for 1.3.0"
    - code: "java.method.removed"
      old: "method org.apache.iceberg.TableOperations org.apache.iceberg.BaseScan<ThisT,\
        \ T extends org.apache.iceberg.ScanTask, G extends org.apache.iceberg.ScanTaskGroup<T\
        \ extends org.apache.iceberg.ScanTask>>::tableOps() @ org.apache.iceberg.PositionDeletesTable.PositionDeletesBatchScan"
      justification: "Removing deprecations for 1.3.0"
    - code: "java.method.removed"
      old: "method org.apache.iceberg.TableOperations org.apache.iceberg.BaseScan<ThisT,\
        \ T extends org.apache.iceberg.ScanTask, G extends org.apache.iceberg.ScanTaskGroup<T\
        \ extends org.apache.iceberg.ScanTask>>::tableOps() @ org.apache.iceberg.SnapshotScan<ThisT,\
        \ T extends org.apache.iceberg.ScanTask, G extends org.apache.iceberg.ScanTaskGroup<T\
        \ extends org.apache.iceberg.ScanTask>>"
      justification: "Removing deprecations for 1.3.0"
    - code: "java.method.removed"
      old: "method org.apache.iceberg.rest.HTTPClient.Builder org.apache.iceberg.rest.HTTPClient::builder()"
      justification: "Removing deprecations for 1.3.0"
    - code: "java.method.removed"
      old: "method org.apache.iceberg.types.Types.StructType org.apache.iceberg.Partitioning::groupingKeyType(java.util.Collection<org.apache.iceberg.PartitionSpec>)"
      justification: "Removing deprecations for 1.3.0"
    - code: "java.method.removed"
      old: "method void org.apache.iceberg.BaseMetadataTable::<init>(org.apache.iceberg.TableOperations,\
        \ org.apache.iceberg.Table, java.lang.String)"
      justification: "Removing deprecations for 1.3.0"
    - code: "java.method.removed"
      old: "method void org.apache.iceberg.DataTableScan::<init>(org.apache.iceberg.TableOperations,\
        \ org.apache.iceberg.Table)"
      justification: "Removing deprecations for 1.3.0"
    - code: "java.method.removed"
      old: "method void org.apache.iceberg.DataTableScan::<init>(org.apache.iceberg.TableOperations,\
        \ org.apache.iceberg.Table, org.apache.iceberg.Schema, org.apache.iceberg.TableScanContext)"
      justification: "Removing deprecations for 1.3.0"
    - code: "java.method.removed"
      old: "method void org.apache.iceberg.MergingSnapshotProducer<ThisT>::validateAddedDataFiles(org.apache.iceberg.TableMetadata,\
        \ java.lang.Long, org.apache.iceberg.expressions.Expression) @ org.apache.iceberg.BaseOverwriteFiles"
      justification: "Removing deprecations for 1.3.0"
    - code: "java.method.removed"
      old: "method void org.apache.iceberg.MergingSnapshotProducer<ThisT>::validateAddedDataFiles(org.apache.iceberg.TableMetadata,\
        \ java.lang.Long, org.apache.iceberg.expressions.Expression) @ org.apache.iceberg.BaseReplacePartitions"
      justification: "Removing deprecations for 1.3.0"
    - code: "java.method.removed"
      old: "method void org.apache.iceberg.MergingSnapshotProducer<ThisT>::validateAddedDataFiles(org.apache.iceberg.TableMetadata,\
        \ java.lang.Long, org.apache.iceberg.expressions.Expression) @ org.apache.iceberg.StreamingDelete"
      justification: "Removing deprecations for 1.3.0"
    - code: "java.method.removed"
      old: "method void org.apache.iceberg.MergingSnapshotProducer<ThisT>::validateAddedDataFiles(org.apache.iceberg.TableMetadata,\
        \ java.lang.Long, org.apache.iceberg.util.PartitionSet) @ org.apache.iceberg.BaseOverwriteFiles"
      justification: "Removing deprecations for 1.3.0"
    - code: "java.method.removed"
      old: "method void org.apache.iceberg.MergingSnapshotProducer<ThisT>::validateAddedDataFiles(org.apache.iceberg.TableMetadata,\
        \ java.lang.Long, org.apache.iceberg.util.PartitionSet) @ org.apache.iceberg.BaseReplacePartitions"
      justification: "Removing deprecations for 1.3.0"
    - code: "java.method.removed"
      old: "method void org.apache.iceberg.MergingSnapshotProducer<ThisT>::validateAddedDataFiles(org.apache.iceberg.TableMetadata,\
        \ java.lang.Long, org.apache.iceberg.util.PartitionSet) @ org.apache.iceberg.StreamingDelete"
      justification: "Removing deprecations for 1.3.0"
    - code: "java.method.removed"
      old: "method void org.apache.iceberg.MergingSnapshotProducer<ThisT>::validateDataFilesExist(org.apache.iceberg.TableMetadata,\
        \ java.lang.Long, org.apache.iceberg.util.CharSequenceSet, boolean, org.apache.iceberg.expressions.Expression)\
        \ @ org.apache.iceberg.BaseOverwriteFiles"
      justification: "Removing deprecations for 1.3.0"
    - code: "java.method.removed"
      old: "method void org.apache.iceberg.MergingSnapshotProducer<ThisT>::validateDataFilesExist(org.apache.iceberg.TableMetadata,\
        \ java.lang.Long, org.apache.iceberg.util.CharSequenceSet, boolean, org.apache.iceberg.expressions.Expression)\
        \ @ org.apache.iceberg.BaseReplacePartitions"
      justification: "Removing deprecations for 1.3.0"
    - code: "java.method.removed"
      old: "method void org.apache.iceberg.MergingSnapshotProducer<ThisT>::validateDataFilesExist(org.apache.iceberg.TableMetadata,\
        \ java.lang.Long, org.apache.iceberg.util.CharSequenceSet, boolean, org.apache.iceberg.expressions.Expression)\
        \ @ org.apache.iceberg.StreamingDelete"
      justification: "Removing deprecations for 1.3.0"
    - code: "java.method.removed"
      old: "method void org.apache.iceberg.MergingSnapshotProducer<ThisT>::validateDeletedDataFiles(org.apache.iceberg.TableMetadata,\
        \ java.lang.Long, org.apache.iceberg.expressions.Expression) @ org.apache.iceberg.BaseOverwriteFiles"
      justification: "Removing deprecations for 1.3.0"
    - code: "java.method.removed"
      old: "method void org.apache.iceberg.MergingSnapshotProducer<ThisT>::validateDeletedDataFiles(org.apache.iceberg.TableMetadata,\
        \ java.lang.Long, org.apache.iceberg.expressions.Expression) @ org.apache.iceberg.BaseReplacePartitions"
      justification: "Removing deprecations for 1.3.0"
    - code: "java.method.removed"
      old: "method void org.apache.iceberg.MergingSnapshotProducer<ThisT>::validateDeletedDataFiles(org.apache.iceberg.TableMetadata,\
        \ java.lang.Long, org.apache.iceberg.expressions.Expression) @ org.apache.iceberg.StreamingDelete"
      justification: "Removing deprecations for 1.3.0"
    - code: "java.method.removed"
      old: "method void org.apache.iceberg.MergingSnapshotProducer<ThisT>::validateDeletedDataFiles(org.apache.iceberg.TableMetadata,\
        \ java.lang.Long, org.apache.iceberg.util.PartitionSet) @ org.apache.iceberg.BaseOverwriteFiles"
      justification: "Removing deprecations for 1.3.0"
    - code: "java.method.removed"
      old: "method void org.apache.iceberg.MergingSnapshotProducer<ThisT>::validateDeletedDataFiles(org.apache.iceberg.TableMetadata,\
        \ java.lang.Long, org.apache.iceberg.util.PartitionSet) @ org.apache.iceberg.BaseReplacePartitions"
      justification: "Removing deprecations for 1.3.0"
    - code: "java.method.removed"
      old: "method void org.apache.iceberg.MergingSnapshotProducer<ThisT>::validateDeletedDataFiles(org.apache.iceberg.TableMetadata,\
        \ java.lang.Long, org.apache.iceberg.util.PartitionSet) @ org.apache.iceberg.StreamingDelete"
      justification: "Removing deprecations for 1.3.0"
    - code: "java.method.removed"
      old: "method void org.apache.iceberg.MergingSnapshotProducer<ThisT>::validateNoNewDeleteFiles(org.apache.iceberg.TableMetadata,\
        \ java.lang.Long, org.apache.iceberg.expressions.Expression) @ org.apache.iceberg.BaseOverwriteFiles"
      justification: "Removing deprecations for 1.3.0"
    - code: "java.method.removed"
      old: "method void org.apache.iceberg.MergingSnapshotProducer<ThisT>::validateNoNewDeleteFiles(org.apache.iceberg.TableMetadata,\
        \ java.lang.Long, org.apache.iceberg.expressions.Expression) @ org.apache.iceberg.BaseReplacePartitions"
      justification: "Removing deprecations for 1.3.0"
    - code: "java.method.removed"
      old: "method void org.apache.iceberg.MergingSnapshotProducer<ThisT>::validateNoNewDeleteFiles(org.apache.iceberg.TableMetadata,\
        \ java.lang.Long, org.apache.iceberg.expressions.Expression) @ org.apache.iceberg.StreamingDelete"
      justification: "Removing deprecations for 1.3.0"
    - code: "java.method.removed"
      old: "method void org.apache.iceberg.MergingSnapshotProducer<ThisT>::validateNoNewDeleteFiles(org.apache.iceberg.TableMetadata,\
        \ java.lang.Long, org.apache.iceberg.util.PartitionSet) @ org.apache.iceberg.BaseOverwriteFiles"
      justification: "Removing deprecations for 1.3.0"
    - code: "java.method.removed"
      old: "method void org.apache.iceberg.MergingSnapshotProducer<ThisT>::validateNoNewDeleteFiles(org.apache.iceberg.TableMetadata,\
        \ java.lang.Long, org.apache.iceberg.util.PartitionSet) @ org.apache.iceberg.BaseReplacePartitions"
      justification: "Removing deprecations for 1.3.0"
    - code: "java.method.removed"
      old: "method void org.apache.iceberg.MergingSnapshotProducer<ThisT>::validateNoNewDeleteFiles(org.apache.iceberg.TableMetadata,\
        \ java.lang.Long, org.apache.iceberg.util.PartitionSet) @ org.apache.iceberg.StreamingDelete"
      justification: "Removing deprecations for 1.3.0"
    - code: "java.method.removed"
      old: "method void org.apache.iceberg.MergingSnapshotProducer<ThisT>::validateNoNewDeletesForDataFiles(org.apache.iceberg.TableMetadata,\
        \ java.lang.Long, java.lang.Iterable<org.apache.iceberg.DataFile>) @ org.apache.iceberg.BaseOverwriteFiles"
      justification: "Removing deprecations for 1.3.0"
    - code: "java.method.removed"
      old: "method void org.apache.iceberg.MergingSnapshotProducer<ThisT>::validateNoNewDeletesForDataFiles(org.apache.iceberg.TableMetadata,\
        \ java.lang.Long, java.lang.Iterable<org.apache.iceberg.DataFile>) @ org.apache.iceberg.BaseReplacePartitions"
      justification: "Removing deprecations for 1.3.0"
    - code: "java.method.removed"
      old: "method void org.apache.iceberg.MergingSnapshotProducer<ThisT>::validateNoNewDeletesForDataFiles(org.apache.iceberg.TableMetadata,\
        \ java.lang.Long, java.lang.Iterable<org.apache.iceberg.DataFile>) @ org.apache.iceberg.StreamingDelete"
      justification: "Removing deprecations for 1.3.0"
    - code: "java.method.removed"
      old: "method void org.apache.iceberg.MergingSnapshotProducer<ThisT>::validateNoNewDeletesForDataFiles(org.apache.iceberg.TableMetadata,\
        \ java.lang.Long, org.apache.iceberg.expressions.Expression, java.lang.Iterable<org.apache.iceberg.DataFile>)\
        \ @ org.apache.iceberg.BaseOverwriteFiles"
      justification: "Removing deprecations for 1.3.0"
    - code: "java.method.removed"
      old: "method void org.apache.iceberg.MergingSnapshotProducer<ThisT>::validateNoNewDeletesForDataFiles(org.apache.iceberg.TableMetadata,\
        \ java.lang.Long, org.apache.iceberg.expressions.Expression, java.lang.Iterable<org.apache.iceberg.DataFile>)\
        \ @ org.apache.iceberg.BaseReplacePartitions"
      justification: "Removing deprecations for 1.3.0"
    - code: "java.method.removed"
      old: "method void org.apache.iceberg.MergingSnapshotProducer<ThisT>::validateNoNewDeletesForDataFiles(org.apache.iceberg.TableMetadata,\
        \ java.lang.Long, org.apache.iceberg.expressions.Expression, java.lang.Iterable<org.apache.iceberg.DataFile>)\
        \ @ org.apache.iceberg.StreamingDelete"
      justification: "Removing deprecations for 1.3.0"
    - code: "java.method.removed"
      old: "method void org.apache.iceberg.actions.BaseFileGroupRewriteResult::<init>(org.apache.iceberg.actions.RewriteDataFiles.FileGroupInfo,\
        \ int, int)"
      justification: "Removing deprecations for 1.3.0"
    - code: "java.method.removed"
      old: "method void org.apache.iceberg.jdbc.JdbcCatalog::setConf(org.apache.hadoop.conf.Configuration)"
      justification: "Removing deprecations for 1.3.0"
    - code: "java.method.removed"
      old: "method void org.apache.iceberg.rest.RESTCatalog::setConf(org.apache.hadoop.conf.Configuration)"
      justification: "Removing deprecations for 1.3.0"
    - code: "java.method.removed"
      old: "method void org.apache.iceberg.rest.RESTSessionCatalog::setConf(org.apache.hadoop.conf.Configuration)"
      justification: "Removing deprecations for 1.3.0"
    - code: "java.method.removed"
      old: "method void org.apache.iceberg.rest.auth.OAuth2Util.AuthSession::<init>(java.util.Map<java.lang.String,\
        \ java.lang.String>, java.lang.String, java.lang.String)"
      justification: "Removing deprecations for 1.3.0"
    - code: "java.method.returnTypeTypeParametersChanged"
      old: "method java.util.List<org.apache.iceberg.rest.requests.UpdateTableRequest.UpdateRequirement>\
        \ org.apache.iceberg.rest.requests.UpdateTableRequest::requirements()"
      new: "method java.util.List<org.apache.iceberg.UpdateRequirement> org.apache.iceberg.rest.requests.UpdateTableRequest::requirements()"
      justification: "Signature changed to an interface, but this is safe because\
        \ of type erasure and the original type is always returned"
  "1.3.0":
    org.apache.iceberg:iceberg-api:
    - code: "java.class.removed"
      old: "class org.apache.iceberg.actions.ImmutableDeleteOrphanFiles"
      justification: "Moving from iceberg-api to iceberg-core"
    - code: "java.class.removed"
      old: "class org.apache.iceberg.actions.ImmutableDeleteReachableFiles"
      justification: "Moving from iceberg-api to iceberg-core"
    - code: "java.class.removed"
      old: "class org.apache.iceberg.actions.ImmutableExpireSnapshots"
      justification: "Moving from iceberg-api to iceberg-core"
    - code: "java.class.removed"
      old: "class org.apache.iceberg.actions.ImmutableMigrateTable"
      justification: "Moving from iceberg-api to iceberg-core"
    - code: "java.class.removed"
      old: "class org.apache.iceberg.actions.ImmutableRewriteDataFiles"
      justification: "Moving from iceberg-api to iceberg-core"
    - code: "java.class.removed"
      old: "class org.apache.iceberg.actions.ImmutableRewriteManifests"
      justification: "Moving from iceberg-api to iceberg-core"
    - code: "java.class.removed"
      old: "class org.apache.iceberg.actions.ImmutableRewritePositionDeleteFiles"
      justification: "Moving from iceberg-api to iceberg-core"
    - code: "java.class.removed"
      old: "class org.apache.iceberg.actions.ImmutableSnapshotTable"
      justification: "Moving from iceberg-api to iceberg-core"
    - code: "java.class.removed"
      old: "class org.apache.iceberg.view.ImmutableSQLViewRepresentation"
      justification: "Moving from iceberg-api to iceberg-core"
    - code: "java.class.removed"
      old: "class org.apache.iceberg.view.ImmutableViewHistoryEntry"
      justification: "Moving from iceberg-api to iceberg-core"
    - code: "java.class.removed"
      old: "class org.apache.iceberg.view.ImmutableViewVersion"
      justification: "Moving from iceberg-api to iceberg-core"
    - code: "java.class.removed"
      old: "interface org.apache.iceberg.view.SQLViewRepresentation"
      justification: "Moving from iceberg-api to iceberg-core"
    - code: "java.method.addedToInterface"
      new: "method org.apache.iceberg.catalog.Namespace org.apache.iceberg.view.ViewVersion::defaultNamespace()"
      justification: "Acceptable break due to updating View APIs and the View Spec"
    - code: "java.method.numberOfParametersChanged"
      old: "method org.apache.iceberg.view.ViewBuilder org.apache.iceberg.view.ViewBuilder::withQuery(java.lang.String)"
      new: "method T org.apache.iceberg.view.VersionBuilder<T>::withQuery(java.lang.String,\
        \ java.lang.String) @ org.apache.iceberg.view.ViewBuilder"
      justification: "Acceptable break due to updating View APIs and the View Spec"
    - code: "java.method.removed"
      old: "method org.apache.iceberg.view.ViewBuilder org.apache.iceberg.view.ViewBuilder::withDialect(java.lang.String)"
      justification: "Acceptable break due to updating View APIs and the View Spec"
    - code: "java.method.removed"
      old: "method org.apache.iceberg.view.ViewBuilder org.apache.iceberg.view.ViewBuilder::withFieldAliases(java.util.List<java.lang.String>)"
      justification: "Acceptable break due to updating View APIs and the View Spec"
    - code: "java.method.removed"
      old: "method org.apache.iceberg.view.ViewBuilder org.apache.iceberg.view.ViewBuilder::withFieldComments(java.util.List<java.lang.String>)"
      justification: "Acceptable break due to updating View APIs and the View Spec"
    - code: "java.method.removed"
      old: "method org.apache.iceberg.view.ViewBuilder org.apache.iceberg.view.ViewBuilder::withQueryColumnNames(java.util.List<java.lang.String>)"
      justification: "Acceptable break due to updating View APIs and the View Spec"
    - code: "java.method.removed"
      old: "method void org.apache.iceberg.view.ViewVersion::check()"
      justification: "Acceptable break due to updating View APIs"
    org.apache.iceberg:iceberg-core:
    - code: "java.class.removed"
      old: "class org.apache.iceberg.actions.BaseDeleteOrphanFilesActionResult"
      justification: "Removing deprecated code"
    - code: "java.class.removed"
      old: "class org.apache.iceberg.actions.BaseDeleteReachableFilesActionResult"
      justification: "Removing deprecated code"
    - code: "java.class.removed"
      old: "class org.apache.iceberg.actions.BaseFileGroupRewriteResult"
      justification: "Removing deprecated code"
    - code: "java.class.removed"
      old: "class org.apache.iceberg.actions.BaseMigrateTableActionResult"
      justification: "Removing deprecated code"
    - code: "java.class.removed"
      old: "class org.apache.iceberg.actions.BaseRewriteDataFilesFileGroupInfo"
      justification: "Removing deprecated code"
    - code: "java.class.removed"
      old: "class org.apache.iceberg.actions.BaseRewriteDataFilesResult"
      justification: "Removing deprecated code"
    - code: "java.class.removed"
      old: "class org.apache.iceberg.actions.BaseRewriteManifestsActionResult"
      justification: "Removing deprecated code"
    - code: "java.class.removed"
      old: "class org.apache.iceberg.actions.BaseSnapshotTableActionResult"
      justification: "Removing deprecated code"
    - code: "java.class.removed"
      old: "interface org.apache.iceberg.actions.RewritePositionDeleteStrategy"
      justification: "Removing deprecated code"
    - code: "java.field.removedWithConstant"
      old: "field org.apache.iceberg.TableProperties.MERGE_CARDINALITY_CHECK_ENABLED"
      justification: "Spark 3.1 has been dropped"
    - code: "java.field.removedWithConstant"
      old: "field org.apache.iceberg.TableProperties.MERGE_CARDINALITY_CHECK_ENABLED_DEFAULT"
      justification: "Spark 3.1 has been dropped"
    - code: "java.method.removed"
      old: "method java.util.List<org.apache.iceberg.DataFile> org.apache.iceberg.MergingSnapshotProducer<ThisT>::addedFiles()\
        \ @ org.apache.iceberg.BaseOverwriteFiles"
      justification: "Removing deprecated code"
    - code: "java.method.removed"
      old: "method java.util.List<org.apache.iceberg.DataFile> org.apache.iceberg.MergingSnapshotProducer<ThisT>::addedFiles()\
        \ @ org.apache.iceberg.BaseReplacePartitions"
      justification: "Removing deprecated code"
    - code: "java.method.removed"
      old: "method java.util.List<org.apache.iceberg.DataFile> org.apache.iceberg.MergingSnapshotProducer<ThisT>::addedFiles()\
        \ @ org.apache.iceberg.StreamingDelete"
      justification: "Removing deprecated code"
    - code: "java.method.removed"
      old: "method void org.apache.iceberg.MergingSnapshotProducer<ThisT>::setNewFilesSequenceNumber(long)\
        \ @ org.apache.iceberg.BaseOverwriteFiles"
      justification: "Removing deprecated code"
    - code: "java.method.removed"
      old: "method void org.apache.iceberg.MergingSnapshotProducer<ThisT>::setNewFilesSequenceNumber(long)\
        \ @ org.apache.iceberg.BaseReplacePartitions"
      justification: "Removing deprecated code"
    - code: "java.method.removed"
      old: "method void org.apache.iceberg.MergingSnapshotProducer<ThisT>::setNewFilesSequenceNumber(long)\
        \ @ org.apache.iceberg.StreamingDelete"
      justification: "Removing deprecated code"
    - code: "java.method.returnTypeTypeParametersChanged"
      old: "method org.apache.avro.generic.GenericEnumSymbol org.apache.avro.Conversion<T>::toEnumSymbol(T,\
        \ org.apache.avro.Schema, org.apache.avro.LogicalType) @ org.apache.iceberg.avro.UUIDConversion"
      new: "method org.apache.avro.generic.GenericEnumSymbol<?> org.apache.avro.Conversion<T>::toEnumSymbol(T,\
        \ org.apache.avro.Schema, org.apache.avro.LogicalType) @ org.apache.iceberg.avro.UUIDConversion"
      justification: "Generic has been added"
    - code: "java.method.visibilityReduced"
      old: "method void org.apache.iceberg.encryption.Ciphers::<init>()"
      new: "method void org.apache.iceberg.encryption.Ciphers::<init>()"
      justification: "Static utility class - should not have public constructor"
  "1.4.0":
    org.apache.iceberg:iceberg-core:
    - code: "java.class.defaultSerializationChanged"
      old: "class org.apache.iceberg.mapping.NameMapping"
      new: "class org.apache.iceberg.mapping.NameMapping"
      justification: "Serialization across versions is not guaranteed"
<<<<<<< HEAD
=======
    - code: "java.class.noLongerImplementsInterface"
      old: "class org.apache.iceberg.AllDataFilesTable"
      new: "class org.apache.iceberg.AllDataFilesTable"
      justification: "Removing deprecated code"
    - code: "java.class.noLongerImplementsInterface"
      old: "class org.apache.iceberg.AllDeleteFilesTable"
      new: "class org.apache.iceberg.AllDeleteFilesTable"
      justification: "Removing deprecated code"
    - code: "java.class.noLongerImplementsInterface"
      old: "class org.apache.iceberg.AllEntriesTable"
      new: "class org.apache.iceberg.AllEntriesTable"
      justification: "Removing deprecated code"
    - code: "java.class.noLongerImplementsInterface"
      old: "class org.apache.iceberg.AllFilesTable"
      new: "class org.apache.iceberg.AllFilesTable"
      justification: "Removing deprecated code"
    - code: "java.class.noLongerImplementsInterface"
      old: "class org.apache.iceberg.AllManifestsTable"
      new: "class org.apache.iceberg.AllManifestsTable"
      justification: "Removing deprecated code"
    - code: "java.class.noLongerImplementsInterface"
      old: "class org.apache.iceberg.BaseMetadataTable"
      new: "class org.apache.iceberg.BaseMetadataTable"
      justification: "Removing deprecated code"
    - code: "java.class.noLongerImplementsInterface"
      old: "class org.apache.iceberg.DataFilesTable"
      new: "class org.apache.iceberg.DataFilesTable"
      justification: "Removing deprecated code"
    - code: "java.class.noLongerImplementsInterface"
      old: "class org.apache.iceberg.DeleteFilesTable"
      new: "class org.apache.iceberg.DeleteFilesTable"
      justification: "Removing deprecated code"
    - code: "java.class.noLongerImplementsInterface"
      old: "class org.apache.iceberg.FilesTable"
      new: "class org.apache.iceberg.FilesTable"
      justification: "Removing deprecated code"
    - code: "java.class.noLongerImplementsInterface"
      old: "class org.apache.iceberg.HistoryTable"
      new: "class org.apache.iceberg.HistoryTable"
      justification: "Removing deprecated code"
    - code: "java.class.noLongerImplementsInterface"
      old: "class org.apache.iceberg.ManifestEntriesTable"
      new: "class org.apache.iceberg.ManifestEntriesTable"
      justification: "Removing deprecated code"
    - code: "java.class.noLongerImplementsInterface"
      old: "class org.apache.iceberg.ManifestsTable"
      new: "class org.apache.iceberg.ManifestsTable"
      justification: "Removing deprecated code"
    - code: "java.class.noLongerImplementsInterface"
      old: "class org.apache.iceberg.MetadataLogEntriesTable"
      new: "class org.apache.iceberg.MetadataLogEntriesTable"
      justification: "Removing deprecated code"
    - code: "java.class.noLongerImplementsInterface"
      old: "class org.apache.iceberg.PartitionsTable"
      new: "class org.apache.iceberg.PartitionsTable"
      justification: "Removing deprecated code"
    - code: "java.class.noLongerImplementsInterface"
      old: "class org.apache.iceberg.PositionDeletesTable"
      new: "class org.apache.iceberg.PositionDeletesTable"
      justification: "Removing deprecated code"
    - code: "java.class.noLongerImplementsInterface"
      old: "class org.apache.iceberg.RefsTable"
      new: "class org.apache.iceberg.RefsTable"
      justification: "Removing deprecated code"
    - code: "java.class.noLongerImplementsInterface"
      old: "class org.apache.iceberg.SnapshotsTable"
      new: "class org.apache.iceberg.SnapshotsTable"
      justification: "Removing deprecated code"
>>>>>>> 556b7989
    - code: "java.class.removed"
      old: "class org.apache.iceberg.actions.BinPackStrategy"
      justification: "Removing deprecated code"
    - code: "java.class.removed"
      old: "class org.apache.iceberg.actions.SortStrategy"
      justification: "Removing deprecated code"
    - code: "java.class.removed"
      old: "class org.apache.iceberg.rest.RESTSerializers.UpdateRequirementDeserializer"
      justification: "Removing deprecated code"
    - code: "java.class.removed"
      old: "class org.apache.iceberg.rest.RESTSerializers.UpdateRequirementSerializer"
      justification: "Removing deprecated code"
    - code: "java.class.removed"
      old: "class org.apache.iceberg.rest.requests.UpdateRequirementParser"
      justification: "Removing deprecated code"
    - code: "java.class.removed"
      old: "class org.apache.iceberg.rest.requests.UpdateTableRequest.Builder"
      justification: "Removing deprecated code"
    - code: "java.class.removed"
      old: "interface org.apache.iceberg.actions.RewriteStrategy"
      justification: "Removing deprecated code"
    - code: "java.class.removed"
      old: "interface org.apache.iceberg.rest.requests.UpdateTableRequest.UpdateRequirement"
      justification: "Removing deprecated code"
    - code: "java.field.serialVersionUIDChanged"
      new: "field org.apache.iceberg.util.SerializableMap<K, V>.serialVersionUID"
      justification: "Serialization is not be used"
    - code: "java.method.removed"
      old: "method org.apache.iceberg.TableOperations org.apache.iceberg.BaseMetadataTable::operations()"
      justification: "Removing deprecated code"
    - code: "java.method.removed"
      old: "method org.apache.iceberg.encryption.EncryptedOutputFile org.apache.iceberg.io.ClusteredWriter<T,\
        \ R>::newOutputFile(org.apache.iceberg.io.OutputFileFactory, org.apache.iceberg.PartitionSpec,\
        \ org.apache.iceberg.StructLike) @ org.apache.iceberg.io.ClusteredDataWriter<T>"
      justification: "Removing deprecated code"
    - code: "java.method.removed"
      old: "method org.apache.iceberg.encryption.EncryptedOutputFile org.apache.iceberg.io.ClusteredWriter<T,\
        \ R>::newOutputFile(org.apache.iceberg.io.OutputFileFactory, org.apache.iceberg.PartitionSpec,\
        \ org.apache.iceberg.StructLike) @ org.apache.iceberg.io.ClusteredEqualityDeleteWriter<T>"
      justification: "Removing deprecated code"
    - code: "java.method.removed"
      old: "method org.apache.iceberg.encryption.EncryptedOutputFile org.apache.iceberg.io.ClusteredWriter<T,\
        \ R>::newOutputFile(org.apache.iceberg.io.OutputFileFactory, org.apache.iceberg.PartitionSpec,\
        \ org.apache.iceberg.StructLike) @ org.apache.iceberg.io.ClusteredPositionDeleteWriter<T>"
      justification: "Removing deprecated code"
    - code: "java.method.removed"
      old: "method org.apache.iceberg.encryption.EncryptedOutputFile org.apache.iceberg.io.FanoutWriter<T,\
        \ R>::newOutputFile(org.apache.iceberg.io.OutputFileFactory, org.apache.iceberg.PartitionSpec,\
        \ org.apache.iceberg.StructLike) @ org.apache.iceberg.io.FanoutDataWriter<T>"
      justification: "Removing deprecated code"
    - code: "java.method.removed"
      old: "method org.apache.iceberg.encryption.EncryptedOutputFile org.apache.iceberg.io.FanoutWriter<T,\
        \ R>::newOutputFile(org.apache.iceberg.io.OutputFileFactory, org.apache.iceberg.PartitionSpec,\
        \ org.apache.iceberg.StructLike) @ org.apache.iceberg.io.FanoutPositionOnlyDeleteWriter<T>"
      justification: "Removing deprecated code"
    - code: "java.method.removed"
      old: "method org.apache.iceberg.rest.requests.UpdateTableRequest.Builder org.apache.iceberg.rest.requests.UpdateTableRequest::builderFor(org.apache.iceberg.TableMetadata)"
      justification: "Removing deprecated code"
    - code: "java.method.removed"
      old: "method org.apache.iceberg.rest.requests.UpdateTableRequest.Builder org.apache.iceberg.rest.requests.UpdateTableRequest::builderForCreate()"
      justification: "Removing deprecated code"
    - code: "java.method.removed"
      old: "method org.apache.iceberg.rest.requests.UpdateTableRequest.Builder org.apache.iceberg.rest.requests.UpdateTableRequest::builderForReplace(org.apache.iceberg.TableMetadata)"
      justification: "Removing deprecated code"
    - code: "java.method.removed"
      old: "method void org.apache.iceberg.PositionDeletesTable.PositionDeletesBatchScan::<init>(org.apache.iceberg.Table,\
        \ org.apache.iceberg.Schema, org.apache.iceberg.TableScanContext)"
      justification: "Removing deprecated code"
  apache-iceberg-0.14.0:
    org.apache.iceberg:iceberg-api:
    - code: "java.class.defaultSerializationChanged"
      old: "class org.apache.iceberg.PartitionKey"
      new: "class org.apache.iceberg.PartitionKey"
      justification: "Serialization across versions is not supported"
    - code: "java.class.removed"
      old: "interface org.apache.iceberg.Rollback"
      justification: "Deprecations for 1.0 release"
    - code: "java.method.addedToInterface"
      new: "method java.lang.String org.apache.iceberg.expressions.Reference<T>::name()"
      justification: "All subclasses implement name"
    - code: "java.method.addedToInterface"
      new: "method java.util.List<org.apache.iceberg.StatisticsFile> org.apache.iceberg.Table::statisticsFiles()"
      justification: "new API method"
    - code: "java.method.removed"
      old: "method java.lang.Iterable<org.apache.iceberg.DataFile> org.apache.iceberg.Snapshot::addedFiles()"
      justification: "Deprecations for 1.0 release"
    - code: "java.method.removed"
      old: "method java.lang.Iterable<org.apache.iceberg.DataFile> org.apache.iceberg.Snapshot::deletedFiles()"
      justification: "Deprecations for 1.0 release"
    - code: "java.method.removed"
      old: "method java.util.List<org.apache.iceberg.ManifestFile> org.apache.iceberg.Snapshot::allManifests()"
      justification: "Deprecations for 1.0 release"
    - code: "java.method.removed"
      old: "method java.util.List<org.apache.iceberg.ManifestFile> org.apache.iceberg.Snapshot::dataManifests()"
      justification: "Deprecations for 1.0 release"
    - code: "java.method.removed"
      old: "method java.util.List<org.apache.iceberg.ManifestFile> org.apache.iceberg.Snapshot::deleteManifests()"
      justification: "Deprecations for 1.0 release"
    - code: "java.method.removed"
      old: "method org.apache.iceberg.OverwriteFiles org.apache.iceberg.OverwriteFiles::validateNoConflictingAppends(org.apache.iceberg.expressions.Expression)"
      justification: "Deprecations for 1.0 release"
    - code: "java.method.removed"
      old: "method org.apache.iceberg.Rollback org.apache.iceberg.Table::rollback()"
      justification: "Deprecations for 1.0 release"
    - code: "java.method.removed"
      old: "method org.apache.iceberg.RowDelta org.apache.iceberg.RowDelta::validateNoConflictingAppends(org.apache.iceberg.expressions.Expression)"
      justification: "Deprecations for 1.0 release"
  release-base-0.13.0:
    org.apache.iceberg:iceberg-api:
    - code: "java.class.defaultSerializationChanged"
      old: "class org.apache.iceberg.PartitionSpec"
      new: "class org.apache.iceberg.PartitionSpec"
      justification: "Accept all changes prior to introducing API compatibility checks"
    - code: "java.class.defaultSerializationChanged"
      old: "class org.apache.iceberg.Schema"
      new: "class org.apache.iceberg.Schema"
      justification: "Accept all changes prior to introducing API compatibility checks"
    - code: "java.class.defaultSerializationChanged"
      old: "class org.apache.iceberg.SortOrder"
      new: "class org.apache.iceberg.SortOrder"
      justification: "Accept all changes prior to introducing API compatibility checks"
    - code: "java.class.defaultSerializationChanged"
      old: "class org.apache.iceberg.util.CharSequenceSet"
      new: "class org.apache.iceberg.util.CharSequenceSet"
      justification: "Accept all changes prior to introducing API compatibility checks"
    - code: "java.method.addedToInterface"
      new: "method T org.apache.iceberg.Scan<T extends org.apache.iceberg.Scan<T extends\
        \ org.apache.iceberg.Scan<T>>>::planWith(java.util.concurrent.ExecutorService)\
        \ @ org.apache.iceberg.TableScan"
      justification: "Accept all changes prior to introducing API compatibility checks"
    - code: "java.method.addedToInterface"
      new: "method ThisT org.apache.iceberg.SnapshotUpdate<ThisT>::scanManifestsWith(java.util.concurrent.ExecutorService)"
      justification: "Accept all changes prior to introducing API compatibility checks"
    - code: "java.method.addedToInterface"
      new: "method ThisT org.apache.iceberg.SnapshotUpdate<ThisT>::toBranch(java.lang.String)"
      justification: "Adding toBranch API for supporting committing to a branch"
    - code: "java.method.addedToInterface"
      new: "method boolean org.apache.iceberg.Scan<ThisT, T extends org.apache.iceberg.ScanTask,\
        \ G extends org.apache.iceberg.ScanTaskGroup<T extends org.apache.iceberg.ScanTask>>::isCaseSensitive()"
      justification: "Move a method to the parent interface"
    - code: "java.method.addedToInterface"
      new: "method boolean org.apache.iceberg.expressions.BoundTerm<T>::isEquivalentTo(org.apache.iceberg.expressions.BoundTerm<?>)"
      justification: "new API method"
    - code: "java.method.addedToInterface"
      new: "method java.lang.Iterable<org.apache.iceberg.DataFile> org.apache.iceberg.Snapshot::addedDataFiles(org.apache.iceberg.io.FileIO)"
      justification: "Allow adding a new method to the interface - old method is deprecated"
    - code: "java.method.addedToInterface"
      new: "method java.lang.Iterable<org.apache.iceberg.DataFile> org.apache.iceberg.Snapshot::removedDataFiles(org.apache.iceberg.io.FileIO)"
      justification: "Allow adding a new method to the interface - old method is deprecated"
    - code: "java.method.addedToInterface"
      new: "method java.util.List<org.apache.iceberg.ManifestFile> org.apache.iceberg.Snapshot::allManifests(org.apache.iceberg.io.FileIO)"
      justification: "Allow adding a new method to the interface - old method is deprecated"
    - code: "java.method.addedToInterface"
      new: "method java.util.List<org.apache.iceberg.ManifestFile> org.apache.iceberg.Snapshot::dataManifests(org.apache.iceberg.io.FileIO)"
      justification: "Allow adding a new method to the interface - old method is deprecated"
    - code: "java.method.addedToInterface"
      new: "method java.util.List<org.apache.iceberg.ManifestFile> org.apache.iceberg.Snapshot::deleteManifests(org.apache.iceberg.io.FileIO)"
      justification: "Allow adding a new method to the interface - old method is deprecated"
    - code: "java.method.addedToInterface"
      new: "method java.util.Map<java.lang.String, org.apache.iceberg.SnapshotRef>\
        \ org.apache.iceberg.Table::refs()"
      justification: "Adding new refs method to Table API for easier access"
    - code: "java.method.addedToInterface"
      new: "method long org.apache.iceberg.actions.DeleteReachableFiles.Result::deletedEqualityDeleteFilesCount()"
      justification: "Interface is backward compatible, very unlikely anyone implements\
        \ this Result bean interface"
    - code: "java.method.addedToInterface"
      new: "method long org.apache.iceberg.actions.DeleteReachableFiles.Result::deletedPositionDeleteFilesCount()"
      justification: "Interface is backward compatible, very unlikely anyone implements\
        \ this Result bean interface"
    - code: "java.method.addedToInterface"
      new: "method long org.apache.iceberg.actions.ExpireSnapshots.Result::deletedEqualityDeleteFilesCount()"
      justification: "Interface is backward compatible, very unlikely anyone implements\
        \ this Result bean interface"
    - code: "java.method.addedToInterface"
      new: "method long org.apache.iceberg.actions.ExpireSnapshots.Result::deletedPositionDeleteFilesCount()"
      justification: "Interface is backward compatible, very unlikely anyone implements\
        \ this Result bean interface"
    - code: "java.method.addedToInterface"
      new: "method org.apache.iceberg.ExpireSnapshots org.apache.iceberg.ExpireSnapshots::planWith(java.util.concurrent.ExecutorService)"
      justification: "Accept all changes prior to introducing API compatibility checks"
    - code: "java.method.addedToInterface"
      new: "method org.apache.iceberg.ManageSnapshots org.apache.iceberg.ManageSnapshots::createBranch(java.lang.String,\
        \ long)"
      justification: "Accept all changes prior to introducing API compatibility checks"
    - code: "java.method.addedToInterface"
      new: "method org.apache.iceberg.ManageSnapshots org.apache.iceberg.ManageSnapshots::createTag(java.lang.String,\
        \ long)"
      justification: "Accept all changes prior to introducing API compatibility checks"
    - code: "java.method.addedToInterface"
      new: "method org.apache.iceberg.ManageSnapshots org.apache.iceberg.ManageSnapshots::fastForwardBranch(java.lang.String,\
        \ java.lang.String)"
      justification: "Accept all changes prior to introducing API compatibility checks"
    - code: "java.method.addedToInterface"
      new: "method org.apache.iceberg.ManageSnapshots org.apache.iceberg.ManageSnapshots::removeBranch(java.lang.String)"
      justification: "Accept all changes prior to introducing API compatibility checks"
    - code: "java.method.addedToInterface"
      new: "method org.apache.iceberg.ManageSnapshots org.apache.iceberg.ManageSnapshots::removeTag(java.lang.String)"
      justification: "Accept all changes prior to introducing API compatibility checks"
    - code: "java.method.addedToInterface"
      new: "method org.apache.iceberg.ManageSnapshots org.apache.iceberg.ManageSnapshots::renameBranch(java.lang.String,\
        \ java.lang.String)"
      justification: "Accept all changes prior to introducing API compatibility checks"
    - code: "java.method.addedToInterface"
      new: "method org.apache.iceberg.ManageSnapshots org.apache.iceberg.ManageSnapshots::replaceBranch(java.lang.String,\
        \ java.lang.String)"
      justification: "Accept all changes prior to introducing API compatibility checks"
    - code: "java.method.addedToInterface"
      new: "method org.apache.iceberg.ManageSnapshots org.apache.iceberg.ManageSnapshots::replaceBranch(java.lang.String,\
        \ long)"
      justification: "Accept all changes prior to introducing API compatibility checks"
    - code: "java.method.addedToInterface"
      new: "method org.apache.iceberg.ManageSnapshots org.apache.iceberg.ManageSnapshots::replaceTag(java.lang.String,\
        \ long)"
      justification: "Accept all changes prior to introducing API compatibility checks"
    - code: "java.method.addedToInterface"
      new: "method org.apache.iceberg.ManageSnapshots org.apache.iceberg.ManageSnapshots::setMaxRefAgeMs(java.lang.String,\
        \ long)"
      justification: "Accept all changes prior to introducing API compatibility checks"
    - code: "java.method.addedToInterface"
      new: "method org.apache.iceberg.ManageSnapshots org.apache.iceberg.ManageSnapshots::setMaxSnapshotAgeMs(java.lang.String,\
        \ long)"
      justification: "Accept all changes prior to introducing API compatibility checks"
    - code: "java.method.addedToInterface"
      new: "method org.apache.iceberg.ManageSnapshots org.apache.iceberg.ManageSnapshots::setMinSnapshotsToKeep(java.lang.String,\
        \ int)"
      justification: "Accept all changes prior to introducing API compatibility checks"
    - code: "java.method.addedToInterface"
      new: "method org.apache.iceberg.ReplacePartitions org.apache.iceberg.ReplacePartitions::validateFromSnapshot(long)"
      justification: "Accept all changes prior to introducing API compatibility checks"
    - code: "java.method.addedToInterface"
      new: "method org.apache.iceberg.ReplacePartitions org.apache.iceberg.ReplacePartitions::validateNoConflictingData()"
      justification: "Accept all changes prior to introducing API compatibility checks"
    - code: "java.method.addedToInterface"
      new: "method org.apache.iceberg.ReplacePartitions org.apache.iceberg.ReplacePartitions::validateNoConflictingDeletes()"
      justification: "Accept all changes prior to introducing API compatibility checks"
    - code: "java.method.addedToInterface"
      new: "method org.apache.iceberg.UpdateStatistics org.apache.iceberg.Table::updateStatistics()"
      justification: "new API method"
    - code: "java.method.addedToInterface"
      new: "method org.apache.iceberg.UpdateStatistics org.apache.iceberg.Transaction::updateStatistics()"
      justification: "new API method"
    - code: "java.method.addedToInterface"
      new: "method org.apache.iceberg.expressions.Expression org.apache.iceberg.Scan<ThisT,\
        \ T extends org.apache.iceberg.ScanTask, G extends org.apache.iceberg.ScanTaskGroup<T\
        \ extends org.apache.iceberg.ScanTask>>::filter()"
      justification: "Move a method to the parent interface"
    - code: "java.method.numberOfParametersChanged"
      old: "method void org.apache.iceberg.events.IncrementalScanEvent::<init>(java.lang.String,\
        \ long, long, org.apache.iceberg.expressions.Expression, org.apache.iceberg.Schema)"
      new: "method void org.apache.iceberg.events.IncrementalScanEvent::<init>(java.lang.String,\
        \ long, long, org.apache.iceberg.expressions.Expression, org.apache.iceberg.Schema,\
        \ boolean)"
      justification: "IncrementalScanEvent should only be constructed by Iceberg code.\
        \ Hence the change of constructor params shouldn't affect users"<|MERGE_RESOLUTION|>--- conflicted
+++ resolved
@@ -878,8 +878,6 @@
       old: "class org.apache.iceberg.mapping.NameMapping"
       new: "class org.apache.iceberg.mapping.NameMapping"
       justification: "Serialization across versions is not guaranteed"
-<<<<<<< HEAD
-=======
     - code: "java.class.noLongerImplementsInterface"
       old: "class org.apache.iceberg.AllDataFilesTable"
       new: "class org.apache.iceberg.AllDataFilesTable"
@@ -948,7 +946,6 @@
       old: "class org.apache.iceberg.SnapshotsTable"
       new: "class org.apache.iceberg.SnapshotsTable"
       justification: "Removing deprecated code"
->>>>>>> 556b7989
     - code: "java.class.removed"
       old: "class org.apache.iceberg.actions.BinPackStrategy"
       justification: "Removing deprecated code"
