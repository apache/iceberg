--- conflicted
+++ resolved
@@ -385,15 +385,9 @@
   @Test
   public void testReadStreamWithSnapshotTypeDeleteAndSkipDeleteOption() throws Exception {
     table.updateSpec()
-<<<<<<< HEAD
         .removeField("id_bucket")
         .addField(ref("id"))
         .commit();
-=======
-            .removeField("id_bucket")
-            .addField(ref("id"))
-            .commit();
->>>>>>> cd77ec29
 
     table.refresh();
 
@@ -405,38 +399,19 @@
 
     // this should create a snapshot with type delete.
     table.newDelete()
-<<<<<<< HEAD
         .deleteFromRowFilter(Expressions.equal("id", 4))
         .commit();
-=======
-            .deleteFromRowFilter(Expressions.equal("id", 4))
-            .commit();
->>>>>>> cd77ec29
 
     // check pre-condition - that the above delete operation on table resulted in Snapshot of Type DELETE.
     table.refresh();
     Assert.assertEquals(DataOperations.DELETE, table.currentSnapshot().operation());
 
     Dataset<Row> df = spark.readStream()
-<<<<<<< HEAD
         .format("iceberg")
         .option(SparkReadOptions.STREAMING_SKIP_DELETE_SNAPSHOTS, "true")
         .load(tableIdentifier);
     Assertions.assertThat(processAvailable(df))
         .containsExactlyInAnyOrderElementsOf(Iterables.concat(dataAcrossSnapshots));
-=======
-            .format("iceberg")
-            .option(SparkReadOptions.READ_STREAM_SKIP_DELETE, "true")
-            .load(tableIdentifier);
-    StreamingQuery streamingQuery = df.writeStream()
-            .format("memory")
-            .queryName("testtablewithdelete")
-            .outputMode(OutputMode.Append())
-            .start();
-
-    Assertions.assertThat(processAvailable(df))
-            .containsExactlyInAnyOrderElementsOf(Iterables.concat(dataAcrossSnapshots));
->>>>>>> cd77ec29
   }
 
   private static List<SimpleRecord> processMicroBatch(DataStreamWriter<Row> singleBatchWriter, String viewName)
