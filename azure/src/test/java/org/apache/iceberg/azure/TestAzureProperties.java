--- conflicted
+++ resolved
@@ -74,13 +74,10 @@
                 .put(ADLS_WRITE_BLOCK_SIZE, "42")
                 .put(ADLS_SHARED_KEY_ACCOUNT_NAME, "me")
                 .put(ADLS_SHARED_KEY_ACCOUNT_KEY, "secret")
-<<<<<<< HEAD
+                .put(AzureProperties.ADLS_TOKEN_CREDENTIAL_PROVIDER, "provider")
+                .put(AzureProperties.ADLS_TOKEN_PROVIDER_PREFIX + "client-id", "clientId")
                 .put(KEYVAULT_URI, "https://test-key-vault.vault.azure.net")
                 .put(KEYVAULT_KEY_WRAPPING_ALGORITHM, KeyWrapAlgorithm.RSA1_5.getValue())
-=======
-                .put(AzureProperties.ADLS_TOKEN_CREDENTIAL_PROVIDER, "provider")
-                .put(AzureProperties.ADLS_TOKEN_PROVIDER_PREFIX + "client-id", "clientId")
->>>>>>> 8ae75596
                 .build());
 
     AzureProperties serdedProps = roundTripSerializer.apply(props);
