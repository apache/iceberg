/*
 * Licensed to the Apache Software Foundation (ASF) under one
 * or more contributor license agreements.  See the NOTICE file
 * distributed with this work for additional information
 * regarding copyright ownership.  The ASF licenses this file
 * to you under the Apache License, Version 2.0 (the
 * "License"); you may not use this file except in compliance
 * with the License.  You may obtain a copy of the License at
 *
 *   http://www.apache.org/licenses/LICENSE-2.0
 *
 * Unless required by applicable law or agreed to in writing,
 * software distributed under the License is distributed on an
 * "AS IS" BASIS, WITHOUT WARRANTIES OR CONDITIONS OF ANY
 * KIND, either express or implied.  See the License for the
 * specific language governing permissions and limitations
 * under the License.
 */
package org.apache.iceberg.aws.s3;

import static org.assertj.core.api.Assertions.assertThat;
import static org.assertj.core.api.Assertions.assertThatThrownBy;

import java.net.URI;
import java.util.Collections;
import java.util.List;
import java.util.Map;
import java.util.stream.Collectors;
import org.apache.iceberg.CatalogProperties;
import org.apache.iceberg.aws.AwsClientProperties;
import org.apache.iceberg.exceptions.ValidationException;
import org.apache.iceberg.relocated.com.google.common.collect.ImmutableMap;
import org.apache.iceberg.relocated.com.google.common.collect.Maps;
import org.apache.iceberg.relocated.com.google.common.collect.Sets;
import org.junit.jupiter.api.Test;
import org.mockito.ArgumentCaptor;
import org.mockito.Mockito;
import software.amazon.awssdk.core.client.config.ClientOverrideConfiguration;
import software.amazon.awssdk.core.retry.RetryPolicy;
import software.amazon.awssdk.services.s3.S3Client;
import software.amazon.awssdk.services.s3.S3ClientBuilder;
import software.amazon.awssdk.services.s3.S3Configuration;
import software.amazon.awssdk.services.s3.model.ObjectCannedACL;
import software.amazon.awssdk.services.s3.model.Tag;

public class TestS3FileIOProperties {
  private static final String S3_TEST_BUCKET_NAME = "my_bucket";
  private static final String S3_TEST_BUCKET_ACCESS_POINT = "access_point";
  private static final String S3_WRITE_TAG_KEY = "my_key";
  private static final String S3_WRITE_TAG_VALUE = "my_value";
  private static final String S3_DELETE_TAG_KEY = "my_key";
  private static final String S3_DELETE_TAG_VALUE = "my_value";

  @Test
  public void testS3FileIOPropertiesDefaultValues() {
    S3FileIOProperties s3FileIOProperties = new S3FileIOProperties();

    assertThat(S3FileIOProperties.SSE_TYPE_NONE).isEqualTo(s3FileIOProperties.sseType());

    assertThat(s3FileIOProperties.sseKey()).isNull();
    assertThat(s3FileIOProperties.sseMd5()).isNull();
    assertThat(s3FileIOProperties.accessKeyId()).isNull();
    assertThat(s3FileIOProperties.secretAccessKey()).isNull();
    assertThat(s3FileIOProperties.sessionToken()).isNull();
    assertThat(s3FileIOProperties.acl()).isNull();
    assertThat(s3FileIOProperties.endpoint()).isNull();
    assertThat(s3FileIOProperties.writeStorageClass()).isNull();

    assertThat(S3FileIOProperties.PRELOAD_CLIENT_ENABLED_DEFAULT)
        .isEqualTo(s3FileIOProperties.isPreloadClientEnabled());

    assertThat(S3FileIOProperties.DUALSTACK_ENABLED_DEFAULT)
        .isEqualTo(s3FileIOProperties.isDualStackEnabled());

<<<<<<< HEAD
    Assertions.assertThat(S3FileIOProperties.CROSS_REGION_ACCESS_ENABLED_DEFAULT)
        .isEqualTo(s3FileIOProperties.isCrossRegionAccessEnabled());

    Assertions.assertThat(S3FileIOProperties.PATH_STYLE_ACCESS_DEFAULT)
=======
    assertThat(S3FileIOProperties.PATH_STYLE_ACCESS_DEFAULT)
>>>>>>> 8190ce7e
        .isEqualTo(s3FileIOProperties.isPathStyleAccess());

    assertThat(S3FileIOProperties.USE_ARN_REGION_ENABLED_DEFAULT)
        .isEqualTo(s3FileIOProperties.isUseArnRegionEnabled());

    assertThat(S3FileIOProperties.ACCELERATION_ENABLED_DEFAULT)
        .isEqualTo(s3FileIOProperties.isAccelerationEnabled());

    assertThat(S3FileIOProperties.REMOTE_SIGNING_ENABLED_DEFAULT)
        .isEqualTo(s3FileIOProperties.isRemoteSigningEnabled());

    assertThat(Runtime.getRuntime().availableProcessors())
        .isEqualTo(s3FileIOProperties.multipartUploadThreads());

    assertThat(S3FileIOProperties.MULTIPART_SIZE_DEFAULT)
        .isEqualTo(s3FileIOProperties.multiPartSize());

    assertThat(S3FileIOProperties.MULTIPART_THRESHOLD_FACTOR_DEFAULT)
        .isEqualTo(s3FileIOProperties.multipartThresholdFactor());

    assertThat(S3FileIOProperties.DELETE_BATCH_SIZE_DEFAULT)
        .isEqualTo(s3FileIOProperties.deleteBatchSize());

    assertThat(System.getProperty("java.io.tmpdir"))
        .isEqualTo(s3FileIOProperties.stagingDirectory());

    assertThat(S3FileIOProperties.CHECKSUM_ENABLED_DEFAULT)
        .isEqualTo(s3FileIOProperties.isChecksumEnabled());

    assertThat(Sets.newHashSet()).isEqualTo(s3FileIOProperties.writeTags());

    assertThat(S3FileIOProperties.WRITE_TABLE_TAG_ENABLED_DEFAULT)
        .isEqualTo(s3FileIOProperties.writeTableTagEnabled());

    assertThat(S3FileIOProperties.WRITE_NAMESPACE_TAG_ENABLED_DEFAULT)
        .isEqualTo(s3FileIOProperties.isWriteNamespaceTagEnabled());

    assertThat(Sets.newHashSet()).isEqualTo(s3FileIOProperties.deleteTags());

    assertThat(Runtime.getRuntime().availableProcessors())
        .isEqualTo(s3FileIOProperties.deleteThreads());

    assertThat(S3FileIOProperties.DELETE_ENABLED_DEFAULT)
        .isEqualTo(s3FileIOProperties.isDeleteEnabled());

    assertThat(Collections.emptyMap()).isEqualTo(s3FileIOProperties.bucketToAccessPointMapping());
  }

  @Test
  public void testS3FileIOProperties() {
    Map<String, String> map = getTestProperties();
    S3FileIOProperties s3FileIOProperties = new S3FileIOProperties(map);

    assertThat(map).containsEntry(S3FileIOProperties.SSE_TYPE, s3FileIOProperties.sseType());

    assertThat(map).containsEntry(S3FileIOProperties.SSE_KEY, s3FileIOProperties.sseKey());

    assertThat(map).containsEntry(S3FileIOProperties.SSE_MD5, s3FileIOProperties.sseMd5());

    assertThat(map)
        .containsEntry(S3FileIOProperties.ACCESS_KEY_ID, s3FileIOProperties.accessKeyId());

    assertThat(map)
        .containsEntry(S3FileIOProperties.SECRET_ACCESS_KEY, s3FileIOProperties.secretAccessKey());

    assertThat(map)
        .containsEntry(S3FileIOProperties.SESSION_TOKEN, s3FileIOProperties.sessionToken());

    assertThat(map).containsEntry(S3FileIOProperties.ACL, s3FileIOProperties.acl().toString());

    assertThat(map).containsEntry(S3FileIOProperties.ENDPOINT, s3FileIOProperties.endpoint());

    assertThat(map)
        .containsEntry(
            S3FileIOProperties.PRELOAD_CLIENT_ENABLED,
            String.valueOf(s3FileIOProperties.isPreloadClientEnabled()));

    assertThat(map)
        .containsEntry(
            S3FileIOProperties.DUALSTACK_ENABLED,
            String.valueOf(s3FileIOProperties.isDualStackEnabled()));

    assertThat(map)
        .containsEntry(
            S3FileIOProperties.CROSS_REGION_ACCESS_ENABLED,
            String.valueOf(s3FileIOProperties.isCrossRegionAccessEnabled()));

    Assertions.assertThat(map)
        .containsEntry(
            S3FileIOProperties.PATH_STYLE_ACCESS,
            String.valueOf(s3FileIOProperties.isPathStyleAccess()));

    assertThat(map)
        .containsEntry(
            S3FileIOProperties.USE_ARN_REGION_ENABLED,
            String.valueOf(s3FileIOProperties.isUseArnRegionEnabled()));

    assertThat(map)
        .containsEntry(
            S3FileIOProperties.ACCELERATION_ENABLED,
            String.valueOf(s3FileIOProperties.isAccelerationEnabled()));

    assertThat(map)
        .containsEntry(
            S3FileIOProperties.REMOTE_SIGNING_ENABLED,
            String.valueOf(s3FileIOProperties.isRemoteSigningEnabled()));

    assertThat(map)
        .containsEntry(
            S3FileIOProperties.MULTIPART_UPLOAD_THREADS,
            String.valueOf(s3FileIOProperties.multipartUploadThreads()));

    assertThat(map)
        .containsEntry(
            S3FileIOProperties.MULTIPART_SIZE, String.valueOf(s3FileIOProperties.multiPartSize()));

    assertThat(map)
        .containsEntry(
            S3FileIOProperties.MULTIPART_THRESHOLD_FACTOR,
            String.valueOf(s3FileIOProperties.multipartThresholdFactor()));

    assertThat(map)
        .containsEntry(
            S3FileIOProperties.DELETE_BATCH_SIZE,
            String.valueOf(s3FileIOProperties.deleteBatchSize()));

    assertThat(map)
        .containsEntry(
            S3FileIOProperties.STAGING_DIRECTORY,
            String.valueOf(s3FileIOProperties.stagingDirectory()));

    assertThat(map)
        .containsEntry(
            S3FileIOProperties.CHECKSUM_ENABLED,
            String.valueOf(s3FileIOProperties.isChecksumEnabled()));

    List<String> writeTagValues =
        s3FileIOProperties.writeTags().stream().map(Tag::value).collect(Collectors.toList());
    writeTagValues.forEach(
        value ->
            assertThat(map)
                .containsEntry(S3FileIOProperties.WRITE_TAGS_PREFIX + S3_WRITE_TAG_KEY, value));

    assertThat(map)
        .containsEntry(
            S3FileIOProperties.WRITE_TABLE_TAG_ENABLED,
            String.valueOf(s3FileIOProperties.writeTableTagEnabled()));

    assertThat(map)
        .containsEntry(
            S3FileIOProperties.WRITE_NAMESPACE_TAG_ENABLED,
            String.valueOf(s3FileIOProperties.isWriteNamespaceTagEnabled()));

    List<String> deleteTagValues =
        s3FileIOProperties.deleteTags().stream().map(Tag::value).collect(Collectors.toList());
    deleteTagValues.forEach(
        value ->
            assertThat(map)
                .containsEntry(S3FileIOProperties.DELETE_TAGS_PREFIX + S3_DELETE_TAG_KEY, value));

    assertThat(map)
        .containsEntry(
            S3FileIOProperties.DELETE_THREADS, String.valueOf(s3FileIOProperties.deleteThreads()));

    assertThat(map)
        .containsEntry(
            S3FileIOProperties.DELETE_ENABLED,
            String.valueOf(s3FileIOProperties.isDeleteEnabled()));

    s3FileIOProperties
        .bucketToAccessPointMapping()
        .values()
        .forEach(
            value ->
                assertThat(map)
                    .containsEntry(
                        S3FileIOProperties.ACCESS_POINTS_PREFIX + S3_TEST_BUCKET_NAME, value));

    assertThat(map)
        .containsEntry(
            S3FileIOProperties.PRELOAD_CLIENT_ENABLED,
            String.valueOf(s3FileIOProperties.isPreloadClientEnabled()));

    assertThat(map)
        .containsEntry(
            S3FileIOProperties.REMOTE_SIGNING_ENABLED,
            String.valueOf(s3FileIOProperties.isRemoteSigningEnabled()));

    assertThat(map).containsEntry(S3FileIOProperties.WRITE_STORAGE_CLASS, "INTELLIGENT_TIERING");
  }

  @Test
  public void testS3AccessKeySet_secretKeyNotSet() {
    Map<String, String> map = Maps.newHashMap();
    map.put(S3FileIOProperties.ACCESS_KEY_ID, "s3-access-key");

    assertThatThrownBy(() -> new S3FileIOProperties(map))
        .isInstanceOf(ValidationException.class)
        .hasMessage("S3 client access key ID and secret access key must be set at the same time");
  }

  @Test
  public void testS3SecretKeySet_accessKeyNotSet() {
    Map<String, String> map = Maps.newHashMap();
    map.put(S3FileIOProperties.SECRET_ACCESS_KEY, "s3-secret-key");

    assertThatThrownBy(() -> new S3FileIOProperties(map))
        .isInstanceOf(ValidationException.class)
        .hasMessage("S3 client access key ID and secret access key must be set at the same time");
  }

  @Test
  public void testS3FileIoSseCustom_mustHaveCustomKey() {
    Map<String, String> map = Maps.newHashMap();
    map.put(S3FileIOProperties.SSE_TYPE, S3FileIOProperties.SSE_TYPE_CUSTOM);

    assertThatThrownBy(() -> new S3FileIOProperties(map))
        .isInstanceOf(IllegalArgumentException.class)
        .hasMessage("Cannot initialize SSE-C S3FileIO with null encryption key");
  }

  @Test
  public void testS3FileIoSseCustom_mustHaveCustomMd5() {
    Map<String, String> map = Maps.newHashMap();
    map.put(S3FileIOProperties.SSE_TYPE, S3FileIOProperties.SSE_TYPE_CUSTOM);
    map.put(S3FileIOProperties.SSE_KEY, "something");

    assertThatThrownBy(() -> new S3FileIOProperties(map))
        .isInstanceOf(IllegalArgumentException.class)
        .hasMessage("Cannot initialize SSE-C S3FileIO with null encryption key MD5");
  }

  @Test
  public void testS3FileIoAcl() {
    Map<String, String> map = Maps.newHashMap();
    map.put(S3FileIOProperties.ACL, ObjectCannedACL.AUTHENTICATED_READ.toString());
    S3FileIOProperties properties = new S3FileIOProperties(map);
    assertThat(ObjectCannedACL.AUTHENTICATED_READ).isEqualTo(properties.acl());
  }

  @Test
  public void testS3FileIoAcl_unknownType() {
    Map<String, String> map = Maps.newHashMap();
    map.put(S3FileIOProperties.ACL, "bad-input");

    assertThatThrownBy(() -> new S3FileIOProperties(map))
        .isInstanceOf(IllegalArgumentException.class)
        .hasMessage("Cannot support S3 CannedACL bad-input");
  }

  @Test
  public void testS3MultipartSizeTooSmall() {
    Map<String, String> map = Maps.newHashMap();
    map.put(S3FileIOProperties.MULTIPART_SIZE, "1");

    assertThatThrownBy(() -> new S3FileIOProperties(map))
        .isInstanceOf(IllegalArgumentException.class)
        .hasMessage("Minimum multipart upload object size must be larger than 5 MB.");
  }

  @Test
  public void testS3MultipartSizeTooLarge() {
    Map<String, String> map = Maps.newHashMap();
    map.put(S3FileIOProperties.MULTIPART_SIZE, "5368709120"); // 5GB

    assertThatThrownBy(() -> new S3FileIOProperties(map))
        .isInstanceOf(IllegalArgumentException.class)
        .hasMessage("Input malformed or exceeded maximum multipart upload size 5GB: 5368709120");
  }

  @Test
  public void testS3MultipartThresholdFactorLessThanOne() {
    Map<String, String> map = Maps.newHashMap();
    map.put(S3FileIOProperties.MULTIPART_THRESHOLD_FACTOR, "0.9");

    assertThatThrownBy(() -> new S3FileIOProperties(map))
        .isInstanceOf(IllegalArgumentException.class)
        .hasMessage("Multipart threshold factor must be >= to 1.0");
  }

  @Test
  public void testS3FileIoDeleteBatchSizeTooLarge() {
    Map<String, String> map = Maps.newHashMap();
    map.put(S3FileIOProperties.DELETE_BATCH_SIZE, "2000");

    assertThatThrownBy(() -> new S3FileIOProperties(map))
        .isInstanceOf(IllegalArgumentException.class)
        .hasMessage("Deletion batch size must be between 1 and 1000");
  }

  @Test
  public void testS3FileIoDeleteBatchSizeTooSmall() {
    Map<String, String> map = Maps.newHashMap();
    map.put(S3FileIOProperties.DELETE_BATCH_SIZE, "0");

    assertThatThrownBy(() -> new S3FileIOProperties(map))
        .isInstanceOf(IllegalArgumentException.class)
        .hasMessage("Deletion batch size must be between 1 and 1000");
  }

  private Map<String, String> getTestProperties() {
    Map<String, String> map = Maps.newHashMap();
    map.put(S3FileIOProperties.SSE_TYPE, "sse_type");
    map.put(S3FileIOProperties.SSE_KEY, "sse_key");
    map.put(S3FileIOProperties.SSE_MD5, "sse_md5");
    map.put(S3FileIOProperties.ACCESS_KEY_ID, "access_key_id");
    map.put(S3FileIOProperties.SECRET_ACCESS_KEY, "secret_access_key");
    map.put(S3FileIOProperties.SESSION_TOKEN, "session_token");
    map.put(S3FileIOProperties.ENDPOINT, "s3_endpoint");
    map.put(S3FileIOProperties.MULTIPART_UPLOAD_THREADS, "1");
    map.put(S3FileIOProperties.PATH_STYLE_ACCESS, "true");
    map.put(S3FileIOProperties.USE_ARN_REGION_ENABLED, "true");
    map.put(S3FileIOProperties.ACCELERATION_ENABLED, "true");
    map.put(S3FileIOProperties.DUALSTACK_ENABLED, "true");
    map.put(S3FileIOProperties.CROSS_REGION_ACCESS_ENABLED, "true");
    map.put(
        S3FileIOProperties.MULTIPART_SIZE,
        String.valueOf(S3FileIOProperties.MULTIPART_SIZE_DEFAULT));
    map.put(S3FileIOProperties.MULTIPART_THRESHOLD_FACTOR, "1.0");
    map.put(S3FileIOProperties.STAGING_DIRECTORY, "test_staging_directorty");
    /*  value has to be one of {@link software.amazon.awssdk.services.s3.model.ObjectCannedACL}
    https://docs.aws.amazon.com/AmazonS3/latest/dev/acl-overview.html*/
    map.put(S3FileIOProperties.ACL, "public-read-write");
    map.put(S3FileIOProperties.CHECKSUM_ENABLED, "true");
    map.put(S3FileIOProperties.DELETE_BATCH_SIZE, "1");
    map.put(S3FileIOProperties.WRITE_TAGS_PREFIX + S3_WRITE_TAG_KEY, S3_WRITE_TAG_VALUE);
    map.put(S3FileIOProperties.WRITE_TABLE_TAG_ENABLED, "true");
    map.put(S3FileIOProperties.WRITE_NAMESPACE_TAG_ENABLED, "true");
    map.put(S3FileIOProperties.DELETE_TAGS_PREFIX + S3_DELETE_TAG_KEY, S3_DELETE_TAG_VALUE);
    map.put(S3FileIOProperties.DELETE_THREADS, "1");
    map.put(S3FileIOProperties.DELETE_ENABLED, "true");
    map.put(
        S3FileIOProperties.ACCESS_POINTS_PREFIX + S3_TEST_BUCKET_NAME, S3_TEST_BUCKET_ACCESS_POINT);
    map.put(S3FileIOProperties.PRELOAD_CLIENT_ENABLED, "true");
    map.put(S3FileIOProperties.REMOTE_SIGNING_ENABLED, "true");
    map.put(S3FileIOProperties.WRITE_STORAGE_CLASS, "INTELLIGENT_TIERING");
    return map;
  }

  @Test
  public void testApplyCredentialConfigurations() {
    Map<String, String> properties = Maps.newHashMap();
    properties.put(S3FileIOProperties.ACCESS_KEY_ID, "access");
    properties.put(S3FileIOProperties.SECRET_ACCESS_KEY, "secret");
    properties.put(S3FileIOProperties.SESSION_TOKEN, "session-token");

    S3FileIOProperties s3FileIOProperties = new S3FileIOProperties(properties);
    S3ClientBuilder mockS3ClientBuilder = Mockito.mock(S3ClientBuilder.class);
    AwsClientProperties mockClientProps = Mockito.mock(AwsClientProperties.class);

    s3FileIOProperties.applyCredentialConfigurations(mockClientProps, mockS3ClientBuilder);
    Mockito.verify(mockS3ClientBuilder).credentialsProvider(Mockito.any());
    Mockito.verify(mockClientProps)
        .credentialsProvider(Mockito.anyString(), Mockito.anyString(), Mockito.anyString());
  }

  @Test
  public void testApplyS3ServiceConfigurations() {
    Map<String, String> properties = Maps.newHashMap();
    properties.put(S3FileIOProperties.DUALSTACK_ENABLED, "true");
    properties.put(S3FileIOProperties.CROSS_REGION_ACCESS_ENABLED, "true");
    properties.put(S3FileIOProperties.PATH_STYLE_ACCESS, "true");
    properties.put(S3FileIOProperties.USE_ARN_REGION_ENABLED, "true");
    // acceleration enabled has to be set to false if path style is true
    properties.put(S3FileIOProperties.ACCELERATION_ENABLED, "false");
    S3FileIOProperties s3FileIOProperties = new S3FileIOProperties(properties);
    S3ClientBuilder mockA = Mockito.mock(S3ClientBuilder.class);

    ArgumentCaptor<S3Configuration> s3ConfigurationCaptor =
        ArgumentCaptor.forClass(S3Configuration.class);

    Mockito.doReturn(mockA).when(mockA).dualstackEnabled(Mockito.anyBoolean());
    Mockito.doReturn(mockA).when(mockA).crossRegionAccessEnabled(Mockito.anyBoolean());
    Mockito.doReturn(mockA).when(mockA).serviceConfiguration(Mockito.any(S3Configuration.class));

    s3FileIOProperties.applyServiceConfigurations(mockA);

    Mockito.verify(mockA).serviceConfiguration(s3ConfigurationCaptor.capture());

    S3Configuration s3Configuration = s3ConfigurationCaptor.getValue();
    assertThat(s3Configuration.pathStyleAccessEnabled())
        .as("s3 path style access enabled parameter should be set to true")
        .isTrue();
    assertThat(s3Configuration.useArnRegionEnabled())
        .as("s3 use arn region enabled parameter should be set to true")
        .isTrue();
    assertThat(s3Configuration.accelerateModeEnabled())
        .as("s3 acceleration mode enabled parameter should be set to true")
        .isFalse();
  }

  @Test
  public void testApplySignerConfiguration() {
    Map<String, String> properties =
        ImmutableMap.of(
            S3FileIOProperties.REMOTE_SIGNING_ENABLED,
            "true",
            CatalogProperties.URI,
            "http://localhost:12345");
    S3FileIOProperties s3FileIOProperties = new S3FileIOProperties(properties);
    S3ClientBuilder mockS3ClientBuilder = Mockito.mock(S3ClientBuilder.class);
    s3FileIOProperties.applySignerConfiguration(mockS3ClientBuilder);

    Mockito.verify(mockS3ClientBuilder)
        .overrideConfiguration(Mockito.any(ClientOverrideConfiguration.class));
  }

  @Test
  public void testApplyEndpointConfiguration() {
    Map<String, String> properties = Maps.newHashMap();
    properties.put(S3FileIOProperties.ENDPOINT, "endpoint");
    S3FileIOProperties s3FileIOProperties = new S3FileIOProperties(properties);
    S3ClientBuilder mockS3ClientBuilder = Mockito.mock(S3ClientBuilder.class);

    s3FileIOProperties.applyEndpointConfigurations(mockS3ClientBuilder);
    Mockito.verify(mockS3ClientBuilder).endpointOverride(Mockito.any(URI.class));
  }

  @Test
  public void testApplyUserAgentConfigurations() {
    Map<String, String> properties = Maps.newHashMap();
    S3FileIOProperties s3FileIOProperties = new S3FileIOProperties(properties);
    S3ClientBuilder mockS3ClientBuilder = Mockito.mock(S3ClientBuilder.class);
    s3FileIOProperties.applyUserAgentConfigurations(mockS3ClientBuilder);

    Mockito.verify(mockS3ClientBuilder)
        .overrideConfiguration(Mockito.any(ClientOverrideConfiguration.class));
  }

  @Test
  public void testApplyRetryConfiguration() {
    Map<String, String> properties = Maps.newHashMap();
    properties.put(S3FileIOProperties.S3_RETRY_NUM_RETRIES, "999");
    S3FileIOProperties s3FileIOProperties = new S3FileIOProperties(properties);

    S3ClientBuilder builder = S3Client.builder();
    s3FileIOProperties.applyRetryConfigurations(builder);

    RetryPolicy retryPolicy = builder.overrideConfiguration().retryPolicy().get();
    assertThat(retryPolicy.numRetries()).as("retries was not set").isEqualTo(999);
  }
}<|MERGE_RESOLUTION|>--- conflicted
+++ resolved
@@ -72,14 +72,10 @@
     assertThat(S3FileIOProperties.DUALSTACK_ENABLED_DEFAULT)
         .isEqualTo(s3FileIOProperties.isDualStackEnabled());
 
-<<<<<<< HEAD
-    Assertions.assertThat(S3FileIOProperties.CROSS_REGION_ACCESS_ENABLED_DEFAULT)
+    assertThat(S3FileIOProperties.CROSS_REGION_ACCESS_ENABLED_DEFAULT)
         .isEqualTo(s3FileIOProperties.isCrossRegionAccessEnabled());
 
-    Assertions.assertThat(S3FileIOProperties.PATH_STYLE_ACCESS_DEFAULT)
-=======
     assertThat(S3FileIOProperties.PATH_STYLE_ACCESS_DEFAULT)
->>>>>>> 8190ce7e
         .isEqualTo(s3FileIOProperties.isPathStyleAccess());
 
     assertThat(S3FileIOProperties.USE_ARN_REGION_ENABLED_DEFAULT)
@@ -167,7 +163,7 @@
             S3FileIOProperties.CROSS_REGION_ACCESS_ENABLED,
             String.valueOf(s3FileIOProperties.isCrossRegionAccessEnabled()));
 
-    Assertions.assertThat(map)
+    assertThat(map)
         .containsEntry(
             S3FileIOProperties.PATH_STYLE_ACCESS,
             String.valueOf(s3FileIOProperties.isPathStyleAccess()));
