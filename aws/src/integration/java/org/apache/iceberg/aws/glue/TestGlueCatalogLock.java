/*
 * Licensed to the Apache Software Foundation (ASF) under one
 * or more contributor license agreements.  See the NOTICE file
 * distributed with this work for additional information
 * regarding copyright ownership.  The ASF licenses this file
 * to you under the Apache License, Version 2.0 (the
 * "License"); you may not use this file except in compliance
 * with the License.  You may obtain a copy of the License at
 *
 *   http://www.apache.org/licenses/LICENSE-2.0
 *
 * Unless required by applicable law or agreed to in writing,
 * software distributed under the License is distributed on an
 * "AS IS" BASIS, WITHOUT WARRANTIES OR CONDITIONS OF ANY
 * KIND, either express or implied.  See the License for the
 * specific language governing permissions and limitations
 * under the License.
 */
package org.apache.iceberg.aws.glue;

import java.util.List;
import java.util.UUID;
import java.util.concurrent.ExecutorService;
import java.util.concurrent.Executors;
import java.util.concurrent.ThreadPoolExecutor;
import java.util.concurrent.atomic.AtomicInteger;
import java.util.stream.Collectors;
import java.util.stream.IntStream;
import org.apache.iceberg.AppendFiles;
import org.apache.iceberg.DataFile;
import org.apache.iceberg.DataFiles;
import org.apache.iceberg.FileFormat;
import org.apache.iceberg.Table;
import org.apache.iceberg.aws.AwsProperties;
import org.apache.iceberg.aws.dynamodb.DynamoDbLockManager;
import org.apache.iceberg.aws.s3.S3FileIO;
import org.apache.iceberg.catalog.TableIdentifier;
import org.apache.iceberg.relocated.com.google.common.collect.ImmutableMap;
import org.apache.iceberg.relocated.com.google.common.util.concurrent.MoreExecutors;
import org.apache.iceberg.util.Tasks;
import org.junit.AfterClass;
import org.junit.Assert;
import org.junit.BeforeClass;
import org.junit.Test;
import software.amazon.awssdk.services.dynamodb.DynamoDbClient;
import software.amazon.awssdk.services.dynamodb.model.DeleteTableRequest;

public class TestGlueCatalogLock extends GlueTestBase {

  private static String lockTableName;
  private static DynamoDbClient dynamo;

  @BeforeClass
  public static void beforeClass() {
    GlueTestBase.beforeClass();
    String testBucketPath = "s3://" + testBucketName + "/" + testPathPrefix;
    lockTableName = getRandomName();
    S3FileIO fileIO = new S3FileIO(clientFactory::s3);
    glueCatalog = new GlueCatalog();
    AwsProperties awsProperties = new AwsProperties();
    dynamo = clientFactory.dynamo();
<<<<<<< HEAD
    glueCatalog.initialize(catalogName, testBucketPath, awsProperties, glue,
        new DynamoDbLockManager(dynamo, lockTableName), fileIO, ImmutableMap.of());
=======
    glueCatalog.initialize(
        catalogName,
        testBucketPath,
        awsProperties,
        glue,
        new DynamoDbLockManager(dynamo, lockTableName),
        fileIO);
>>>>>>> d5559129
  }

  @AfterClass
  public static void afterClass() {
    GlueTestBase.afterClass();
    dynamo.deleteTable(DeleteTableRequest.builder().tableName(lockTableName).build());
  }

  @Test
  public void testParallelCommitMultiThreadSingleCommit() {
    int nThreads = 20;
    String namespace = createNamespace();
    String tableName = getRandomName();
    createTable(namespace, tableName);
    Table table = glueCatalog.loadTable(TableIdentifier.of(namespace, tableName));
    DataFile dataFile =
        DataFiles.builder(partitionSpec)
            .withPath("/path/to/data-a.parquet")
            .withFileSizeInBytes(1)
            .withRecordCount(1)
            .build();

    List<AppendFiles> pendingCommits =
        IntStream.range(0, nThreads)
            .mapToObj(i -> table.newAppend().appendFile(dataFile))
            .collect(Collectors.toList());

    ExecutorService executorService =
        MoreExecutors.getExitingExecutorService(
            (ThreadPoolExecutor) Executors.newFixedThreadPool(nThreads));

    Tasks.range(nThreads)
        .retry(10000)
        .throwFailureWhenFinished()
        .executeWith(executorService)
        .run(i -> pendingCommits.get(i).commit());

    table.refresh();
    Assert.assertEquals(
        "Commits should all succeed sequentially", nThreads, table.history().size());
    Assert.assertEquals(
        "Should have all manifests",
        nThreads,
        table.currentSnapshot().allManifests(table.io()).size());
  }

  @Test
  public void testParallelCommitMultiThreadMultiCommit() {
    String namespace = createNamespace();
    String tableName = getRandomName();
    createTable(namespace, tableName);
    Table table = glueCatalog.loadTable(TableIdentifier.of(namespace, tableName));
    String fileName = UUID.randomUUID().toString();
    DataFile file =
        DataFiles.builder(table.spec())
            .withPath(FileFormat.PARQUET.addExtension(fileName))
            .withRecordCount(2)
            .withFileSizeInBytes(0)
            .build();

    ExecutorService executorService =
        MoreExecutors.getExitingExecutorService(
            (ThreadPoolExecutor) Executors.newFixedThreadPool(2));

    AtomicInteger barrier = new AtomicInteger(0);
    Tasks.range(2)
        .stopOnFailure()
        .throwFailureWhenFinished()
        .executeWith(executorService)
        .run(
            index -> {
              for (int numCommittedFiles = 0; numCommittedFiles < 10; numCommittedFiles++) {
                while (barrier.get() < numCommittedFiles * 2) {
                  try {
                    Thread.sleep(10);
                  } catch (InterruptedException e) {
                    throw new RuntimeException(e);
                  }
                }

                table.newFastAppend().appendFile(file).commit();
                barrier.incrementAndGet();
              }
            });

    table.refresh();
    Assert.assertEquals("Commits should all succeed sequentially", 20, table.history().size());
    Assert.assertEquals(
        "should have 20 manifests", 20, table.currentSnapshot().allManifests(table.io()).size());
  }
}<|MERGE_RESOLUTION|>--- conflicted
+++ resolved
@@ -59,18 +59,8 @@
     glueCatalog = new GlueCatalog();
     AwsProperties awsProperties = new AwsProperties();
     dynamo = clientFactory.dynamo();
-<<<<<<< HEAD
     glueCatalog.initialize(catalogName, testBucketPath, awsProperties, glue,
         new DynamoDbLockManager(dynamo, lockTableName), fileIO, ImmutableMap.of());
-=======
-    glueCatalog.initialize(
-        catalogName,
-        testBucketPath,
-        awsProperties,
-        glue,
-        new DynamoDbLockManager(dynamo, lockTableName),
-        fileIO);
->>>>>>> d5559129
   }
 
   @AfterClass
