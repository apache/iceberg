/*
 * Licensed to the Apache Software Foundation (ASF) under one
 * or more contributor license agreements.  See the NOTICE file
 * distributed with this work for additional information
 * regarding copyright ownership.  The ASF licenses this file
 * to you under the Apache License, Version 2.0 (the
 * "License"); you may not use this file except in compliance
 * with the License.  You may obtain a copy of the License at
 *
 *   http://www.apache.org/licenses/LICENSE-2.0
 *
 * Unless required by applicable law or agreed to in writing,
 * software distributed under the License is distributed on an
 * "AS IS" BASIS, WITHOUT WARRANTIES OR CONDITIONS OF ANY
 * KIND, either express or implied.  See the License for the
 * specific language governing permissions and limitations
 * under the License.
 */
package org.apache.iceberg.aws.glue;

import java.util.List;
import java.util.Map;
import java.util.UUID;
import org.apache.iceberg.PartitionSpec;
import org.apache.iceberg.Schema;
import org.apache.iceberg.TableProperties;
import org.apache.iceberg.aws.AwsClientFactories;
import org.apache.iceberg.aws.AwsClientFactory;
import org.apache.iceberg.aws.AwsIntegTestUtil;
import org.apache.iceberg.aws.AwsProperties;
import org.apache.iceberg.aws.s3.S3FileIO;
import org.apache.iceberg.catalog.Namespace;
import org.apache.iceberg.catalog.TableIdentifier;
import org.apache.iceberg.relocated.com.google.common.collect.ImmutableMap;
import org.apache.iceberg.relocated.com.google.common.collect.Lists;
import org.apache.iceberg.types.Types;
import org.apache.iceberg.util.LockManagers;
import org.junit.AfterClass;
import org.junit.BeforeClass;
import org.slf4j.Logger;
import org.slf4j.LoggerFactory;
import software.amazon.awssdk.services.glue.GlueClient;
import software.amazon.awssdk.services.s3.S3Client;

@SuppressWarnings({"VisibilityModifier", "HideUtilityClassConstructor"})
public class GlueTestBase {

  private static final Logger LOG = LoggerFactory.getLogger(GlueTestBase.class);

  // the integration test requires the following env variables
  static final String testBucketName = AwsIntegTestUtil.testBucketName();

  static final String catalogName = "glue";
  static final String testPathPrefix = getRandomName();
  static final List<String> namespaces = Lists.newArrayList();

  // aws clients
  static final AwsClientFactory clientFactory = AwsClientFactories.defaultFactory();
  static final GlueClient glue = clientFactory.glue();
  static final S3Client s3 = clientFactory.s3();

  // iceberg
  static GlueCatalog glueCatalog;
  static GlueCatalog glueCatalogWithSkip;
  static GlueCatalog glueCatalogWithSkipNameValidation;

  static Schema schema =
      new Schema(Types.NestedField.required(1, "c1", Types.StringType.get(), "c1"));
  static PartitionSpec partitionSpec = PartitionSpec.builderFor(schema).build();
  // table location properties
  static final Map<String, String> tableLocationProperties =
      ImmutableMap.of(
          TableProperties.WRITE_DATA_LOCATION, "s3://" + testBucketName + "/writeDataLoc",
          TableProperties.WRITE_METADATA_LOCATION, "s3://" + testBucketName + "/writeMetaDataLoc",
          TableProperties.WRITE_FOLDER_STORAGE_LOCATION,
              "s3://" + testBucketName + "/writeFolderStorageLoc");

  @BeforeClass
  public static void beforeClass() {
    String testBucketPath = "s3://" + testBucketName + "/" + testPathPrefix;
    S3FileIO fileIO = new S3FileIO(clientFactory::s3);
    glueCatalog = new GlueCatalog();
<<<<<<< HEAD
    glueCatalog.initialize(catalogName, testBucketPath, new AwsProperties(), glue,
            LockManagers.defaultLockManager(), fileIO, ImmutableMap.of());
=======
    glueCatalog.initialize(
        catalogName,
        testBucketPath,
        new AwsProperties(),
        glue,
        LockManagers.defaultLockManager(),
        fileIO);
>>>>>>> d5559129
    AwsProperties properties = new AwsProperties();
    properties.setGlueCatalogSkipArchive(true);
    properties.setS3FileIoDeleteBatchSize(10);
    glueCatalogWithSkip = new GlueCatalog();
<<<<<<< HEAD
    glueCatalogWithSkip.initialize(catalogName, testBucketPath, properties, glue,
            LockManagers.defaultLockManager(), fileIO, ImmutableMap.of());
    glueCatalogWithSkipNameValidation = new GlueCatalog();
    AwsProperties propertiesSkipNameValidation = new AwsProperties();
    propertiesSkipNameValidation.setGlueCatalogSkipNameValidation(true);
    glueCatalogWithSkipNameValidation.initialize(catalogName, testBucketPath, propertiesSkipNameValidation, glue,
            LockManagers.defaultLockManager(), fileIO, ImmutableMap.of());
=======
    glueCatalogWithSkip.initialize(
        catalogName, testBucketPath, properties, glue, LockManagers.defaultLockManager(), fileIO);
    glueCatalogWithSkipNameValidation = new GlueCatalog();
    AwsProperties propertiesSkipNameValidation = new AwsProperties();
    propertiesSkipNameValidation.setGlueCatalogSkipNameValidation(true);
    glueCatalogWithSkipNameValidation.initialize(
        catalogName,
        testBucketPath,
        propertiesSkipNameValidation,
        glue,
        LockManagers.defaultLockManager(),
        fileIO);
>>>>>>> d5559129
  }

  @AfterClass
  public static void afterClass() {
    AwsIntegTestUtil.cleanGlueCatalog(glue, namespaces);
    AwsIntegTestUtil.cleanS3Bucket(s3, testBucketName, testPathPrefix);
  }

  public static String getRandomName() {
    return UUID.randomUUID().toString().replace("-", "");
  }

  public static String createNamespace() {
    String namespace = getRandomName();
    namespaces.add(namespace);
    glueCatalog.createNamespace(Namespace.of(namespace));
    return namespace;
  }

  public static String createTable(String namespace) {
    String tableName = getRandomName();
    return createTable(namespace, tableName);
  }

  public static String createTable(String namespace, String tableName) {
    glueCatalog.createTable(TableIdentifier.of(namespace, tableName), schema, partitionSpec);
    return tableName;
  }
}<|MERGE_RESOLUTION|>--- conflicted
+++ resolved
@@ -80,23 +80,12 @@
     String testBucketPath = "s3://" + testBucketName + "/" + testPathPrefix;
     S3FileIO fileIO = new S3FileIO(clientFactory::s3);
     glueCatalog = new GlueCatalog();
-<<<<<<< HEAD
     glueCatalog.initialize(catalogName, testBucketPath, new AwsProperties(), glue,
             LockManagers.defaultLockManager(), fileIO, ImmutableMap.of());
-=======
-    glueCatalog.initialize(
-        catalogName,
-        testBucketPath,
-        new AwsProperties(),
-        glue,
-        LockManagers.defaultLockManager(),
-        fileIO);
->>>>>>> d5559129
     AwsProperties properties = new AwsProperties();
     properties.setGlueCatalogSkipArchive(true);
     properties.setS3FileIoDeleteBatchSize(10);
     glueCatalogWithSkip = new GlueCatalog();
-<<<<<<< HEAD
     glueCatalogWithSkip.initialize(catalogName, testBucketPath, properties, glue,
             LockManagers.defaultLockManager(), fileIO, ImmutableMap.of());
     glueCatalogWithSkipNameValidation = new GlueCatalog();
@@ -104,20 +93,6 @@
     propertiesSkipNameValidation.setGlueCatalogSkipNameValidation(true);
     glueCatalogWithSkipNameValidation.initialize(catalogName, testBucketPath, propertiesSkipNameValidation, glue,
             LockManagers.defaultLockManager(), fileIO, ImmutableMap.of());
-=======
-    glueCatalogWithSkip.initialize(
-        catalogName, testBucketPath, properties, glue, LockManagers.defaultLockManager(), fileIO);
-    glueCatalogWithSkipNameValidation = new GlueCatalog();
-    AwsProperties propertiesSkipNameValidation = new AwsProperties();
-    propertiesSkipNameValidation.setGlueCatalogSkipNameValidation(true);
-    glueCatalogWithSkipNameValidation.initialize(
-        catalogName,
-        testBucketPath,
-        propertiesSkipNameValidation,
-        glue,
-        LockManagers.defaultLockManager(),
-        fileIO);
->>>>>>> d5559129
   }
 
   @AfterClass
