/*
 * Licensed to the Apache Software Foundation (ASF) under one
 * or more contributor license agreements.  See the NOTICE file
 * distributed with this work for additional information
 * regarding copyright ownership.  The ASF licenses this file
 * to you under the Apache License, Version 2.0 (the
 * "License"); you may not use this file except in compliance
 * with the License.  You may obtain a copy of the License at
 *
 *   http://www.apache.org/licenses/LICENSE-2.0
 *
 * Unless required by applicable law or agreed to in writing,
 * software distributed under the License is distributed on an
 * "AS IS" BASIS, WITHOUT WARRANTIES OR CONDITIONS OF ANY
 * KIND, either express or implied.  See the License for the
 * specific language governing permissions and limitations
 * under the License.
 */

package org.apache.iceberg.aws.s3;

import java.util.Collection;
import java.util.List;
import java.util.Map;
import java.util.Set;
import java.util.concurrent.ExecutorService;
import java.util.concurrent.atomic.AtomicBoolean;
import java.util.stream.Collectors;
import org.apache.iceberg.aws.AwsClientFactories;
import org.apache.iceberg.aws.AwsProperties;
import org.apache.iceberg.common.DynConstructors;
import org.apache.iceberg.io.BulkDeletionFailureException;
import org.apache.iceberg.io.FileIO;
import org.apache.iceberg.io.InputFile;
import org.apache.iceberg.io.OutputFile;
import org.apache.iceberg.io.SupportsBulkOperations;
import org.apache.iceberg.metrics.MetricsContext;
import org.apache.iceberg.relocated.com.google.common.collect.Lists;
import org.apache.iceberg.relocated.com.google.common.collect.Maps;
import org.apache.iceberg.relocated.com.google.common.collect.Multimaps;
import org.apache.iceberg.relocated.com.google.common.collect.SetMultimap;
import org.apache.iceberg.relocated.com.google.common.collect.Sets;
import org.apache.iceberg.util.SerializableSupplier;
import org.apache.iceberg.util.Tasks;
import org.apache.iceberg.util.ThreadPools;
import org.slf4j.Logger;
import org.slf4j.LoggerFactory;
import software.amazon.awssdk.services.s3.S3Client;
import software.amazon.awssdk.services.s3.model.Delete;
import software.amazon.awssdk.services.s3.model.DeleteObjectRequest;
import software.amazon.awssdk.services.s3.model.DeleteObjectsRequest;
import software.amazon.awssdk.services.s3.model.DeleteObjectsResponse;
import software.amazon.awssdk.services.s3.model.GetObjectTaggingRequest;
import software.amazon.awssdk.services.s3.model.GetObjectTaggingResponse;
import software.amazon.awssdk.services.s3.model.ObjectIdentifier;
import software.amazon.awssdk.services.s3.model.PutObjectTaggingRequest;
import software.amazon.awssdk.services.s3.model.S3Exception;
import software.amazon.awssdk.services.s3.model.Tag;
import software.amazon.awssdk.services.s3.model.Tagging;

/**
 * FileIO implementation backed by S3.
 * <p>
 * Locations used must follow the conventions for S3 URIs (e.g. s3://bucket/path...).
 * URIs with schemes s3a, s3n, https are also treated as s3 file paths.
 * Using this FileIO with other schemes will result in {@link org.apache.iceberg.exceptions.ValidationException}.
 */
public class S3FileIO implements FileIO, SupportsBulkOperations {
  private static final Logger LOG = LoggerFactory.getLogger(S3FileIO.class);
  private static final String DEFAULT_METRICS_IMPL = "org.apache.iceberg.hadoop.HadoopMetricsContext";
  private static volatile ExecutorService executorService;

  private SerializableSupplier<S3Client> s3;
  private AwsProperties awsProperties;
  private transient S3Client client;
  private MetricsContext metrics = MetricsContext.nullMetrics();
  private final AtomicBoolean isResourceClosed = new AtomicBoolean(false);

  /**
   * No-arg constructor to load the FileIO dynamically.
   * <p>
   * All fields are initialized by calling {@link S3FileIO#initialize(Map)} later.
   */
  public S3FileIO() {
  }

  /**
   * Constructor with custom s3 supplier and default AWS properties.
   * <p>
   * Calling {@link S3FileIO#initialize(Map)} will overwrite information set in this constructor.
   * @param s3 s3 supplier
   */
  public S3FileIO(SerializableSupplier<S3Client> s3) {
    this(s3, new AwsProperties());
  }

  /**
   * Constructor with custom s3 supplier and AWS properties.
   * <p>
   * Calling {@link S3FileIO#initialize(Map)} will overwrite information set in this constructor.
   * @param s3 s3 supplier
   * @param awsProperties aws properties
   */
  public S3FileIO(SerializableSupplier<S3Client> s3, AwsProperties awsProperties) {
    this.s3 = s3;
    this.awsProperties = awsProperties;
  }

  @Override
  public InputFile newInputFile(String path) {
    return S3InputFile.fromLocation(path, client(), awsProperties, metrics);
  }

  @Override
  public OutputFile newOutputFile(String path) {
    return S3OutputFile.fromLocation(path, client(), awsProperties, metrics);
  }

  @Override
  public void deleteFile(String path) {
<<<<<<< HEAD
    if (awsProperties.s3DeleteTags() != null && !awsProperties.s3DeleteTags().isEmpty()) {
      try {
        tagFileToDelete(path, awsProperties.s3DeleteTags());
      } catch (S3Exception e) {
        LOG.warn("Failed to add delete tags: {}", path, e);
      }
    }

    if (!awsProperties.isS3DeleteEnabled()) {
      return;
    }

    S3URI location = new S3URI(path);
=======
    S3URI location = new S3URI(path, awsProperties.s3BucketToAccessPointMapping());
>>>>>>> 513169d9
    DeleteObjectRequest deleteRequest =
        DeleteObjectRequest.builder().bucket(location.bucket()).key(location.key()).build();

    client().deleteObject(deleteRequest);
  }

  /**
   * Deletes the given paths in a batched manner.
   * <p>
   * The paths are grouped by bucket, and deletion is triggered when we either reach the configured batch size
   * or have a final remainder batch for each bucket.
   *
   * @param paths paths to delete
   */
  @Override
  public void deleteFiles(Iterable<String> paths) throws BulkDeletionFailureException {
    if (awsProperties.s3DeleteTags() != null && !awsProperties.s3DeleteTags().isEmpty()) {
      Tasks.foreach(paths)
          .noRetry()
          .executeWith(executorService())
          .suppressFailureWhenFinished()
          .onFailure((path, exc) -> LOG.warn("Failed to add delete tags: {}", path, exc))
          .run(path -> tagFileToDelete(path, awsProperties.s3DeleteTags()));
    }

    if (!awsProperties.isS3DeleteEnabled()) {
      return;
    }

    SetMultimap<String, String> bucketToObjects = Multimaps.newSetMultimap(Maps.newHashMap(), Sets::newHashSet);
    int numberOfFailedDeletions = 0;
    for (String path : paths) {
      S3URI location = new S3URI(path, awsProperties.s3BucketToAccessPointMapping());
      String bucket = location.bucket();
      String objectKey = location.key();
      Set<String> objectsInBucket = bucketToObjects.get(bucket);
      if (objectsInBucket.size() == awsProperties.s3FileIoDeleteBatchSize()) {
        List<String> failedDeletionsForBatch = deleteObjectsInBucket(bucket, objectsInBucket);
        numberOfFailedDeletions += failedDeletionsForBatch.size();
        failedDeletionsForBatch.forEach(failedPath -> LOG.warn("Failed to delete object at path {}", failedPath));
        bucketToObjects.removeAll(bucket);
      }
      bucketToObjects.get(bucket).add(objectKey);
    }

    // Delete the remainder
    for (Map.Entry<String, Collection<String>> bucketToObjectsEntry : bucketToObjects.asMap().entrySet()) {
      final String bucket = bucketToObjectsEntry.getKey();
      final Collection<String> objects = bucketToObjectsEntry.getValue();
      List<String> failedDeletions = deleteObjectsInBucket(bucket, objects);
      failedDeletions.forEach(failedPath -> LOG.warn("Failed to delete object at path {}", failedPath));
      numberOfFailedDeletions += failedDeletions.size();
    }

    if (numberOfFailedDeletions > 0) {
      throw new BulkDeletionFailureException(numberOfFailedDeletions);
    }
  }

  private void tagFileToDelete(String path, Set<Tag> deleteTags) throws S3Exception {
    S3URI location = new S3URI(path);
    String bucket = location.bucket();
    String objectKey = location.key();
    GetObjectTaggingRequest getObjectTaggingRequest = GetObjectTaggingRequest.builder()
        .bucket(bucket)
        .key(objectKey)
        .build();
    GetObjectTaggingResponse getObjectTaggingResponse = client()
        .getObjectTagging(getObjectTaggingRequest);
    // Get existing tags, if any and then add the delete tags
    Set<Tag> tags = Sets.newHashSet();
    if (getObjectTaggingResponse.hasTagSet()) {
      tags.addAll(getObjectTaggingResponse.tagSet());
    }

    tags.addAll(deleteTags);
    PutObjectTaggingRequest putObjectTaggingRequest = PutObjectTaggingRequest.builder()
        .bucket(bucket)
        .key(objectKey)
        .tagging(Tagging.builder().tagSet(tags).build())
        .build();
    client().putObjectTagging(putObjectTaggingRequest);
  }

  private List<String> deleteObjectsInBucket(String bucket, Collection<String> objects) {
    if (!objects.isEmpty()) {
      List<ObjectIdentifier> objectIds = objects
          .stream()
          .map(objectKey -> ObjectIdentifier.builder().key(objectKey).build())
          .collect(Collectors.toList());
      DeleteObjectsRequest deleteObjectsRequest = DeleteObjectsRequest.builder()
          .bucket(bucket)
          .delete(Delete.builder().objects(objectIds).build())
          .build();
      DeleteObjectsResponse response = client().deleteObjects(deleteObjectsRequest);
      if (response.hasErrors()) {
        return response.errors()
            .stream()
            .map(error -> String.format("s3://%s/%s", bucket, error.key()))
            .collect(Collectors.toList());
      }
    }

    return Lists.newArrayList();
  }

  private S3Client client() {
    if (client == null) {
      client = s3.get();
    }
    return client;
  }

  private ExecutorService executorService() {
    if (executorService == null) {
      synchronized (S3FileIO.class) {
        if (executorService == null) {
          executorService = ThreadPools.newWorkerPool(
              "iceberg-s3fileio-delete", awsProperties.s3FileIoDeleteThreads());
        }
      }
    }

    return executorService;
  }

  @Override
  public void initialize(Map<String, String> properties) {
    this.awsProperties = new AwsProperties(properties);

    // Do not override s3 client if it was provided
    if (s3 == null) {
      this.s3 = AwsClientFactories.from(properties)::s3;
    }

    // Report Hadoop metrics if Hadoop is available
    try {
      DynConstructors.Ctor<MetricsContext> ctor =
          DynConstructors.builder(MetricsContext.class).hiddenImpl(DEFAULT_METRICS_IMPL, String.class).buildChecked();
      this.metrics = ctor.newInstance("s3");

      metrics.initialize(properties);
    } catch (NoSuchMethodException | ClassCastException e) {
      LOG.warn("Unable to load metrics class: '{}', falling back to null metrics", DEFAULT_METRICS_IMPL, e);
    }
  }

  @Override
  public void close() {
    // handles concurrent calls to close()
    if (isResourceClosed.compareAndSet(false, true)) {
      if (client != null) {
        client.close();
      }
    }
  }
}<|MERGE_RESOLUTION|>--- conflicted
+++ resolved
@@ -118,7 +118,6 @@
 
   @Override
   public void deleteFile(String path) {
-<<<<<<< HEAD
     if (awsProperties.s3DeleteTags() != null && !awsProperties.s3DeleteTags().isEmpty()) {
       try {
         tagFileToDelete(path, awsProperties.s3DeleteTags());
@@ -131,10 +130,7 @@
       return;
     }
 
-    S3URI location = new S3URI(path);
-=======
     S3URI location = new S3URI(path, awsProperties.s3BucketToAccessPointMapping());
->>>>>>> 513169d9
     DeleteObjectRequest deleteRequest =
         DeleteObjectRequest.builder().bucket(location.bucket()).key(location.key()).build();
 
