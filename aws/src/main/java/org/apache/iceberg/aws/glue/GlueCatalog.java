--- conflicted
+++ resolved
@@ -93,9 +93,6 @@
   private FileIO fileIO;
   private LockManager lockManager;
   private CloseableGroup closeableGroup;
-<<<<<<< HEAD
-  private Map<String, String> catalogProps = Collections.emptyMap();
-=======
   private Map<String, String> catalogProperties;
 
   // Attempt to set versionId if available on the path
@@ -103,7 +100,6 @@
       .hiddenImpl("software.amazon.awssdk.services.glue.model.UpdateTableRequest$Builder", String.class)
       .orNoop()
       .build();
->>>>>>> 56933c17
 
   /**
    * No-arg constructor to load the catalog dynamically.
@@ -115,9 +111,6 @@
 
   @Override
   public void initialize(String name, Map<String, String> properties) {
-<<<<<<< HEAD
-    this.catalogProps = properties;
-=======
     AwsClientFactory awsClientFactory;
     FileIO catalogFileIO;
     if (PropertyUtil.propertyAsBoolean(
@@ -141,7 +134,6 @@
       catalogFileIO = initializeFileIO(properties);
     }
 
->>>>>>> 56933c17
     initialize(
         name,
         properties.get(CatalogProperties.WAREHOUSE_LOCATION),
