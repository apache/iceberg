/*
 * Licensed to the Apache Software Foundation (ASF) under one
 * or more contributor license agreements.  See the NOTICE file
 * distributed with this work for additional information
 * regarding copyright ownership.  The ASF licenses this file
 * to you under the Apache License, Version 2.0 (the
 * "License"); you may not use this file except in compliance
 * with the License.  You may obtain a copy of the License at
 *
 *   http://www.apache.org/licenses/LICENSE-2.0
 *
 * Unless required by applicable law or agreed to in writing,
 * software distributed under the License is distributed on an
 * "AS IS" BASIS, WITHOUT WARRANTIES OR CONDITIONS OF ANY
 * KIND, either express or implied.  See the License for the
 * specific language governing permissions and limitations
 * under the License.
 */

package org.apache.iceberg.aws.glue;

import java.util.List;
import java.util.Map;
import java.util.Set;
import java.util.stream.Collectors;
import org.apache.hadoop.conf.Configuration;
import org.apache.iceberg.BaseMetastoreCatalog;
import org.apache.iceberg.BaseMetastoreTableOperations;
import org.apache.iceberg.CatalogProperties;
import org.apache.iceberg.CatalogUtil;
import org.apache.iceberg.LockManager;
import org.apache.iceberg.TableMetadata;
import org.apache.iceberg.TableOperations;
import org.apache.iceberg.aws.AwsClientFactories;
import org.apache.iceberg.aws.AwsClientFactory;
import org.apache.iceberg.aws.AwsProperties;
import org.apache.iceberg.aws.lakeformation.LakeFormationAwsClientFactory;
import org.apache.iceberg.aws.s3.S3FileIO;
import org.apache.iceberg.catalog.Namespace;
import org.apache.iceberg.catalog.SupportsNamespaces;
import org.apache.iceberg.catalog.TableIdentifier;
import org.apache.iceberg.common.DynMethods;
import org.apache.iceberg.exceptions.AlreadyExistsException;
import org.apache.iceberg.exceptions.NamespaceNotEmptyException;
import org.apache.iceberg.exceptions.NoSuchNamespaceException;
import org.apache.iceberg.exceptions.NoSuchTableException;
import org.apache.iceberg.hadoop.Configurable;
import org.apache.iceberg.io.FileIO;
import org.apache.iceberg.relocated.com.google.common.annotations.VisibleForTesting;
import org.apache.iceberg.relocated.com.google.common.base.Preconditions;
import org.apache.iceberg.relocated.com.google.common.collect.ImmutableMap;
import org.apache.iceberg.relocated.com.google.common.collect.Lists;
import org.apache.iceberg.relocated.com.google.common.collect.Maps;
import org.apache.iceberg.util.LockManagers;
import org.apache.iceberg.util.PropertyUtil;
import org.slf4j.Logger;
import org.slf4j.LoggerFactory;
import software.amazon.awssdk.services.glue.GlueClient;
import software.amazon.awssdk.services.glue.model.CreateDatabaseRequest;
import software.amazon.awssdk.services.glue.model.CreateTableRequest;
import software.amazon.awssdk.services.glue.model.Database;
import software.amazon.awssdk.services.glue.model.DeleteDatabaseRequest;
import software.amazon.awssdk.services.glue.model.DeleteTableRequest;
import software.amazon.awssdk.services.glue.model.EntityNotFoundException;
import software.amazon.awssdk.services.glue.model.GetDatabaseRequest;
import software.amazon.awssdk.services.glue.model.GetDatabaseResponse;
import software.amazon.awssdk.services.glue.model.GetDatabasesRequest;
import software.amazon.awssdk.services.glue.model.GetDatabasesResponse;
import software.amazon.awssdk.services.glue.model.GetTableRequest;
import software.amazon.awssdk.services.glue.model.GetTableResponse;
import software.amazon.awssdk.services.glue.model.GetTablesRequest;
import software.amazon.awssdk.services.glue.model.GetTablesResponse;
import software.amazon.awssdk.services.glue.model.InvalidInputException;
import software.amazon.awssdk.services.glue.model.Table;
import software.amazon.awssdk.services.glue.model.TableInput;
import software.amazon.awssdk.services.glue.model.UpdateDatabaseRequest;

public class GlueCatalog extends BaseMetastoreCatalog
    implements SupportsNamespaces, Configurable<Configuration> {

  private static final Logger LOG = LoggerFactory.getLogger(GlueCatalog.class);

  private GlueClient glue;
  private Object hadoopConf;
  private String catalogName;
  private String warehousePath;
  private AwsProperties awsProperties;
  private FileIO fileIO;
  private LockManager lockManager;
<<<<<<< HEAD
=======
  private CloseableGroup closeableGroup;
  private Map<String, String> catalogProperties;

  // Attempt to set versionId if available on the path
  private static final DynMethods.UnboundMethod SET_VERSION_ID = DynMethods.builder("versionId")
      .hiddenImpl("software.amazon.awssdk.services.glue.model.UpdateTableRequest$Builder", String.class)
      .orNoop()
      .build();
>>>>>>> 5da88854

  /**
   * No-arg constructor to load the catalog dynamically.
   * <p>
   * All fields are initialized by calling {@link GlueCatalog#initialize(String, Map)} later.
   */
  public GlueCatalog() {
  }

  @Override
  public void initialize(String name, Map<String, String> properties) {
    AwsClientFactory awsClientFactory;
    FileIO catalogFileIO;
    if (PropertyUtil.propertyAsBoolean(
        properties,
        AwsProperties.GLUE_LAKEFORMATION_ENABLED,
        AwsProperties.GLUE_LAKEFORMATION_ENABLED_DEFAULT)) {
      String factoryImpl = PropertyUtil.propertyAsString(properties, AwsProperties.CLIENT_FACTORY, null);
      ImmutableMap.Builder<String, String> builder = ImmutableMap.<String, String>builder().putAll(properties);
      if (factoryImpl == null) {
        builder.put(AwsProperties.CLIENT_FACTORY, LakeFormationAwsClientFactory.class.getName());
      }

      this.catalogProperties = builder.build();
      awsClientFactory = AwsClientFactories.from(catalogProperties);
      Preconditions.checkArgument(awsClientFactory instanceof LakeFormationAwsClientFactory,
          "Detected LakeFormation enabled for Glue catalog, should use a client factory that extends %s, but found %s",
          LakeFormationAwsClientFactory.class.getName(), factoryImpl);
      catalogFileIO = null;
    } else {
      awsClientFactory = AwsClientFactories.from(properties);
      catalogFileIO = initializeFileIO(properties);
    }

    initialize(
        name,
        properties.get(CatalogProperties.WAREHOUSE_LOCATION),
        new AwsProperties(properties),
        awsClientFactory.glue(),
        initializeLockManager(properties),
        catalogFileIO);
  }

  private LockManager initializeLockManager(Map<String, String> properties) {
    if (properties.containsKey(CatalogProperties.LOCK_IMPL)) {
      return LockManagers.from(properties);
    } else if (SET_VERSION_ID.isNoop()) {
      return LockManagers.defaultLockManager();
    }
    return null;
  }

  private FileIO initializeFileIO(Map<String, String> properties) {
    String fileIOImpl = properties.get(CatalogProperties.FILE_IO_IMPL);
    if (fileIOImpl == null) {
      FileIO io = new S3FileIO();
      io.initialize(properties);
      return io;
    } else {
      return CatalogUtil.loadFileIO(fileIOImpl, properties, hadoopConf);
    }
  }

  @VisibleForTesting
  void initialize(String name, String path, AwsProperties properties, GlueClient client, LockManager lock, FileIO io) {
    this.catalogName = name;
    this.awsProperties = properties;
    this.warehousePath = cleanWarehousePath(path);
    this.glue = client;
    this.lockManager = lock;
    this.fileIO = io;

    addCloseable(glue);
    addCloseable(lockManager);
    addCloseable(fileIO);
  }

  private String cleanWarehousePath(String path) {
    Preconditions.checkArgument(path != null && path.length() > 0,
        "Cannot initialize GlueCatalog because warehousePath must not be null");
    int len = path.length();
    if (path.charAt(len - 1) == '/') {
      return path.substring(0, len - 1);
    } else {
      return path;
    }
  }

  @Override
  protected TableOperations newTableOps(TableIdentifier tableIdentifier) {
    if (catalogProperties != null) {
      Map<String, String> tableSpecificCatalogProperties = ImmutableMap.<String, String>builder()
          .putAll(catalogProperties)
          .put(AwsProperties.LAKE_FORMATION_DB_NAME,
              IcebergToGlueConverter.getDatabaseName(tableIdentifier))
          .put(AwsProperties.LAKE_FORMATION_TABLE_NAME,
              IcebergToGlueConverter.getTableName(tableIdentifier))
          .build();
      // FileIO initialization depends on tableSpecificCatalogProperties, so a new FileIO is initialized each time
      return new GlueTableOperations(glue, lockManager, catalogName, awsProperties,
          initializeFileIO(tableSpecificCatalogProperties), tableIdentifier);
    }

    return new GlueTableOperations(glue, lockManager, catalogName, awsProperties, fileIO, tableIdentifier);
  }

  /**
   * This method produces the same result as using a HiveCatalog.
   * If databaseUri exists for the Glue database URI, the default location is databaseUri/tableName.
   * If not, the default location is warehousePath/databaseName.db/tableName
   * @param tableIdentifier table id
   * @return default warehouse path
   */
  @Override
  protected String defaultWarehouseLocation(TableIdentifier tableIdentifier) {
    // check if value is set in database
    GetDatabaseResponse response = glue.getDatabase(GetDatabaseRequest.builder()
        .name(IcebergToGlueConverter.getDatabaseName(tableIdentifier))
        .build());
    String dbLocationUri = response.database().locationUri();
    if (dbLocationUri != null) {
      return String.format("%s/%s", dbLocationUri, tableIdentifier.name());
    }

    return String.format(
        "%s/%s.db/%s",
        warehousePath,
        IcebergToGlueConverter.getDatabaseName(tableIdentifier),
        tableIdentifier.name());
  }

  @Override
  public List<TableIdentifier> listTables(Namespace namespace) {
    namespaceExists(namespace);
    // should be safe to list all before returning the list, instead of dynamically load the list.
    String nextToken = null;
    List<TableIdentifier> results = Lists.newArrayList();
    do {
      GetTablesResponse response = glue.getTables(GetTablesRequest.builder()
          .catalogId(awsProperties.glueCatalogId())
          .databaseName(IcebergToGlueConverter.toDatabaseName(namespace))
          .nextToken(nextToken)
          .build());
      nextToken = response.nextToken();
      if (response.hasTableList()) {
        results.addAll(response.tableList().stream()
            .filter(this::isGlueIcebergTable)
            .map(GlueToIcebergConverter::toTableId)
            .collect(Collectors.toList()));
      }
    } while (nextToken != null);

    LOG.debug("Listing of namespace: {} resulted in the following tables: {}", namespace, results);
    return results;
  }

  private boolean isGlueIcebergTable(Table table) {
    return table.parameters() != null &&
        BaseMetastoreTableOperations.ICEBERG_TABLE_TYPE_VALUE.equalsIgnoreCase(
            table.parameters().get(BaseMetastoreTableOperations.TABLE_TYPE_PROP));
  }

  @Override
  public boolean dropTable(TableIdentifier identifier, boolean purge) {
    try {
      TableOperations ops = newTableOps(identifier);
      TableMetadata lastMetadata = ops.current();
      glue.deleteTable(DeleteTableRequest.builder()
          .catalogId(awsProperties.glueCatalogId())
          .databaseName(IcebergToGlueConverter.getDatabaseName(identifier))
          .name(identifier.name())
          .build());
      LOG.info("Successfully dropped table {} from Glue", identifier);
      if (purge && lastMetadata != null) {
        CatalogUtil.dropTableData(ops.io(), lastMetadata);
        LOG.info("Glue table {} data purged", identifier);
      }
      LOG.info("Dropped table: {}", identifier);
      return true;
    } catch (EntityNotFoundException e) {
      LOG.error("Cannot drop table {} because table not found or not accessible", identifier, e);
      return false;
    } catch (Exception e) {
      LOG.error("Cannot complete drop table operation for {} due to unexpected exception", identifier, e);
      throw e;
    }
  }

  /**
   * Rename table in Glue is a drop table and create table.
   * @param from identifier of the table to rename
   * @param to new table name
   */
  @Override
  public void renameTable(TableIdentifier from, TableIdentifier to) {
    // check new namespace exists
    if (!namespaceExists(to.namespace())) {
      throw new NoSuchNamespaceException("Cannot rename %s to %s because namespace %s does not exist",
          from, to, to.namespace());
    }
    // keep metadata
    Table fromTable = null;
    String fromTableDbName = IcebergToGlueConverter.getDatabaseName(from);
    String fromTableName = IcebergToGlueConverter.getTableName(from);
    String toTableDbName = IcebergToGlueConverter.getDatabaseName(to);
    String toTableName = IcebergToGlueConverter.getTableName(to);
    try {
      GetTableResponse response = glue.getTable(GetTableRequest.builder()
          .catalogId(awsProperties.glueCatalogId())
          .databaseName(fromTableDbName)
          .name(fromTableName)
          .build());
      fromTable = response.table();
    } catch (EntityNotFoundException e) {
      throw new NoSuchTableException(e, "Cannot rename %s because the table does not exist in Glue", from);
    }

    // use the same Glue info to create the new table, pointing to the old metadata
    TableInput.Builder tableInputBuilder = TableInput.builder()
        .owner(fromTable.owner())
        .tableType(fromTable.tableType())
        .parameters(fromTable.parameters())
        .storageDescriptor(fromTable.storageDescriptor());

    glue.createTable(CreateTableRequest.builder()
        .catalogId(awsProperties.glueCatalogId())
        .databaseName(toTableDbName)
        .tableInput(tableInputBuilder.name(toTableName).build())
        .build());
    LOG.info("created rename destination table {}", to);

    try {
      dropTable(from, false);
    } catch (Exception e) {
      // rollback, delete renamed table
      LOG.error("Fail to drop old table {} after renaming to {}, rollback to use the old table", from, to, e);
      glue.deleteTable(DeleteTableRequest.builder()
          .catalogId(awsProperties.glueCatalogId())
          .databaseName(toTableDbName)
          .name(toTableName)
          .build());
      throw e;
    }

    LOG.info("Successfully renamed table from {} to {}", from, to);
  }

  @Override
  public void createNamespace(Namespace namespace, Map<String, String> metadata) {
    try {
      glue.createDatabase(CreateDatabaseRequest.builder()
          .catalogId(awsProperties.glueCatalogId())
          .databaseInput(IcebergToGlueConverter.toDatabaseInput(namespace, metadata))
          .build());
      LOG.info("Created namespace: {}", namespace);
    } catch (software.amazon.awssdk.services.glue.model.AlreadyExistsException e) {
      throw new AlreadyExistsException("Cannot create namespace %s because it already exists in Glue", namespace);
    }
  }

  @Override
  public List<Namespace> listNamespaces(Namespace namespace) throws NoSuchNamespaceException {
    if (!namespace.isEmpty()) {
      // if it is not a list all op, just check if the namespace exists and return empty.
      if (namespaceExists(namespace)) {
        return Lists.newArrayList();
      }
      throw new NoSuchNamespaceException(
          "Glue does not support nested namespace, cannot list namespaces under %s", namespace);
    }

    // should be safe to list all before returning the list, instead of dynamically load the list.
    String nextToken = null;
    List<Namespace> results = Lists.newArrayList();
    do {
      GetDatabasesResponse response = glue.getDatabases(GetDatabasesRequest.builder()
          .catalogId(awsProperties.glueCatalogId())
          .nextToken(nextToken)
          .build());
      nextToken = response.nextToken();
      if (response.hasDatabaseList()) {
        results.addAll(response.databaseList().stream()
            .map(GlueToIcebergConverter::toNamespace)
            .collect(Collectors.toList()));
      }
    } while (nextToken != null);

    LOG.debug("Listing namespace {} returned namespaces: {}", namespace, results);
    return results;
  }

  @Override
  public Map<String, String> loadNamespaceMetadata(Namespace namespace) throws NoSuchNamespaceException {
    String databaseName = IcebergToGlueConverter.toDatabaseName(namespace);
    try {
      Database database = glue.getDatabase(GetDatabaseRequest.builder()
          .catalogId(awsProperties.glueCatalogId())
          .name(databaseName)
          .build())
          .database();
      Map<String, String> result = Maps.newHashMap(database.parameters());

      if (database.locationUri() != null) {
        result.put(IcebergToGlueConverter.GLUE_DB_LOCATION_KEY, database.locationUri());
      }

      if (database.description() != null) {
        result.put(IcebergToGlueConverter.GLUE_DB_DESCRIPTION_KEY, database.description());
      }

      LOG.debug("Loaded metadata for namespace {} found {}", namespace, result);
      return result;
    } catch (InvalidInputException e) {
      throw new NoSuchNamespaceException("invalid input for namespace %s, error message: %s",
          namespace, e.getMessage());
    } catch (EntityNotFoundException e) {
      throw new NoSuchNamespaceException("fail to find Glue database for namespace %s, error message: %s",
          databaseName, e.getMessage());
    }
  }

  @Override
  public boolean dropNamespace(Namespace namespace) throws NamespaceNotEmptyException {
    namespaceExists(namespace);

    GetTablesResponse response = glue.getTables(GetTablesRequest.builder()
        .catalogId(awsProperties.glueCatalogId())
        .databaseName(IcebergToGlueConverter.toDatabaseName(namespace))
        .build());

    if (response.hasTableList() && !response.tableList().isEmpty()) {
      Table table = response.tableList().get(0);
      if (isGlueIcebergTable(table)) {
        throw new NamespaceNotEmptyException(
            "Cannot drop namespace %s because it still contains Iceberg tables", namespace);
      } else {
        throw new NamespaceNotEmptyException(
            "Cannot drop namespace %s because it still contains non-Iceberg tables", namespace);
      }
    }

    glue.deleteDatabase(DeleteDatabaseRequest.builder()
        .catalogId(awsProperties.glueCatalogId())
        .name(IcebergToGlueConverter.toDatabaseName(namespace))
        .build());
    LOG.info("Dropped namespace: {}", namespace);
    // Always successful, otherwise exception is thrown
    return true;
  }

  @Override
  public boolean setProperties(Namespace namespace, Map<String, String> properties) throws NoSuchNamespaceException {
    Map<String, String> newProperties = Maps.newHashMap();
    newProperties.putAll(loadNamespaceMetadata(namespace));
    newProperties.putAll(properties);
    glue.updateDatabase(UpdateDatabaseRequest.builder()
        .catalogId(awsProperties.glueCatalogId())
        .name(IcebergToGlueConverter.toDatabaseName(namespace))
        .databaseInput(IcebergToGlueConverter.toDatabaseInput(namespace, newProperties))
        .build());
    LOG.debug("Successfully set properties {} for {}", properties.keySet(), namespace);
    // Always successful, otherwise exception is thrown
    return true;
  }

  @Override
  public boolean removeProperties(Namespace namespace, Set<String> properties) throws NoSuchNamespaceException {
    Map<String, String> metadata = Maps.newHashMap(loadNamespaceMetadata(namespace));
    for (String property : properties) {
      metadata.remove(property);
    }

    glue.updateDatabase(UpdateDatabaseRequest.builder()
        .catalogId(awsProperties.glueCatalogId())
        .name(IcebergToGlueConverter.toDatabaseName(namespace))
        .databaseInput(IcebergToGlueConverter.toDatabaseInput(namespace, metadata))
        .build());
    LOG.debug("Successfully removed properties {} from {}", properties, namespace);
    // Always successful, otherwise exception is thrown
    return true;
  }

  @Override
  protected boolean isValidIdentifier(TableIdentifier tableIdentifier) {
    return IcebergToGlueConverter.isValidNamespace(tableIdentifier.namespace()) &&
        IcebergToGlueConverter.isValidTableName(tableIdentifier.name());
  }

  @Override
  public String name() {
    return catalogName;
  }

  @Override
  public void setConf(Configuration conf) {
    this.hadoopConf = conf;
  }
}<|MERGE_RESOLUTION|>--- conflicted
+++ resolved
@@ -87,9 +87,7 @@
   private AwsProperties awsProperties;
   private FileIO fileIO;
   private LockManager lockManager;
-<<<<<<< HEAD
-=======
-  private CloseableGroup closeableGroup;
+
   private Map<String, String> catalogProperties;
 
   // Attempt to set versionId if available on the path
@@ -97,7 +95,6 @@
       .hiddenImpl("software.amazon.awssdk.services.glue.model.UpdateTableRequest$Builder", String.class)
       .orNoop()
       .build();
->>>>>>> 5da88854
 
   /**
    * No-arg constructor to load the catalog dynamically.
