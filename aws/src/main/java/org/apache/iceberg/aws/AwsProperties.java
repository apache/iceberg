--- conflicted
+++ resolved
@@ -1275,7 +1275,7 @@
     this.glueLakeFormationEnabled = glueLakeFormationEnabled;
   }
 
-<<<<<<< HEAD
+
   public boolean glueCatalogForceRegisterTable() {
     return glueCatalogForceRegisterTable;
   }
@@ -1292,13 +1292,12 @@
     this.glueCatalogFileIORegion = glueCatalogFileIORegion;
   }
 
-=======
-  /**
-   * @deprecated will be removed in 1.4.0, use {@link org.apache.iceberg.aws.s3.S3FileIOProperties}
-   *     instead
-   */
-  @Deprecated
->>>>>>> 7e71c3fd
+
+  /**
+   * @deprecated will be removed in 1.4.0, use {@link org.apache.iceberg.aws.s3.S3FileIOProperties}
+   *     instead
+   */
+  @Deprecated
   public int s3FileIoMultipartUploadThreads() {
     return s3FileIoMultipartUploadThreads;
   }
