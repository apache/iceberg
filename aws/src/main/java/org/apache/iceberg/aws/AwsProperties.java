/*
 * Licensed to the Apache Software Foundation (ASF) under one
 * or more contributor license agreements.  See the NOTICE file
 * distributed with this work for additional information
 * regarding copyright ownership.  The ASF licenses this file
 * to you under the Apache License, Version 2.0 (the
 * "License"); you may not use this file except in compliance
 * with the License.  You may obtain a copy of the License at
 *
 *   http://www.apache.org/licenses/LICENSE-2.0
 *
 * Unless required by applicable law or agreed to in writing,
 * software distributed under the License is distributed on an
 * "AS IS" BASIS, WITHOUT WARRANTIES OR CONDITIONS OF ANY
 * KIND, either express or implied.  See the License for the
 * specific language governing permissions and limitations
 * under the License.
 */
package org.apache.iceberg.aws;

import java.io.Serializable;
import java.net.URI;
import java.util.Map;
import java.util.Set;
import java.util.stream.Collectors;
import org.apache.iceberg.aws.dynamodb.DynamoDbCatalog;
import org.apache.iceberg.aws.lakeformation.LakeFormationAwsClientFactory;
import org.apache.iceberg.common.DynClasses;
import org.apache.iceberg.common.DynMethods;
import org.apache.iceberg.relocated.com.google.common.base.Preconditions;
import org.apache.iceberg.relocated.com.google.common.base.Strings;
import org.apache.iceberg.relocated.com.google.common.collect.Sets;
import org.apache.iceberg.util.PropertyUtil;
import org.slf4j.Logger;
import org.slf4j.LoggerFactory;
import software.amazon.awssdk.auth.credentials.AwsBasicCredentials;
import software.amazon.awssdk.auth.credentials.AwsCredentialsProvider;
import software.amazon.awssdk.auth.credentials.AwsSessionCredentials;
import software.amazon.awssdk.auth.credentials.DefaultCredentialsProvider;
import software.amazon.awssdk.auth.credentials.StaticCredentialsProvider;
import software.amazon.awssdk.core.client.builder.SdkClientBuilder;
import software.amazon.awssdk.regions.Region;
import software.amazon.awssdk.regions.providers.DefaultAwsRegionProviderChain;
import software.amazon.awssdk.services.dynamodb.DynamoDbClientBuilder;
import software.amazon.awssdk.services.glue.GlueClientBuilder;

public class AwsProperties implements Serializable {

  private static final Logger LOG = LoggerFactory.getLogger(AwsProperties.class);

  /**
   * The ID of the Glue Data Catalog where the tables reside. If none is provided, Glue
   * automatically uses the caller's AWS account ID by default.
   *
   * <p>For more details, see
   * https://docs.aws.amazon.com/glue/latest/dg/aws-glue-api-catalog-databases.html
   */
  public static final String GLUE_CATALOG_ID = "glue.id";

  /**
   * The account ID used in a Glue resource ARN, e.g.
   * arn:aws:glue:us-east-1:1000000000000:table/db1/table1
   */
  public static final String GLUE_ACCOUNT_ID = "glue.account-id";

  /**
   * If Glue should skip archiving an old table version when creating a new version in a commit. By
   * default Glue archives all old table versions after an UpdateTable call, but Glue has a default
   * max number of archived table versions (can be increased). So for streaming use case with lots
   * of commits, it is recommended to set this value to true.
   */
  public static final String GLUE_CATALOG_SKIP_ARCHIVE = "glue.skip-archive";

  public static final boolean GLUE_CATALOG_SKIP_ARCHIVE_DEFAULT = true;

  /**
   * If Glue should skip name validations It is recommended to stick to Glue best practice in
   * https://docs.aws.amazon.com/athena/latest/ug/glue-best-practices.html to make sure operations
   * are Hive compatible. This is only added for users that have existing conventions using
   * non-standard characters. When database name and table name validation are skipped, there is no
   * guarantee that downstream systems would all support the names.
   */
  public static final String GLUE_CATALOG_SKIP_NAME_VALIDATION = "glue.skip-name-validation";

  public static final boolean GLUE_CATALOG_SKIP_NAME_VALIDATION_DEFAULT = false;

  /**
   * If set, GlueCatalog will use Lake Formation for access control. For more credential vending
   * details, see: https://docs.aws.amazon.com/lake-formation/latest/dg/api-overview.html. If
   * enabled, the {@link AwsClientFactory} implementation must be {@link
   * LakeFormationAwsClientFactory} or any class that extends it.
   */
  public static final String GLUE_LAKEFORMATION_ENABLED = "glue.lakeformation-enabled";

  public static final boolean GLUE_LAKEFORMATION_ENABLED_DEFAULT = false;

  /**
   * Configure an alternative endpoint of the Glue service for GlueCatalog to access.
   *
   * <p>This could be used to use GlueCatalog with any glue-compatible metastore service that has a
   * different endpoint
   */
  public static final String GLUE_CATALOG_ENDPOINT = "glue.endpoint";

  /** Configure an alternative endpoint of the DynamoDB service to access. */
  public static final String DYNAMODB_ENDPOINT = "dynamodb.endpoint";

  /** DynamoDB table name for {@link DynamoDbCatalog} */
  public static final String DYNAMODB_TABLE_NAME = "dynamodb.table-name";

  public static final String DYNAMODB_TABLE_NAME_DEFAULT = "iceberg";

  /**
   * The implementation class of {@link AwsClientFactory} to customize AWS client configurations. If
   * set, all AWS clients will be initialized by the specified factory. If not set, {@link
   * AwsClientFactories#defaultFactory()} is used as default factory.
   */
  public static final String CLIENT_FACTORY = "client.factory";

  /**
   * Used by {@link AssumeRoleAwsClientFactory}. If set, all AWS clients will assume a role of the
   * given ARN, instead of using the default credential chain.
   */
  public static final String CLIENT_ASSUME_ROLE_ARN = "client.assume-role.arn";

  /**
   * Used by {@link AssumeRoleAwsClientFactory} to pass a list of sessions. Each session tag
   * consists of a key name and an associated value.
   */
  public static final String CLIENT_ASSUME_ROLE_TAGS_PREFIX = "client.assume-role.tags.";

  /**
   * Used by {@link AssumeRoleAwsClientFactory}. The timeout of the assume role session in seconds,
   * default to 1 hour. At the end of the timeout, a new set of role session credentials will be
   * fetched through a STS client.
   */
  public static final String CLIENT_ASSUME_ROLE_TIMEOUT_SEC = "client.assume-role.timeout-sec";

  public static final int CLIENT_ASSUME_ROLE_TIMEOUT_SEC_DEFAULT = 3600;

  /**
   * Used by {@link AssumeRoleAwsClientFactory}. Optional external ID used to assume an IAM role.
   *
   * <p>For more details, see
   * https://docs.aws.amazon.com/IAM/latest/UserGuide/id_roles_create_for-user_externalid.html
   */
  public static final String CLIENT_ASSUME_ROLE_EXTERNAL_ID = "client.assume-role.external-id";

  /**
   * Used by {@link AssumeRoleAwsClientFactory}. If set, all AWS clients except STS client will use
   * the given region instead of the default region chain.
   *
   * <p>The value must be one of {@link software.amazon.awssdk.regions.Region}, such as 'us-east-1'.
   * For more details, see https://docs.aws.amazon.com/general/latest/gr/rande.html
   */
  public static final String CLIENT_ASSUME_ROLE_REGION = "client.assume-role.region";

  /**
   * Used by {@link AssumeRoleAwsClientFactory}. If set, STS client will use the region specified
   * through {@code CLIENT_ASSUME_ROLE_REGION}, else uses the default region chain.
   */
  public static final String CLIENT_ASSUME_ROLE_STS_REGIONAL_ENDPOINT_ENABLED =
      "client.assume-role.sts-regional-endpoint-enabled";

  /**
   * Used by {@link AssumeRoleAwsClientFactory}. Optional session name used to assume an IAM role.
   *
   * <p>For more details, see
   * https://docs.aws.amazon.com/IAM/latest/UserGuide/reference_policies_iam-condition-keys.html#ck_rolesessionname
   */
  public static final String CLIENT_ASSUME_ROLE_SESSION_NAME = "client.assume-role.session-name";

  /**
   * Used by {@link LakeFormationAwsClientFactory}. The table name used as part of lake formation
   * credentials request.
   */
  public static final String LAKE_FORMATION_TABLE_NAME = "lakeformation.table-name";

  /**
   * Used by {@link LakeFormationAwsClientFactory}. The database name used as part of lake formation
   * credentials request.
   */
  public static final String LAKE_FORMATION_DB_NAME = "lakeformation.db-name";

  /** Region to be used by the SigV4 protocol for signing requests. */
  public static final String REST_SIGNER_REGION = "rest.signing-region";

  /** The service name to be used by the SigV4 protocol for signing requests. */
  public static final String REST_SIGNING_NAME = "rest.signing-name";

  /** The default service name (API Gateway and lambda) used during SigV4 signing. */
  public static final String REST_SIGNING_NAME_DEFAULT = "execute-api";

  /**
   * Configure the static access key ID used for SigV4 signing.
   *
   * <p>When set, the default client factory will use the basic or session credentials provided
   * instead of reading the default credential chain to create S3 access credentials. If {@link
   * #REST_SESSION_TOKEN} is set, session credential is used, otherwise basic credential is used.
   */
  public static final String REST_ACCESS_KEY_ID = "rest.access-key-id";

  /**
   * Configure the static secret access key used for SigV4 signing.
   *
   * <p>When set, the default client factory will use the basic or session credentials provided
   * instead of reading the default credential chain to create S3 access credentials. If {@link
   * #REST_SESSION_TOKEN} is set, session credential is used, otherwise basic credential is used.
   */
  public static final String REST_SECRET_ACCESS_KEY = "rest.secret-access-key";

  /**
   * Configure the static session token used for SigV4.
   *
   * <p>When set, the default client factory will use the session credentials provided instead of
   * reading the default credential chain to create access credentials.
   */
  public static final String REST_SESSION_TOKEN = "rest.session-token";

  private static final String HTTP_CLIENT_PREFIX = "http-client.";
  private final Set<software.amazon.awssdk.services.sts.model.Tag> stsClientAssumeRoleTags;

<<<<<<< HEAD
  private String clientAssumeRoleArn;
  private String clientAssumeRoleExternalId;
  private int clientAssumeRoleTimeoutSec;
  private String clientAssumeRoleRegion;
  private String clientAssumeRoleSessionName;
  private String clientCredentialsProvider;
  private boolean clientAssumeRoleStsRegionalEndpointEnabled;
=======
  private final String clientAssumeRoleArn;
  private final String clientAssumeRoleExternalId;
  private final int clientAssumeRoleTimeoutSec;
  private final String clientAssumeRoleRegion;
  private final String clientAssumeRoleSessionName;
  private final String clientCredentialsProvider;
>>>>>>> ce772a6e
  private final Map<String, String> clientCredentialsProviderProperties;

  private final String glueEndpoint;
  private String glueCatalogId;
  private boolean glueCatalogSkipArchive;
  private boolean glueCatalogSkipNameValidation;
  private boolean glueLakeFormationEnabled;

  private String dynamoDbTableName;
  private final String dynamoDbEndpoint;

  private String restSigningRegion;
  private final String restSigningName;
  private String restAccessKeyId;
  private String restSecretAccessKey;
  private String restSessionToken;

  public AwsProperties() {
    this.stsClientAssumeRoleTags = Sets.newHashSet();

    this.clientAssumeRoleArn = null;
    this.clientAssumeRoleTimeoutSec = CLIENT_ASSUME_ROLE_TIMEOUT_SEC_DEFAULT;
    this.clientAssumeRoleExternalId = null;
    this.clientAssumeRoleRegion = null;
    this.clientAssumeRoleSessionName = null;
    this.clientCredentialsProvider = null;
    this.clientCredentialsProviderProperties = null;

    this.glueCatalogId = null;
    this.glueEndpoint = null;
    this.glueCatalogSkipArchive = GLUE_CATALOG_SKIP_ARCHIVE_DEFAULT;
    this.glueCatalogSkipNameValidation = GLUE_CATALOG_SKIP_NAME_VALIDATION_DEFAULT;
    this.glueLakeFormationEnabled = GLUE_LAKEFORMATION_ENABLED_DEFAULT;

    this.dynamoDbEndpoint = null;
    this.dynamoDbTableName = DYNAMODB_TABLE_NAME_DEFAULT;

    this.restSigningName = REST_SIGNING_NAME_DEFAULT;
  }

  @SuppressWarnings("MethodLength")
  public AwsProperties(Map<String, String> properties) {
    this.stsClientAssumeRoleTags = toStsTags(properties, CLIENT_ASSUME_ROLE_TAGS_PREFIX);
    this.clientAssumeRoleArn = properties.get(CLIENT_ASSUME_ROLE_ARN);
    this.clientAssumeRoleTimeoutSec =
        PropertyUtil.propertyAsInt(
            properties, CLIENT_ASSUME_ROLE_TIMEOUT_SEC, CLIENT_ASSUME_ROLE_TIMEOUT_SEC_DEFAULT);
    this.clientAssumeRoleExternalId = properties.get(CLIENT_ASSUME_ROLE_EXTERNAL_ID);
    this.clientAssumeRoleRegion = properties.get(CLIENT_ASSUME_ROLE_REGION);
    this.clientAssumeRoleSessionName = properties.get(CLIENT_ASSUME_ROLE_SESSION_NAME);
    this.clientCredentialsProvider =
        properties.get(AwsClientProperties.CLIENT_CREDENTIALS_PROVIDER);
    this.clientCredentialsProviderProperties =
        PropertyUtil.propertiesWithPrefix(
            properties, AwsClientProperties.CLIENT_CREDENTIAL_PROVIDER_PREFIX);
    this.clientAssumeRoleStsRegionalEndpointEnabled =
        PropertyUtil.propertyAsBoolean(
            properties, CLIENT_ASSUME_ROLE_STS_REGIONAL_ENDPOINT_ENABLED, false);

    this.glueEndpoint = properties.get(GLUE_CATALOG_ENDPOINT);
    this.glueCatalogId = properties.get(GLUE_CATALOG_ID);
    this.glueCatalogSkipArchive =
        PropertyUtil.propertyAsBoolean(
            properties, GLUE_CATALOG_SKIP_ARCHIVE, GLUE_CATALOG_SKIP_ARCHIVE_DEFAULT);
    this.glueCatalogSkipNameValidation =
        PropertyUtil.propertyAsBoolean(
            properties,
            GLUE_CATALOG_SKIP_NAME_VALIDATION,
            GLUE_CATALOG_SKIP_NAME_VALIDATION_DEFAULT);
    this.glueLakeFormationEnabled =
        PropertyUtil.propertyAsBoolean(
            properties, GLUE_LAKEFORMATION_ENABLED, GLUE_LAKEFORMATION_ENABLED_DEFAULT);

    this.dynamoDbEndpoint = properties.get(DYNAMODB_ENDPOINT);
    this.dynamoDbTableName =
        PropertyUtil.propertyAsString(properties, DYNAMODB_TABLE_NAME, DYNAMODB_TABLE_NAME_DEFAULT);

    this.restSigningRegion = properties.get(REST_SIGNER_REGION);
    this.restSigningName = properties.getOrDefault(REST_SIGNING_NAME, REST_SIGNING_NAME_DEFAULT);
    this.restAccessKeyId = properties.get(REST_ACCESS_KEY_ID);
    this.restSecretAccessKey = properties.get(REST_SECRET_ACCESS_KEY);
    this.restSessionToken = properties.get(REST_SESSION_TOKEN);
  }

  public Set<software.amazon.awssdk.services.sts.model.Tag> stsClientAssumeRoleTags() {
    return stsClientAssumeRoleTags;
  }

  public String clientAssumeRoleArn() {
    return clientAssumeRoleArn;
  }

  public int clientAssumeRoleTimeoutSec() {
    return clientAssumeRoleTimeoutSec;
  }

  public String clientAssumeRoleExternalId() {
    return clientAssumeRoleExternalId;
  }

  public String clientAssumeRoleRegion() {
    return clientAssumeRoleRegion;
  }

  public String clientAssumeRoleSessionName() {
    return clientAssumeRoleSessionName;
  }

  public boolean clientAssumeRoleStsRegionalEndpointEnabled() {
    return clientAssumeRoleStsRegionalEndpointEnabled;
  }

  public String glueCatalogId() {
    return glueCatalogId;
  }

  public void setGlueCatalogId(String id) {
    this.glueCatalogId = id;
  }

  public boolean glueCatalogSkipArchive() {
    return glueCatalogSkipArchive;
  }

  public void setGlueCatalogSkipArchive(boolean skipArchive) {
    this.glueCatalogSkipArchive = skipArchive;
  }

  public boolean glueCatalogSkipNameValidation() {
    return glueCatalogSkipNameValidation;
  }

  public void setGlueCatalogSkipNameValidation(boolean glueCatalogSkipNameValidation) {
    this.glueCatalogSkipNameValidation = glueCatalogSkipNameValidation;
  }

  public boolean glueLakeFormationEnabled() {
    return glueLakeFormationEnabled;
  }

  public void setGlueLakeFormationEnabled(boolean glueLakeFormationEnabled) {
    this.glueLakeFormationEnabled = glueLakeFormationEnabled;
  }

  public String dynamoDbTableName() {
    return dynamoDbTableName;
  }

  public void setDynamoDbTableName(String name) {
    this.dynamoDbTableName = name;
  }

  /**
   * Override the endpoint for a glue client.
   *
   * <p>Sample usage:
   *
   * <pre>
   *     GlueClient.builder().applyMutation(awsProperties::applyS3EndpointConfigurations)
   * </pre>
   */
  public <T extends GlueClientBuilder> void applyGlueEndpointConfigurations(T builder) {
    configureEndpoint(builder, glueEndpoint);
  }

  /**
   * Override the endpoint for a dynamoDb client.
   *
   * <p>Sample usage:
   *
   * <pre>
   *     DynamoDbClient.builder().applyMutation(awsProperties::applyDynamoDbEndpointConfigurations)
   * </pre>
   */
  public <T extends DynamoDbClientBuilder> void applyDynamoDbEndpointConfigurations(T builder) {
    configureEndpoint(builder, dynamoDbEndpoint);
  }

  public Region restSigningRegion() {
    if (restSigningRegion == null) {
      this.restSigningRegion = DefaultAwsRegionProviderChain.builder().build().getRegion().id();
    }

    return Region.of(restSigningRegion);
  }

  public String restSigningName() {
    return restSigningName;
  }

  public AwsCredentialsProvider restCredentialsProvider() {
    return credentialsProvider(
        this.restAccessKeyId, this.restSecretAccessKey, this.restSessionToken);
  }

  private Set<software.amazon.awssdk.services.sts.model.Tag> toStsTags(
      Map<String, String> properties, String prefix) {
    return PropertyUtil.propertiesWithPrefix(properties, prefix).entrySet().stream()
        .map(
            e ->
                software.amazon.awssdk.services.sts.model.Tag.builder()
                    .key(e.getKey())
                    .value(e.getValue())
                    .build())
        .collect(Collectors.toSet());
  }

  private AwsCredentialsProvider credentialsProvider(
      String accessKeyId, String secretAccessKey, String sessionToken) {
    if (accessKeyId != null) {
      if (sessionToken == null) {
        return StaticCredentialsProvider.create(
            AwsBasicCredentials.create(accessKeyId, secretAccessKey));
      } else {
        return StaticCredentialsProvider.create(
            AwsSessionCredentials.create(accessKeyId, secretAccessKey, sessionToken));
      }
    }

    if (!Strings.isNullOrEmpty(this.clientCredentialsProvider)) {
      return credentialsProvider(this.clientCredentialsProvider);
    }

    // Create a new credential provider for each client
    return DefaultCredentialsProvider.builder().build();
  }

  private AwsCredentialsProvider credentialsProvider(String credentialsProviderClass) {
    Class<?> providerClass;
    try {
      providerClass = DynClasses.builder().impl(credentialsProviderClass).buildChecked();
    } catch (ClassNotFoundException e) {
      throw new IllegalArgumentException(
          String.format(
              "Cannot load class %s, it does not exist in the classpath", credentialsProviderClass),
          e);
    }

    Preconditions.checkArgument(
        AwsCredentialsProvider.class.isAssignableFrom(providerClass),
        String.format(
            "Cannot initialize %s, it does not implement %s.",
            credentialsProviderClass, AwsCredentialsProvider.class.getName()));

    AwsCredentialsProvider provider;
    try {
      try {
        provider =
            DynMethods.builder("create")
                .hiddenImpl(providerClass, Map.class)
                .buildStaticChecked()
                .invoke(clientCredentialsProviderProperties);
      } catch (NoSuchMethodException e) {
        provider =
            DynMethods.builder("create").hiddenImpl(providerClass).buildStaticChecked().invoke();
      }

      return provider;
    } catch (NoSuchMethodException e) {
      throw new IllegalArgumentException(
          String.format(
              "Cannot create an instance of %s, it does not contain a static 'create' or 'create(Map<String, String>)' method",
              credentialsProviderClass),
          e);
    }
  }

  private <T extends SdkClientBuilder> void configureEndpoint(T builder, String endpoint) {
    if (endpoint != null) {
      builder.endpointOverride(URI.create(endpoint));
    }
  }
}<|MERGE_RESOLUTION|>--- conflicted
+++ resolved
@@ -220,22 +220,13 @@
   private static final String HTTP_CLIENT_PREFIX = "http-client.";
   private final Set<software.amazon.awssdk.services.sts.model.Tag> stsClientAssumeRoleTags;
 
-<<<<<<< HEAD
-  private String clientAssumeRoleArn;
-  private String clientAssumeRoleExternalId;
-  private int clientAssumeRoleTimeoutSec;
-  private String clientAssumeRoleRegion;
-  private String clientAssumeRoleSessionName;
-  private String clientCredentialsProvider;
-  private boolean clientAssumeRoleStsRegionalEndpointEnabled;
-=======
   private final String clientAssumeRoleArn;
   private final String clientAssumeRoleExternalId;
   private final int clientAssumeRoleTimeoutSec;
   private final String clientAssumeRoleRegion;
   private final String clientAssumeRoleSessionName;
   private final String clientCredentialsProvider;
->>>>>>> ce772a6e
+  private final boolean clientAssumeRoleStsRegionalEndpointEnabled;
   private final Map<String, String> clientCredentialsProviderProperties;
 
   private final String glueEndpoint;
