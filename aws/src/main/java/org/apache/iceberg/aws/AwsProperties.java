--- conflicted
+++ resolved
@@ -1454,19 +1454,16 @@
     this.dynamoDbTableName = name;
   }
 
-<<<<<<< HEAD
   public void setDynamoDbSchemaVersion(int dynamoDbSchemaVersion) {
     validateDynamoDbCatalogSchemaVersion(dynamoDbSchemaVersion);
     this.dynamodbCatalogSchemaVersion = dynamoDbSchemaVersion;
   }
 
-=======
-  /**
-   * @deprecated will be removed in 1.4.0, use {@link org.apache.iceberg.aws.s3.S3FileIOProperties}
-   *     instead
-   */
-  @Deprecated
->>>>>>> 4056a502
+  /**
+   * @deprecated will be removed in 1.4.0, use {@link org.apache.iceberg.aws.s3.S3FileIOProperties}
+   *     instead
+   */
+  @Deprecated
   public boolean isS3ChecksumEnabled() {
     return this.isS3ChecksumEnabled;
   }
