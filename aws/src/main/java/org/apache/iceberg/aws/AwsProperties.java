--- conflicted
+++ resolved
@@ -304,7 +304,6 @@
   public static final String S3_WRITE_TAGS_PREFIX = "s3.write.tags.";
 
   /**
-<<<<<<< HEAD
    * Used by {@link S3FileIO} to tag objects when deleting. When this config is set, objects are
    * tagged with the configured key-value pairs before deletion. This is considered a soft-delete,
    * because users are able to configure tag-based object lifecycle policy at bucket level to
@@ -329,7 +328,8 @@
    */
   public static final String S3_DELETE_ENABLED = "s3.delete-enabled";
   public static final boolean S3_DELETE_ENABLED_DEFAULT = true;
-=======
+
+  /**
    * Used by {@link S3FileIO}, prefix used for bucket access point configuration.
    * To set, we can pass a catalog property.
    * <p>
@@ -338,7 +338,6 @@
    * Example: s3.access-points.my-bucket=access-point
    */
   public static final String S3_ACCESS_POINTS_PREFIX = "s3.access-points.";
->>>>>>> 513169d9
 
   /**
    * @deprecated will be removed at 0.15.0, please use {@link #S3_CHECKSUM_ENABLED_DEFAULT} instead
@@ -369,13 +368,10 @@
   private ObjectCannedACL s3FileIoAcl;
   private boolean isS3ChecksumEnabled;
   private final Set<Tag> s3WriteTags;
-<<<<<<< HEAD
   private final Set<Tag> s3DeleteTags;
   private int s3FileIoDeleteThreads;
   private boolean isS3DeleteEnabled;
-=======
   private final Map<String, String> s3BucketToAccessPointMapping;
->>>>>>> 513169d9
 
   private String glueCatalogId;
   private boolean glueCatalogSkipArchive;
@@ -396,13 +392,10 @@
     this.s3fileIoStagingDirectory = System.getProperty("java.io.tmpdir");
     this.isS3ChecksumEnabled = S3_CHECKSUM_ENABLED_DEFAULT;
     this.s3WriteTags = Sets.newHashSet();
-<<<<<<< HEAD
     this.s3DeleteTags = Sets.newHashSet();
     this.s3FileIoDeleteThreads = Runtime.getRuntime().availableProcessors();
     this.isS3DeleteEnabled = S3_DELETE_ENABLED_DEFAULT;
-=======
     this.s3BucketToAccessPointMapping = ImmutableMap.of();
->>>>>>> 513169d9
 
     this.glueCatalogId = null;
     this.glueCatalogSkipArchive = GLUE_CATALOG_SKIP_ARCHIVE_DEFAULT;
@@ -466,14 +459,11 @@
         String.format("Deletion batch size must be between 1 and %s", S3FILEIO_DELETE_BATCH_SIZE_MAX));
 
     this.s3WriteTags = toTags(properties, S3_WRITE_TAGS_PREFIX);
-<<<<<<< HEAD
     this.s3DeleteTags = toTags(properties, S3_DELETE_TAGS_PREFIX);
     this.s3FileIoDeleteThreads = PropertyUtil.propertyAsInt(properties, S3FILEIO_DELETE_THREADS,
             Runtime.getRuntime().availableProcessors());
     this.isS3DeleteEnabled = PropertyUtil.propertyAsBoolean(properties, S3_DELETE_ENABLED, S3_DELETE_ENABLED_DEFAULT);
-=======
     this.s3BucketToAccessPointMapping = PropertyUtil.propertiesWithPrefix(properties, S3_ACCESS_POINTS_PREFIX);
->>>>>>> 513169d9
 
     this.dynamoDbTableName = PropertyUtil.propertyAsString(properties, DYNAMODB_TABLE_NAME,
         DYNAMODB_TABLE_NAME_DEFAULT);
