--- conflicted
+++ resolved
@@ -871,10 +871,7 @@
 }
 
 project(':iceberg-parquet') {
-<<<<<<< HEAD
-=======
   apply plugin: 'java-test-fixtures'
->>>>>>> 94d9287b
 
   test {
     useJUnitPlatform()
