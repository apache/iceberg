/*
 * Licensed to the Apache Software Foundation (ASF) under one
 * or more contributor license agreements.  See the NOTICE file
 * distributed with this work for additional information
 * regarding copyright ownership.  The ASF licenses this file
 * to you under the Apache License, Version 2.0 (the
 * "License"); you may not use this file except in compliance
 * with the License.  You may obtain a copy of the License at
 *
 *   http://www.apache.org/licenses/LICENSE-2.0
 *
 * Unless required by applicable law or agreed to in writing,
 * software distributed under the License is distributed on an
 * "AS IS" BASIS, WITHOUT WARRANTIES OR CONDITIONS OF ANY
 * KIND, either express or implied.  See the License for the
 * specific language governing permissions and limitations
 * under the License.
 */

buildscript {
  repositories {
    jcenter()
    gradlePluginPortal()
    maven { url "http://palantir.bintray.com/releases" }
    maven { url "https://plugins.gradle.org/m2/" }
  }
  dependencies {
    classpath 'com.github.jengelman.gradle.plugins:shadow:5.0.0'
    classpath 'com.palantir.baseline:gradle-baseline-java:0.55.0'
    classpath 'com.diffplug.spotless:spotless-plugin-gradle:3.14.0'
    classpath 'gradle.plugin.org.inferred:gradle-processors:2.1.0'
    classpath 'me.champeau.gradle:jmh-gradle-plugin:0.4.8'
    classpath 'com.netflix.nebula:nebula-publishing-plugin:9.5.0'
  }
}

plugins {
  id 'nebula.netflixoss' version '4.1.0'
  id 'com.palantir.git-version' version '0.9.1'
  id 'com.palantir.consistent-versions' version '1.9.2'
}

if (JavaVersion.current() != JavaVersion.VERSION_1_8) {
  throw new GradleException("This build must be run with Java 8")
}

allprojects {
  group = "org.apache.iceberg"
  apply plugin: 'com.palantir.baseline-idea'
<<<<<<< HEAD
  version = gitVersion()
  repositories {
    maven { url  "http://palantir.bintray.com/releases" }
    mavenCentral()
    mavenLocal()
  }
=======
  /* TODO - this assumes that the upstream apache version is 1.0 so we need to be consistent w/ upstream changes */
  version = "1.0-adobe-2.0-SNAPSHOT"
>>>>>>> 4a9efd61
}

apply plugin: 'com.palantir.baseline-config'

subprojects {
  apply plugin: 'nebula.javadoc-jar'
  apply plugin: 'nebula.source-jar'
  apply plugin: 'java'
  apply plugin: 'maven' // make pom files for deployment
  apply plugin: 'nebula.maven-base-publish'

  compileJava {
    options.encoding = "UTF-8"
  }

  compileTestJava {
    options.encoding = "UTF-8"
  }

  configurations {
    testCompile.extendsFrom compileOnly
    all {
      exclude group: 'org.slf4j', module: 'slf4j-log4j12'
    }
  }

  ext {
    jmhVersion = '1.21'
  }

  sourceCompatibility = '1.8'
  targetCompatibility = '1.8'

  dependencies {
    compile 'org.slf4j:slf4j-api'
    compile 'com.google.guava:guava'

    testCompile 'junit:junit'
    testCompile 'org.slf4j:slf4j-simple'
    testCompile 'org.mockito:mockito-core'
  }

  publishing {
    publications {
      nebula(MavenPublication) {
        from components.java
        versionMapping {
          allVariants {
            fromResolutionResult()
          }
        }
      }
    }
    repositories {
        maven {
            name 'Experience platform snapshot artifactory'
            url 'https://artifactory.corp.adobe.com/artifactory/maven-experienceplatform-snapshot/'
            credentials {
                username = "${artifactory_user_p}" == "" ? System.getenv("ARTIFACTORY_USER") : "${artifactory_user_p}"
                password = "${artifactory_key_p}" == "" ? System.getenv("ARTIFACTORY_API_TOKEN") : "${artifactory_key_p}"
            }
        }
    }
  }
}

task aggregateJavadoc(type: Javadoc) {
  // use the branch name in place of version in Javadoc
  project.rootProject.version = versionDetails().branchName

  dependsOn subprojects.javadoc
  source subprojects.javadoc.source
  destinationDir project.rootProject.file("site/docs/javadoc/${versionDetails().branchName}")
  classpath = project.rootProject.files(subprojects.javadoc.classpath)
}

task removeJavadoc(type: Exec) {
  commandLine 'rm', '-rf', "site/docs/javadoc/${versionDetails().branchName}"
}

task refreshJavadoc(type: Exec) {
  dependsOn aggregateJavadoc
  dependsOn removeJavadoc
  aggregateJavadoc.mustRunAfter removeJavadoc
  commandLine 'git', 'add', "site/docs/javadoc/${versionDetails().branchName}"
}

task deploySite(type: Exec) {
  workingDir 'site'
  commandLine 'mkdocs', 'gh-deploy'
}

// The following code is temporary to allow for incrementally migrating projects to use Baseline.

// We enable baseline-idea everywhere so that everyone can use IntelliJ to build code against the
// Baseline style guide.
def baselineProjects = [ project("iceberg-api"), project("iceberg-common"), project("iceberg-core"),
                         project("iceberg-data"), project("iceberg-orc"), project("iceberg-spark"),
                         project("iceberg-hive") ]


configure(subprojects - baselineProjects) {
  // error-prone is brought in with baseline-idea, but we're not prepared to handle error-prone
  // linting errors everywhere yet.
  pluginManager.withPlugin("com.palantir.baseline-error-prone") {
    tasks.withType(JavaCompile).configureEach { task ->
      options.errorprone.enabled = false
    }
  }
}

configure(baselineProjects) {
  // Currently, if any subproject applies the blanket Baseline plugin, it forces the Baseline plugin
  // to be applied to ALL projects. And we are not prepared to address all of the build errors that
  // occur as a result at this time. Furthermore, baseline-format will not work out of the box for
  // us - see below.

  // Thus we concede to applying all of the Baseline plugins individually on all the projects we are
  // ready to enforce linting on.
  apply plugin: 'org.inferred.processors'
  apply plugin: 'com.palantir.baseline-checkstyle'
  apply plugin: 'com.palantir.baseline-error-prone'
  apply plugin: 'com.palantir.baseline-scalastyle'
  apply plugin: 'com.palantir.baseline-class-uniqueness'
  apply plugin: 'com.palantir.baseline-reproducibility'
  apply plugin: 'com.palantir.baseline-exact-dependencies'
  apply plugin: 'com.palantir.baseline-release-compatibility'

  // Can't use the built-in Baseline spotless format because it's opinionated about the import
  // order of having static imports after non-static imports, and this cannot be overridden.

  // So we apply Spotless manually to get a similar effect to baseline-format, but change the
  // import order.
  pluginManager.withPlugin('com.diffplug.gradle.spotless') {
    spotless {
      java {
        target 'src/main/java/**/*.java', 'src/main/test/**/*.java'
        removeUnusedImports()
        importOrder(['', 'static '])
        trimTrailingWhitespace()
        indentWithSpaces 2
        endWithNewline()
      }
    }
  }
}

def jmhProjects = [ project("iceberg-spark") ]

configure(jmhProjects) {
  apply plugin: 'me.champeau.gradle.jmh'

  jmh {
    jmhVersion = jmhVersion
    failOnError = true
    forceGC = true
    includeTests = true
    humanOutputFile = file(jmhOutputPath)
    include = [jmhIncludeRegex]
  }
}

project(':iceberg-api') {
  dependencies {
    testCompile "org.apache.avro:avro"
    testCompile 'joda-time:joda-time'
  }
}

project(':iceberg-common') {}

project(':iceberg-core') {
  dependencies {
    compile project(':iceberg-api')
    compile project(':iceberg-common')

    compile("org.apache.avro:avro") {
      exclude group: 'org.tukaani' // xz compression is not supported
    }

    compile "com.fasterxml.jackson.core:jackson-databind"
    compile "com.fasterxml.jackson.core:jackson-core"
    compile "com.github.ben-manes.caffeine:caffeine"
    compileOnly("org.apache.hadoop:hadoop-client") {
      exclude group: 'org.apache.avro', module: 'avro'
      exclude group: 'org.slf4j', module: 'slf4j-log4j12'
    }
  }
}

project(':iceberg-data') {
  dependencies {
    compile project(':iceberg-api')
    compile project(':iceberg-core')
    compileOnly project(':iceberg-parquet')

    testCompile("org.apache.hadoop:hadoop-client") {
      exclude group: 'org.apache.avro', module: 'avro'
      exclude group: 'org.slf4j', module: 'slf4j-log4j12'
    }
  }

  test {
    // Only for TestSplitScan as of Gradle 5.0+
    maxHeapSize '1500m'
  }
}

project(':iceberg-hive') {
  dependencies {
    compile project(':iceberg-core')

    compileOnly "org.apache.avro:avro"

    compileOnly("org.apache.hive:hive-metastore") {
      exclude group: 'org.apache.avro', module: 'avro'
      exclude group: 'org.slf4j', module: 'slf4j-log4j12'
      exclude group: 'org.pentaho' // missing dependency
    }

    // By default, hive-exec is a fat/uber jar and it exports a guava library
    // that's really old. We use the core classifier to be able to override our guava
    // version. Luckily, hive-exec seems to work okay so far with this version of guava
    // See: https://github.com/apache/hive/blob/master/ql/pom.xml#L911 for more context.
    testCompile("org.apache.hive:hive-exec::core") {
      exclude group: 'org.apache.avro', module: 'avro'
      exclude group: 'org.slf4j', module: 'slf4j-log4j12'
      exclude group: 'org.pentaho' // missing dependency
    }

    testCompile("org.apache.hive:hive-metastore") {
      exclude group: 'org.apache.avro', module: 'avro'
      exclude group: 'org.slf4j', module: 'slf4j-log4j12'
      exclude group: 'org.pentaho' // missing dependency
    }

    compileOnly("org.apache.hadoop:hadoop-client") {
      exclude group: 'org.apache.avro', module: 'avro'
      exclude group: 'org.slf4j', module: 'slf4j-log4j12'
    }
  }

  task testJar(type: Jar){
    archiveClassifier = 'tests'
    from sourceSets.test.output
  }

  configurations {
    testArtifacts
  }

  artifacts {
    testArtifacts testJar
  }
}

project(':iceberg-orc') {
  dependencies {
    compile project(':iceberg-api')
    compile project(':iceberg-core')

    compile("org.apache.orc:orc-core::nohive") {
      exclude group: 'org.apache.hadoop'
      exclude group: 'commons-lang'
      // These artifacts are shaded and included in the orc-core fat jar
      exclude group: 'com.google.protobuf', module: 'protobuf-java'
      exclude group: 'org.apache.hive', module: 'hive-storage-api'
    }

    compileOnly("org.apache.hadoop:hadoop-client") {
      exclude group: 'org.apache.avro', module: 'avro'
    }

  }
}

project(':iceberg-parquet') {
  dependencies {
    compile project(':iceberg-api')
    compile project(':iceberg-core')

    compile("org.apache.parquet:parquet-avro") {
      exclude group: 'org.apache.avro', module: 'avro'
      // already shaded by Parquet
      exclude group: 'it.unimi.dsi'
      exclude group: 'org.codehaus.jackson'
    }

    compileOnly "org.apache.avro:avro"
    compileOnly("org.apache.hadoop:hadoop-client") {
      exclude group: 'org.apache.avro', module: 'avro'
    }
  }
}

project(':iceberg-spark') {
  apply plugin: 'scala'

  dependencies {
    compile project(':iceberg-api')
    compile project(':iceberg-common')
    compile project(':iceberg-core')
    compile project(':iceberg-orc')
    compile project(':iceberg-parquet')
    compile project(':iceberg-hive')

    compileOnly "org.apache.avro:avro"
    compileOnly("org.apache.spark:spark-hive_2.11") {
      exclude group: 'org.apache.avro', module: 'avro'
    }

    testCompile "org.apache.hadoop:hadoop-hdfs::tests"
    testCompile "org.apache.hadoop:hadoop-common::tests"
    testCompile("org.apache.hadoop:hadoop-minicluster") {
      exclude group: 'org.apache.avro', module: 'avro'
    }
    testCompile project(path: ':iceberg-hive', configuration: 'testArtifacts')
  }
}

project(':iceberg-pig') {
  dependencies {
    compile project(':iceberg-api')
    compile project(':iceberg-common')
    compile project(':iceberg-core')
    compile project(':iceberg-parquet')

    compileOnly("org.apache.pig:pig") {
      exclude group: "junit", module: "junit"
    }
    compileOnly("org.apache.hadoop:hadoop-mapreduce-client-core")
    compileOnly("org.apache.hadoop:hadoop-client") {
      exclude group: 'org.apache.avro', module: 'avro'
    }

    testCompile "org.apache.hadoop:hadoop-hdfs::tests"
    testCompile "org.apache.hadoop:hadoop-common::tests"
    testCompile("org.apache.hadoop:hadoop-minicluster") {
      exclude group: 'org.apache.avro', module: 'avro'
    }
  }
}

// the runtime jar is a self-contained artifact for testing in a notebook
project(':iceberg-spark-runtime') {
  apply plugin: 'com.github.johnrengelman.shadow'

  tasks.build.dependsOn tasks.shadowJar
  tasks.install.dependsOn tasks.shadowJar
  tasks.javadocJar.dependsOn tasks.shadowJar

  configurations {
    compile {
      // included in Spark
      exclude group: 'org.slf4j'
      exclude group: 'org.apache.commons'
      exclude group: 'commons-pool'
      exclude group: 'commons-codec'
      exclude group: 'org.xerial.snappy'
      exclude group: 'javax.xml.bind'
    }
  }

  dependencies {
    compileOnly project(':iceberg-spark')
  }

  shadowJar {
    // shade compileOnly dependencies to avoid including in transitive dependencies
    configurations = [project.configurations.compileOnly]

    zip64 true

    // Relocate dependencies to avoid conflicts
    relocate 'com.google', 'org.apache.iceberg.shaded.com.google'
    relocate 'com.fasterxml', 'org.apache.iceberg.shaded.com.fasterxml'
    relocate 'com.github.benmanes', 'org.apache.iceberg.shaded.com.github.benmanes'
    relocate 'org.checkerframework', 'org.apache.iceberg.shaded.org.checkerframework'
    relocate 'org.apache.avro', 'org.apache.iceberg.shaded.org.apache.avro'
    relocate 'avro.shaded', 'org.apache.iceberg.shaded.org.apache.avro.shaded'
    relocate 'com.thoughtworks.paranamer', 'org.apache.iceberg.shaded.com.thoughtworks.paranamer'
    relocate 'org.apache.parquet', 'org.apache.iceberg.shaded.org.apache.parquet'
    relocate 'shaded.parquet', 'org.apache.iceberg.shaded.org.apache.parquet.shaded'
    // relocate Avro's jackson dependency to share parquet-jackson locations
    relocate 'org.codehaus.jackson', 'org.apache.iceberg.shaded.org.apache.parquet.shaded.org.codehaus.jackson'
    relocate 'org.apache.orc', 'org.apache.iceberg.shaded.org.apache.orc'
    relocate 'io.airlift', 'org.apache.iceberg.shaded.io.airlift'

    archiveName = "iceberg-spark-runtime-${version}.${extension}"
  }
}
<|MERGE_RESOLUTION|>--- conflicted
+++ resolved
@@ -47,17 +47,13 @@
 allprojects {
   group = "org.apache.iceberg"
   apply plugin: 'com.palantir.baseline-idea'
-<<<<<<< HEAD
-  version = gitVersion()
+  /* TODO - this assumes that the upstream apache version is 1.0 so we need to be consistent w/ upstream changes */
+  version = "1.0-adobe-3.0-SNAPSHOT"
   repositories {
     maven { url  "http://palantir.bintray.com/releases" }
     mavenCentral()
     mavenLocal()
   }
-=======
-  /* TODO - this assumes that the upstream apache version is 1.0 so we need to be consistent w/ upstream changes */
-  version = "1.0-adobe-2.0-SNAPSHOT"
->>>>>>> 4a9efd61
 }
 
 apply plugin: 'com.palantir.baseline-config'
