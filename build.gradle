--- conflicted
+++ resolved
@@ -627,26 +627,20 @@
     implementation project(':iceberg-common')
     implementation project(':iceberg-core')
 
-<<<<<<< HEAD
     implementation platform(libs.google.libraries.bom)
     implementation 'com.google.cloud:google-cloud-storage'
     implementation libs.google.cloud.biglake
+    implementation 'com.google.cloud:google-cloud-nio'
     compileOnly(libs.hadoop2.common) {
       exclude group: 'org.apache.avro', module: 'avro'
       exclude group: 'org.slf4j', module: 'slf4j-log4j12'
       exclude group: 'javax.servlet', module: 'servlet-api'
       exclude group: 'com.google.code.gson', module: 'gson'
     }
-=======
-    compileOnly platform(libs.google.libraries.bom)
-    compileOnly "com.google.cloud:google-cloud-storage"
-
-    testImplementation "com.google.cloud:google-cloud-nio"
->>>>>>> 4e4f5a82
 
     testImplementation project(path: ':iceberg-api', configuration: 'testArtifacts')
     testImplementation project(path: ':iceberg-core', configuration: 'testArtifacts')
-
+    
     testImplementation libs.esotericsoftware.kryo
     testImplementation libs.google.cloud.biglake.grpc
     testImplementation libs.google.cloud.nio
@@ -657,7 +651,6 @@
       exclude group: 'javax.servlet', module: 'servlet-api'
       exclude group: 'com.google.code.gson', module: 'gson'
     }
-
   }
 }
 
