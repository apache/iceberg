--- conflicted
+++ resolved
@@ -364,18 +364,16 @@
 }
 
 project(':iceberg-mr') {
-<<<<<<< HEAD
   apply plugin: 'com.github.johnrengelman.shadow'
 
   tasks.jar.dependsOn tasks.shadowJar
 
-=======
   configurations {
     testCompile {
       exclude group: 'org.apache.parquet', module: 'parquet-hadoop-bundle'
     }
   }
->>>>>>> d89c8d33
+
   dependencies {
     compile project(':iceberg-api')
     compile project(':iceberg-core')
