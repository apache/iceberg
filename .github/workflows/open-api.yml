--- conflicted
+++ resolved
@@ -41,11 +41,7 @@
     runs-on: ubuntu-24.04
 
     steps:
-<<<<<<< HEAD
-      - uses: actions/checkout@v4
-=======
       - uses: actions/checkout@v6
->>>>>>> da76b873
       - name: Install uv
         uses: astral-sh/setup-uv@v7
       - name: Install dependencies
