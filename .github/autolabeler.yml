#
# Licensed to the Apache Software Foundation (ASF) under one
# or more contributor license agreements.  See the NOTICE file
# distributed with this work for additional information
# regarding copyright ownership.  The ASF licenses this file
# to you under the Apache License, Version 2.0 (the
# "License"); you may not use this file except in compliance
# with the License.  You may obtain a copy of the License at
#
#   http://www.apache.org/licenses/LICENSE-2.0
#
# Unless required by applicable law or agreed to in writing,
# software distributed under the License is distributed on an
# "AS IS" BASIS, WITHOUT WARRANTIES OR CONDITIONS OF ANY
# KIND, either express or implied.  See the License for the
# specific language governing permissions and limitations
# under the License.
#
<<<<<<< HEAD

=======
>>>>>>> 6702e748
# The following paragraph was taken from the Apache Spark project.
#   see: https://github.com/apache/spark/blob/master/.github/autolabeler.yml
#
# Bot page: https://github.com/apps/probot-autolabeler
# The matching patterns follow the .gitignore spec.
# See: https://git-scm.com/docs/gitignore#_pattern_format
# Also, note that the plugin uses 'ignore' package. See also
# https://github.com/kaelzhang/node-ignore
INFRA:
  - "/.baseline"
  - "/.github"
  - "/dev"
  - ".asf.yaml"
  - ".gitattributes"
  - ".gitignore"
  - "baseline.gradle"
  - "deploy.gradle"
  - "jitpack.yml"
  - "travis.yml"
BUILD:
<<<<<<< HEAD
  - "**gradle**"
  - "versions.props"
=======
  - "/dev"
  - "**gradle**"
  - "versions.props"
BASH:
  - "/dev"
>>>>>>> 6702e748
DOCS:
  - "/site"
  - "**CHANGELOG.md"
  - "**README.md"
LICENSE:
  - "**LICENSE"
  - "**NOTICE"
EXAMPLES:
  - "/examples"
COMMON:
  - "/common"
API:
  - "/api"
CORE:
  - "/core"
PYTHON:
  - "/python"
PARQUET:
  - "/parquet"
ARROW:
  - "/arrow"
ORC:
  - "/orc"
HIVE:
  - "/hive"
DATA:
  - "/data"
SPARK:
  - "/spark-runtime"
<<<<<<< HEAD
  - "/spark3-runtime"
  - "/spark"
  - "/spark2"
=======
  - "/spark"
  - "/spark2"
  - "/spark3-runtime"
>>>>>>> 6702e748
  - "/spark3"
FLINK:
  - "/flink"
MR:
  - "/mr"
PIG:
<<<<<<< HEAD
  - "/pig"
=======
  - "/pig"
>>>>>>> 6702e748
<|MERGE_RESOLUTION|>--- conflicted
+++ resolved
@@ -16,10 +16,7 @@
 # specific language governing permissions and limitations
 # under the License.
 #
-<<<<<<< HEAD
 
-=======
->>>>>>> 6702e748
 # The following paragraph was taken from the Apache Spark project.
 #   see: https://github.com/apache/spark/blob/master/.github/autolabeler.yml
 #
@@ -40,16 +37,8 @@
   - "jitpack.yml"
   - "travis.yml"
 BUILD:
-<<<<<<< HEAD
   - "**gradle**"
   - "versions.props"
-=======
-  - "/dev"
-  - "**gradle**"
-  - "versions.props"
-BASH:
-  - "/dev"
->>>>>>> 6702e748
 DOCS:
   - "/site"
   - "**CHANGELOG.md"
@@ -79,23 +68,13 @@
   - "/data"
 SPARK:
   - "/spark-runtime"
-<<<<<<< HEAD
   - "/spark3-runtime"
   - "/spark"
   - "/spark2"
-=======
-  - "/spark"
-  - "/spark2"
-  - "/spark3-runtime"
->>>>>>> 6702e748
   - "/spark3"
 FLINK:
   - "/flink"
 MR:
   - "/mr"
 PIG:
-<<<<<<< HEAD
-  - "/pig"
-=======
-  - "/pig"
->>>>>>> 6702e748
+  - "/pig"