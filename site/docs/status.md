---
title: "Implementation Status"
---
<!--
 - Licensed to the Apache Software Foundation (ASF) under one or more
 - contributor license agreements.  See the NOTICE file distributed with
 - this work for additional information regarding copyright ownership.
 - The ASF licenses this file to You under the Apache License, Version 2.0
 - (the "License"); you may not use this file except in compliance with
 - the License.  You may obtain a copy of the License at
 -
 -   http://www.apache.org/licenses/LICENSE-2.0
 -
 - Unless required by applicable law or agreed to in writing, software
 - distributed under the License is distributed on an "AS IS" BASIS,
 - WITHOUT WARRANTIES OR CONDITIONS OF ANY KIND, either express or implied.
 - See the License for the specific language governing permissions and
 - limitations under the License.
 -->

# Implementations Status

Apache iceberg's spec is implemented in multiple languages. This page provides an overview of the current capabilities.

## Versions

This section describes the versions of each implementation that are being tracked in this page.

| Language  | Version |
|-----------|---------|
| Java      | 1.7.1   |
| PyIceberg | 0.7.0   |
| Rust      | 0.3.0   |
| Go        | 0.1.0   |

## Data Types

| Data Type      | Java | PyIceberg | Rust | Go |
|----------------|------|-----------|------|----|
| boolean        | Y    | Y         | Y    | Y  |
| int            | Y    | Y         | Y    | Y  |
| long           | Y    | Y         | Y    | Y  |
| float          | Y    | Y         | Y    | Y  |
| double         | Y    | Y         | Y    | Y  |
| decimal        | Y    | Y         | Y    | Y  |
| date           | Y    | Y         | Y    | Y  |
| time           | Y    | Y         | Y    | Y  |
| timestamp      | Y    | Y         | Y    | Y  |
| timestamptz    | Y    | Y         | Y    | Y  |
| timestamp_ns   | Y    | Y         | Y    | Y  |
| timestamptz_ns | Y    | Y         | Y    | Y  |
| string         | Y    | Y         | Y    | Y  |
| uuid           | Y    | Y         | Y    | Y  |
| fixed          | Y    | Y         | Y    | Y  |
| binary         | Y    | Y         | Y    | Y  |
| variant        | Y    | Y         | Y    | Y  |
| list           | Y    | Y         | Y    | Y  |
| map            | Y    | Y         | Y    | Y  |
| struct         | Y    | Y         | Y    | Y  |

## Data File Formats

| Format  | Java | PyIceberg | Rust | Go |
|---------|------|-----------|------|----|
| Parquet | Y    | Y         | Y    | Y  |
| ORC     | Y    | N         | N    | N  |
| Puffin  | Y    | N         | N    | N  |

## File IO

| Storage              | Java | PyIceberg | Rust | Go |
|----------------------|------|-----------|------|----|
| Local Filesystem     | Y    | Y         | Y    | Y  |
| Hadoop Filesystem    | Y    | Y         | Y    | Y  |
| Aws S3               | Y    | Y         | Y    | Y  |
| Google Cloud Storage | Y    | Y         | Y    | Y  |
| Memory Fs            | Y    | Y         | Y    | Y  |

## Table Update Operations

### Table Spec V1

| Operation                   | Java | PyIceberg | Rust | Go |
|-----------------------------|------|-----------|------|----|
<<<<<<< HEAD
| Update schema               | Y    | Y         | N    | N  |
| Update partition spec       | Y    | N         | N    | N  |
| Update table properties     | Y    | Y         | Y    | N  |
| Replace sort order          | Y    | N         | N    | N  |
| Update table location       | Y    | N         | N    | N  |
| Append data files           | Y    | N         | N    | N  |
| Rewrite files               | Y    | N         | N    | N  |
| Rewrite manifests           | Y    | N         | N    | N  |
| Overwrite files             | Y    | N         | N    | N  |
=======
| Update schema               | Y    | N         | Y    | N  |
| Update partition spec       | Y    | N         | Y    | N  |
| Update table properties     | Y    | Y         | Y    | N  |
| Replace sort order          | Y    | N         | N    | N  |
| Update table location       | Y    | N         | N    | N  |
| Append data files           | Y    | Y         | N    | N  |
| Rewrite files               | Y    | Y         | N    | N  |
| Rewrite manifests           | Y    | Y         | N    | N  |
| Overwrite files             | Y    | Y         | N    | N  |
| Row delta                   | Y    | N         | N    | N  |
>>>>>>> 0e8e2758
| Delete files                | Y    | N         | N    | N  |
| Update statistics           | Y    | N         | N    | N  |
| Update partition statistics | Y    | N         | N    | N  |
| Expire snapshots            | Y    | N         | N    | N  |
| Manage snapshots            | Y    | N         | N    | N  |

### Table Spec V2

| Operation                   | Java | PyIceberg | Rust | Go |
|-----------------------------|------|-----------|------|----|
| Update schema               | Y    | Y         | N    | N  |
| Update partition spec       | Y    | Y         | N    | N  |
| Update table properties     | Y    | Y         | Y    | N  |
| Replace sort order          | Y    | N         | N    | N  |
| Update table location       | Y    | N         | N    | N  |
| Append data files           | Y    | Y         | N    | N  |
| Rewrite files               | Y    | Y         | N    | N  |
| Rewrite manifests           | Y    | Y         | N    | N  |
| Overwrite files             | Y    | Y         | N    | N  |
| Row delta                   | Y    | N         | N    | N  |
| Delete files                | Y    | Y         | N    | N  |
| Update statistics           | Y    | N         | N    | N  |
| Update partition statistics | Y    | N         | N    | N  |
| Expire snapshots            | Y    | N         | N    | N  |
| Manage snapshots            | Y    | N         | N    | N  |

## Table Read Operations

### Table Spec V1

| Operation           | Java | PyIceberg | Rust | Go |
|---------------------|------|-----------|------|----|
| Plan with data file | Y    | Y         | Y    | Y  |
<<<<<<< HEAD
| Read data file      | Y    | Y         | Y    | Y  |
=======
| Read data file      | Y    | N         | Y    | N  |
>>>>>>> 0e8e2758

### Table Spec V2

| Operation                  | Java | PyIceberg | Rust | Go |
|----------------------------|------|-----------|------|----|
| Plan with data file        | Y    | Y         | Y    | Y  |
<<<<<<< HEAD
| Plan with position deletes | Y    | Y         | N    | Y  |
| Plan with equality deletes | Y    | N         | N    | N  |
| Read data file             | Y    | Y         | Y    | Y  |
| Read with position deletes | Y    | Y         | N    | Y  |
=======
| Plan with position deletes | Y    | Y         | N    | N  |
| Plan with equality deletes | Y    | Y         | N    | N  |
| Read data file             | Y    | Y         | Y    | N  |
| Read with position deletes | Y    | Y         | N    | N  |
>>>>>>> 0e8e2758
| Read with equality deletes | Y    | N         | N    | N  |

## Table Write Operations

### Table Spec V1

| Operation   | Java | PyIceberg | Rust | Go |
|-------------|------|-----------|------|----|
| Append data | Y    | Y         | Y    | N  |

### Table Spec V2

| Operation              | Java | PyIceberg | Rust | Go |
|------------------------|------|-----------|------|----|
| Append data            | Y    | Y         | Y    | N  |
| Write position deletes | Y    | N         | N    | N  |
| Write equality deletes | Y    | N         | N    | N  |

## Catalogs

### Rest Catalog

#### Table Spec V1

| Table Operation | Java | PyIceberg | Rust | Go |
|-----------------|------|-----------|------|----|
| listTable       | Y    | Y         | Y    | Y  |
| createTable     | Y    | Y         | Y    | Y  |
| dropTable       | Y    | Y         | Y    | Y  |
| loadTable       | Y    | Y         | Y    | Y  |
| updateTable     | Y    | Y         | Y    | Y  |
| renameTable     | Y    | Y         | Y    | Y  |
| tableExists     | Y    | Y         | Y    | Y  |

#### Table Spec V2

| Table Operation | Java | PyIceberg | Rust | Go |
|-----------------|------|-----------|------|----|
| listTable       | Y    | Y         | Y    | Y  |
| createTable     | Y    | Y         | Y    | Y  |
| dropTable       | Y    | Y         | Y    | Y  |
| loadTable       | Y    | Y         | Y    | Y  |
| updateTable     | Y    | Y         | Y    | Y  |
| renameTable     | Y    | Y         | Y    | Y  |
| tableExists     | Y    | Y         | Y    | Y  |

#### View Spec V1

| View Operation | Java | PyIceberg | Rust | Go |
|----------------|------|-----------|------|----|
| createView     | Y    | N         | N    | N  |
| dropView       | Y    | N         | N    | N  |
| listView       | Y    | N         | N    | N  |
| viewExists     | Y    | N         | N    | N  |
| replaceView    | Y    | N         | N    | N  |
| renameView     | Y    | N         | N    | N  |

#### Namespace Operations

| Namespace Operation | Java | PyIceberg | Rust | Go |
|---------------------|------|-----------|------|----|
| listNamespaces      | Y    | N         | N    | Y  |
| createNamespace     | Y    | N         | N    | Y  |
| dropNamespace       | Y    | N         | N    | Y  |
| namespaceExists     | Y    | N         | N    | Y  |
| renameNamespace     | Y    | N         | N    | Y  |
| updateNamespace     | Y    | N         | N    | Y  |
| deleteNamespace     | Y    | N         | N    | Y  |
| loadNamespace       | Y    | N         | N    | Y  |

### Sql Catalog

The sql catalog is a catalog backed by a sql database, which is called jdbc catalog in java.

| Database | Java | PyIceberg | Rust | Go |
|----------|------|-----------|------|----|
| Postgres | Y    | Y         | Y    | N  |
| MySQL    | Y    | Y         | Y    | N  |
| SQLite   | Y    | Y         | Y    | N  |

#### Table Spec V1

| Table Operation | Java | PyIceberg | Rust | Go |
|-----------------|------|-----------|------|----|
| listTable       | Y    | Y         | Y    | Y  |
| createTable     | Y    | Y         | Y    | Y  |
| dropTable       | Y    | Y         | Y    | Y  |
| loadTable       | Y    | Y         | Y    | Y  |
| updateTable     | Y    | Y         | Y    | Y  |
| renameTable     | Y    | Y         | Y    | Y  |
| tableExists     | Y    | Y         | Y    | Y  |

#### Table Spec V2

| Table Operation | Java | PyIceberg | Rust | Go |
|-----------------|------|-----------|------|----|
| listTable       | Y    | Y         | Y    | Y  |
| createTable     | Y    | Y         | Y    | Y  |
| dropTable       | Y    | Y         | Y    | Y  |
| loadTable       | Y    | Y         | Y    | Y  |
| updateTable     | Y    | Y         | Y    | Y  |
| renameTable     | Y    | Y         | Y    | Y  |
| tableExists     | Y    | Y         | Y    | Y  |

#### View Spec V1

| View Operation | Java | PyIceberg | Rust | Go |
|----------------|------|-----------|------|----|
| createView     | Y    | N         | N    | N  |
| dropView       | Y    | N         | N    | N  |
| listView       | Y    | N         | N    | N  |
| viewExists     | Y    | N         | N    | N  |
| replaceView    | Y    | N         | N    | N  |
| renameView     | Y    | N         | N    | N  |

#### Namespace Operations

| Namespace Operation | Java | PyIceberg | Rust | Go |
|---------------------|------|-----------|------|----|
| listNamespaces      | Y    | N         | N    | N  |
| createNamespace     | Y    | N         | N    | N  |
| dropNamespace       | Y    | N         | N    | N  |
| namespaceExists     | Y    | N         | N    | N  |
| renameNamespace     | Y    | N         | N    | N  |
| updateNamespace     | Y    | N         | N    | N  |
| deleteNamespace     | Y    | N         | N    | N  |
| loadNamespace       | Y    | N         | N    | N  |

### Glue Catalog

#### Table Spec V1

| Table Operation | Java | PyIceberg | Rust | Go |
|-----------------|------|-----------|------|----|
| listTable       | Y    | Y         | Y    | Y  |
| createTable     | Y    | Y         | Y    | Y  |
| dropTable       | Y    | Y         | Y    | Y  |
| loadTable       | Y    | Y         | Y    | Y  |
| updateTable     | Y    | Y         | Y    | Y  |
| renameTable     | Y    | Y         | Y    | Y  |
| tableExists     | Y    | Y         | Y    | Y  |

#### Table Spec V2

| Table Operation | Java | PyIceberg | Rust | Go |
|-----------------|------|-----------|------|----|
| listTable       | Y    | Y         | Y    | Y  |
| createTable     | Y    | Y         | Y    | Y  |
| dropTable       | Y    | Y         | Y    | Y  |
| loadTable       | Y    | Y         | Y    | Y  |
| updateTable     | Y    | Y         | Y    | Y  |
| renameTable     | Y    | Y         | Y    | Y  |
| tableExists     | Y    | Y         | Y    | Y  |

#### View Spec V1

| View Operation | Java | PyIceberg | Rust | Go |
|----------------|------|-----------|------|----|
| createView     | Y    | N         | N    | N  |
| dropView       | Y    | N         | N    | N  |
| listView       | Y    | N         | N    | N  |
| viewExists     | Y    | N         | N    | N  |
| replaceView    | Y    | N         | N    | N  |
| renameView     | Y    | N         | N    | N  |

#### Namespace Operations

| Namespace Operation | Java | PyIceberg | Rust | Go |
|---------------------|------|-----------|------|----|
| listNamespaces      | Y    | N         | N    | N  |
| createNamespace     | Y    | N         | N    | N  |
| dropNamespace       | Y    | N         | N    | N  |
| namespaceExists     | Y    | N         | N    | N  |
| renameNamespace     | Y    | N         | N    | N  |
| updateNamespace     | Y    | N         | N    | N  |
| deleteNamespace     | Y    | N         | N    | N  |
| loadNamespace       | Y    | N         | N    | N  |

### Hive Metastore Catalog

#### Table Spec V1

| Table Operation | Java | PyIceberg | Rust | Go |
|-----------------|------|-----------|------|----|
| listTable       | Y    | Y         | Y    | Y  |
| createTable     | Y    | Y         | Y    | Y  |
| dropTable       | Y    | Y         | Y    | Y  |
| loadTable       | Y    | Y         | Y    | Y  |
| updateTable     | Y    | Y         | Y    | Y  |
| renameTable     | Y    | Y         | Y    | Y  |
| tableExists     | Y    | Y         | Y    | Y  |

#### Table Spec V2

| Table Operation | Java | PyIceberg | Rust | Go |
|-----------------|------|-----------|------|----|
| listTable       | Y    | Y         | Y    | Y  |
| createTable     | Y    | Y         | Y    | Y  |
| dropTable       | Y    | Y         | Y    | Y  |
| loadTable       | Y    | Y         | Y    | Y  |
| updateTable     | Y    | Y         | Y    | Y  |
| renameTable     | Y    | Y         | Y    | Y  |
| tableExists     | Y    | Y         | Y    | Y  |

#### View Spec V1

| View Operation | Java | PyIceberg | Rust | Go |
|----------------|------|-----------|------|----|
| createView     | Y    | N         | N    | N  |
| dropView       | Y    | N         | N    | N  |
| listView       | Y    | N         | N    | N  |
| viewExists     | Y    | N         | N    | N  |
| replaceView    | Y    | N         | N    | N  |
| renameView     | Y    | N         | N    | N  |

#### Namespace Operations

| Namespace Operation | Java | PyIceberg | Rust | Go |
|---------------------|------|-----------|------|----|
| listNamespaces      | Y    | N         | N    | N  |
| createNamespace     | Y    | N         | N    | N  |
| dropNamespace       | Y    | N         | N    | N  |
| namespaceExists     | Y    | N         | N    | N  |
| renameNamespace     | Y    | N         | N    | N  |
| updateNamespace     | Y    | N         | N    | N  |
| deleteNamespace     | Y    | N         | N    | N  |
| loadNamespace       | Y    | N         | N    | N  |<|MERGE_RESOLUTION|>--- conflicted
+++ resolved
@@ -82,17 +82,6 @@
 
 | Operation                   | Java | PyIceberg | Rust | Go |
 |-----------------------------|------|-----------|------|----|
-<<<<<<< HEAD
-| Update schema               | Y    | Y         | N    | N  |
-| Update partition spec       | Y    | N         | N    | N  |
-| Update table properties     | Y    | Y         | Y    | N  |
-| Replace sort order          | Y    | N         | N    | N  |
-| Update table location       | Y    | N         | N    | N  |
-| Append data files           | Y    | N         | N    | N  |
-| Rewrite files               | Y    | N         | N    | N  |
-| Rewrite manifests           | Y    | N         | N    | N  |
-| Overwrite files             | Y    | N         | N    | N  |
-=======
 | Update schema               | Y    | N         | Y    | N  |
 | Update partition spec       | Y    | N         | Y    | N  |
 | Update table properties     | Y    | Y         | Y    | N  |
@@ -102,8 +91,6 @@
 | Rewrite files               | Y    | Y         | N    | N  |
 | Rewrite manifests           | Y    | Y         | N    | N  |
 | Overwrite files             | Y    | Y         | N    | N  |
-| Row delta                   | Y    | N         | N    | N  |
->>>>>>> 0e8e2758
 | Delete files                | Y    | N         | N    | N  |
 | Update statistics           | Y    | N         | N    | N  |
 | Update partition statistics | Y    | N         | N    | N  |
@@ -137,28 +124,17 @@
 | Operation           | Java | PyIceberg | Rust | Go |
 |---------------------|------|-----------|------|----|
 | Plan with data file | Y    | Y         | Y    | Y  |
-<<<<<<< HEAD
-| Read data file      | Y    | Y         | Y    | Y  |
-=======
 | Read data file      | Y    | N         | Y    | N  |
->>>>>>> 0e8e2758
 
 ### Table Spec V2
 
 | Operation                  | Java | PyIceberg | Rust | Go |
 |----------------------------|------|-----------|------|----|
 | Plan with data file        | Y    | Y         | Y    | Y  |
-<<<<<<< HEAD
-| Plan with position deletes | Y    | Y         | N    | Y  |
-| Plan with equality deletes | Y    | N         | N    | N  |
-| Read data file             | Y    | Y         | Y    | Y  |
-| Read with position deletes | Y    | Y         | N    | Y  |
-=======
 | Plan with position deletes | Y    | Y         | N    | N  |
 | Plan with equality deletes | Y    | Y         | N    | N  |
 | Read data file             | Y    | Y         | Y    | N  |
 | Read with position deletes | Y    | Y         | N    | N  |
->>>>>>> 0e8e2758
 | Read with equality deletes | Y    | N         | N    | N  |
 
 ## Table Write Operations
