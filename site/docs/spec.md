<!--
 - Licensed to the Apache Software Foundation (ASF) under one or more
 - contributor license agreements.  See the NOTICE file distributed with
 - this work for additional information regarding copyright ownership.
 - The ASF licenses this file to You under the Apache License, Version 2.0
 - (the "License"); you may not use this file except in compliance with
 - the License.  You may obtain a copy of the License at
 -
 -   http://www.apache.org/licenses/LICENSE-2.0
 -
 - Unless required by applicable law or agreed to in writing, software
 - distributed under the License is distributed on an "AS IS" BASIS,
 - WITHOUT WARRANTIES OR CONDITIONS OF ANY KIND, either express or implied.
 - See the License for the specific language governing permissions and
 - limitations under the License.
 -->

# Iceberg Table Spec

This is a specification for the Iceberg table format that is designed to manage a large, slow-changing collection of files in a distributed file system or key-value store as a table.

#### Version 1: Analytic Data Tables

**Iceberg format version 1 is the current version**. It defines how to manage large analytic tables using immutable file formats, like Parquet, Avro, and ORC.

#### Version 2: Row-level Deletes

The Iceberg community is currently working on version 2 of the Iceberg format that supports encoding row-level deletes. **The v2 specification is incomplete and may change until it is finished and adopted.** This document includes tentative v2 format requirements, but there are currently no compatibility guarantees with the unfinished v2 spec.

The goal of version 2 is to provide a way to encode row-level deletes. This update can be used to delete or replace individual rows in an immutable data file without rewriting the file.


## Goals

* **Snapshot isolation** -- Reads will be isolated from concurrent writes and always use a committed snapshot of a table’s data. Writes will support removing and adding files in a single operation and are never partially visible. Readers will not acquire locks.
* **Speed** -- Operations will use O(1) remote calls to plan the files for a scan and not O(n) where n grows with the size of the table, like the number of partitions or files.
* **Scale** -- Job planning will be handled primarily by clients and not bottleneck on a central metadata store. Metadata will include information needed for cost-based optimization.
* **Evolution** -- Tables will support full schema and partition spec evolution. Schema evolution supports safe column add, drop, reorder and rename, including in nested structures.
* **Dependable types** -- Tables will provide well-defined and dependable support for a core set of types.
* **Storage separation** -- Partitioning will be table configuration. Reads will be planned using predicates on data values, not partition values. Tables will support evolving partition schemes.
* **Formats** -- Underlying data file formats will support identical schema evolution rules and types. Both read- and write-optimized formats will be available.

## Overview

![Iceberg snapshot structure](img/iceberg-metadata.png){.floating}

This table format tracks individual data files in a table instead of directories. This allows writers to create data files in-place and only adds files to the table in an explicit commit.

Table state is maintained in metadata files. All changes to table state create a new metadata file and replace the old metadata with an atomic swap. The table metadata file tracks the table schema, partitioning config, custom properties, and snapshots of the table contents. A snapshot represents the state of a table at some time and is used to access the complete set of data files in the table.

Data files in snapshots are tracked by one or more manifest files that contain a row for each data file in the table, the file's partition data, and its metrics. The data in a snapshot is the union of all files in its manifests. Manifest files are reused across snapshots to avoid rewriting metadata that is slow-changing. Manifests can track data files with any subset of a table and are not associated with partitions.

The manifests that make up a snapshot are stored in a manifest list file. Each manifest list stores metadata about manifests, including partition stats and data file counts. These stats are used to avoid reading manifests that are not required for an operation.

#### MVCC and Optimistic Concurrency

An atomic swap of one table metadata file for another provides serializable isolation. Readers use the snapshot that was current when they load the table metadata and are not affected by changes until they refresh and pick up a new metadata location.

Writers create table metadata files optimistically, assuming that the current version will not be changed before the writer's commit. Once a writer has created an update, it commits by swapping the table’s metadata file pointer from the base version to the new version.

If the snapshot on which an update is based is no longer current, the writer must retry the update based on the new current version. Some operations support retry by re-applying metadata changes and committing, under well-defined conditions. For example, a change that rewrites files can be applied to a new table snapshot if all of the rewritten files are still in the table.

#### File System Operations

Iceberg only requires that file systems support the following operations:

* **In-place write** -- Files are not moved or altered once they are written.
* **Seekable reads** -- Data file formats require seek support.
* **Deletes** -- Tables delete files that are no longer used.

These requirements are compatible with object stores, like S3.

Tables do not require random-access writes. Once written, data and metadata files are immutable until they are deleted.

Tables do not require rename, except for tables that use atomic rename to implement the commit operation for new metadata files.

## Specification

#### Terms

* **Schema** -- Names and types of fields in a table.
* **Partition spec** -- A definition of how partition values are derived from data fields.
* **Snapshot** -- The state of a table at some point in time, including the set of all data files.
* **Manifest** -- A file that lists data files; a subset of a snapshot.
* **Manifest list** -- A file that lists manifest files; one per snapshot.

### Schemas and Data Types

A table's **schema** is a list of named columns. All data types are either primitives or nested types, which are maps, lists, or structs. A table schema is also a struct type.

For the representations of these types in Avro, ORC, and Parquet file formats, see Appendix A.

#### Nested Types

A **`struct`** is a tuple of typed values. Each field in the tuple is named and has an integer id that is unique in the table schema. Each field can be either optional or required, meaning that values can (or cannot) be null. Fields may be any type. Fields may have an optional comment or doc string.

A **`list`** is a collection of values with some element type. The element field has an integer id that is unique in the table schema. Elements can be either optional or required. Element types may be any type.

A **`map`** is a collection of key-value pairs with a key type and a value type. Both the key field and value field each have an integer id that is unique in the table schema. Map keys are required and map values can be either optional or required. Both map keys and map values may be any type, including nested types.

#### Primitive Types

| Primitive type     | Description                                                              | Requirements                                     |
|--------------------|--------------------------------------------------------------------------|--------------------------------------------------|
| **`boolean`**      | True or false                                                            |                                                  |
| **`int`**          | 32-bit signed integers                                                   | Can promote to `long`                            |
| **`long`**         | 64-bit signed integers                                                   |                                                  |
| **`float`**        | [32-bit IEEE 754](https://en.wikipedia.org/wiki/IEEE_754) floating point | Can promote to double                            |
| **`double`**       | [64-bit IEEE 754](https://en.wikipedia.org/wiki/IEEE_754) floating point |                                                  |
| **`decimal(P,S)`** | Fixed-point decimal; precision P, scale S                                | Scale is fixed [1], precision must be 38 or less |
| **`date`**         | Calendar date without timezone or time                                   |                                                  |
| **`time`**         | Time of day without date, timezone                                       | Microsecond precision [2]                        |
| **`timestamp`**    | Timestamp without timezone                                               | Microsecond precision [2]                        |
| **`timestamptz`**  | Timestamp with timezone                                                  | Stored as UTC [2]                                |
| **`string`**       | Arbitrary-length character sequences                                     | Encoded with UTF-8 [3]                           |
| **`uuid`**         | Universally unique identifiers                                           | Should use 16-byte fixed                         |
| **`fixed(L)`**     | Fixed-length byte array of length L                                      |                                                  |
| **`binary`**       | Arbitrary-length byte array                                              |                                                  |

Notes:

1. Decimal scale is fixed and cannot be changed by schema evolution. Precision can only be widened.
2. All time and timestamp values are stored with microsecond precision.
Timestamps _with time zone_ represent a point in time: values are stored as UTC and do not retain a source time zone (`2017-11-16 17:10:34 PST` is stored/retrieved as `2017-11-17 01:10:34 UTC` and these values are considered identical).
Timestamps _without time zone_ represent a date and time of day regardless of zone: the time value is independent of zone adjustments (`2017-11-16 17:10:34` is always retrieved as `2017-11-16 17:10:34`). Timestamp values are stored as a long that encodes microseconds from the unix epoch.
3. Character strings must be stored as UTF-8 encoded byte arrays.

For details on how to serialize a schema to JSON, see Appendix C.


#### Schema Evolution

Schema evolution is limited to type promotion and adding, deleting, and renaming fields in structs (both nested structs and the top-level schema’s struct).

Valid type promotions are:

* `int` to `long`
* `float` to `double`
* `decimal(P, S)` to `decimal(P', S)` if `P' > P` -- widen the precision of decimal types.

Any struct, including a top-level schema, can evolve through deleting fields, adding new fields, renaming existing fields, or promoting a primitive using the valid type promotions. Adding a new field assigns a new ID for that field and for any nested fields. Renaming an existing field must change the name, but not the field ID. Deleting a field removes it from the current schema. Field deletion cannot be rolled back unless the field was nullable or if the current snapshot has not changed.

Grouping a subset of a struct’s fields into a nested struct is **not** allowed, nor is moving fields from a nested struct into its immediate parent struct (`struct<a, b, c> ↔ struct<a, struct<b, c>>`). Evolving primitive types to structs is **not** allowed, nor is evolving a single-field struct to a primitive (`map<string, int> ↔ map<string, struct<int>>`).


### Partitioning

Data files are stored in manifests with a tuple of partition values that are used in scans to filter out files that cannot contain records that match the scan’s filter predicate. Partition values for a data file must be the same for all records stored in the data file. (Manifests store data files from any partition, as long as the partition spec is the same for the data files.)

Tables are configured with a **partition spec** that defines how to produce a tuple of partition values from a record. A partition spec has a list of fields that consist of:

*   A **source column id** from the table’s schema
*   A **transform** that is applied to the source column to produce a partition value
*   A **partition name**

The source column, selected by id, must be a primitive type and cannot be contained in a map or list, but may be nested in a struct. For details on how to serialize a partition spec to JSON, see Appendix C.

Partition specs capture the transform from table data to partition values. This is used to transform predicates to partition predicates, in addition to transforming data values. Deriving partition predicates from column predicates on the table data is used to separate the logical queries from physical storage: the partitioning can change and the correct partition filters are always derived from column predicates. This simplifies queries because users don’t have to supply both logical predicates and partition predicates. For more information, see Scan Planning below.


#### Partition Transforms

| Transform         | Description                                                  | Source types                                                                                              | Result type |
|-------------------|--------------------------------------------------------------|-----------------------------------------------------------------------------------------------------------|-------------|
| **`identity`**    | Source value, unmodified                                     | Any                                                                                                       | Source type |
| **`bucket[N]`**   | Hash of value, mod `N` (see below)                           | `int`, `long`, `decimal`, `date`, `time`, `timestamp`, `timestamptz`, `string`, `uuid`, `fixed`, `binary` | `int`       |
| **`truncate[W]`** | Value truncated to width `W` (see below)                     | `int`, `long`, `decimal`, `string`                                                                        | Source type |
| **`year`**        | Extract a date or timestamp year, as years from 1970         | `date`, `timestamp(tz)`                                                                                   | `int`       |
| **`month`**       | Extract a date or timestamp month, as months from 1970-01-01 | `date`, `timestamp(tz)`                                                                                   | `int`       |
| **`day`**         | Extract a date or timestamp day, as days from 1970-01-01     | `date`, `timestamp(tz)`                                                                                   | `date`      |
| **`hour`**        | Extract a timestamp hour, as hours from 1970-01-01 00:00:00  | `timestamp(tz)`                                                                                           | `int`       |

All transforms must return `null` for a `null` input value.


#### Bucket Transform Details

Bucket partition transforms use a 32-bit hash of the source value. The 32-bit hash implementation is the 32-bit Murmur3 hash, x86 variant, seeded with 0.

Transforms are parameterized by a number of buckets [1], `N`. The hash mod `N` must produce a positive value by first discarding the sign bit of the hash value. In pseudo-code, the function is:

```
  def bucket_N(x) = (murmur3_x86_32_hash(x) & Integer.MAX_VALUE) % N
```

Notes:

1. Changing the number of buckets as a table grows is possible by evolving the partition spec.

For hash function details by type, see Appendix B.


#### Truncate Transform Details

| **Type**      | **Config**            | **Truncate specification**                                       | **Examples**                     |
|---------------|-----------------------|------------------------------------------------------------------|----------------------------------|
| **`int`**     | `W`, width            | `v - (v % W)`	remainders must be positive	[1]                    | `W=10`: `1` ￫ `0`, `-1` ￫ `-10`  |
| **`long`**    | `W`, width            | `v - (v % W)`	remainders must be positive	[1]                    | `W=10`: `1` ￫ `0`, `-1` ￫ `-10`  |
| **`decimal`** | `W`, width (no scale) | `scaled_W = decimal(W, scale(v))` `v - (v % scaled_W)`		[1, 2] | `W=50`, `s=2`: `10.65` ￫ `10.50` |
| **`string`**  | `L`, length           | Substring of length `L`: `v.substring(0, L)`                     | `L=3`: `iceberg` ￫ `ice`         |

Notes:

1. The remainder, `v % W`, must be positive. For languages where `%` can produce negative values, the correct truncate function is: `v - (((v % W) + W) % W)`
2. The width, `W`, used to truncate decimal values is applied using the scale of the decimal column to avoid additional (and potentially conflicting) parameters.


### Manifests

A manifest is an immutable Avro file that lists a set of data files, along with each file’s partition data tuple, metrics, and tracking information. One or more manifest files are used to store a snapshot, which tracks all of the files in a table at some point in time.

A manifest is a valid Iceberg data file. Files must use Iceberg schemas and column projection.

A manifest stores files for a single partition spec. When a table’s partition spec changes, old files remain in the older manifest and newer files are written to a new manifest. This is required because a manifest file’s schema is based on its partition spec (see below). This restriction also simplifies selecting files from a manifest because the same boolean expression can be used to select or filter all rows.

The partition spec for a manifest and the current table schema must be stored in the key-value properties of the manifest file. The partition spec is stored as a JSON string under the key `partition-spec`. The table schema is stored as a JSON string under the key `schema`.

The schema of a manifest file is a struct called `manifest_entry` with the following fields:

| Field id, name       | Type                                                      | Description                                                     |
|----------------------|-----------------------------------------------------------|-----------------------------------------------------------------|
| **`0  status`**      | `int` with meaning: `0: EXISTING` `1: ADDED` `2: DELETED` | Used to track additions and deletions                           |
| **`1  snapshot_id`** | `long`                                                    | Snapshot id where the file was added, or deleted if status is 2 |
| **`2  data_file`**   | `data_file` `struct` (see below)                          | File path, partition tuple, metrics, ...                        |

`data_file` is a struct with the following fields:

| Field id, name                    | Type                                  | Description                                                                                                                                                                                          |
|-----------------------------------|---------------------------------------|------------------------------------------------------------------------------------------------------------------------------------------------------------------------------------------------------|
| **`100  file_path`**              | `string`                              | Full URI for the file with FS scheme                                                                                                                                                                 |
| **`101  file_format`**            | `string`                              | String file format name, avro, orc or parquet                                                                                                                                                        |
| **`102  partition`**              | `struct<...>`                         | Partition data tuple, schema based on the partition spec                                                                                                                                             |
| **`103  record_count`**           | `long`                                | Number of records in this file                                                                                                                                                                       |
| **`104  file_size_in_bytes`**     | `long`                                | Total file size in bytes                                                                                                                                                                             |
| ~~**`105 block_size_in_bytes`**~~ | `long`                                | **Deprecated. Always write a default value and do not read.**                                                                                                                                        |
| ~~**`106  file_ordinal`**~~       | `optional int`                        | **Deprecated. Do not use.**                                                                                                                                                                          |
| ~~**`107  sort_columns`**~~       | `optional list`                       | **Deprecated. Do not use.**                                                                                                                                                                          |
| **`108  column_sizes`**           | `optional map`                        | Map from column id to the total size on disk of all regions that store the column. Does not include bytes necessary to read other columns, like footers. Leave null for row-oriented formats (Avro). |
| **`109  value_counts`**           | `optional map`                        | Map from column id to number of values in the column (including null values)                                                                                                                         |
| **`110  null_value_counts`**      | `optional map`                        | Map from column id to number of null values in the column                                                                                                                                            |
| ~~**`111 distinct_counts`**~~     | `optional map`                        | **Deprecated. Do not use.**                                                                                                                                                                          |
| **`125  lower_bounds`**           | `optional map<126: int, 127: binary>` | Map from column id to lower bound in the column serialized as binary [1]. Each value must be less than or equal to all values in the column for the file.                                            |
| **`128  upper_bounds`**           | `optional map<129: int, 130: binary>` | Map from column id to upper bound in the column serialized as binary [1]. Each value must be greater than or equal to all values in the column for the file.                                         |
| **`131  key_metadata`**           | `optional binary`                     | Implementation-specific key metadata for encryption                                                                                                                                                  |
| **`132  split_offsets`**          | `optional list`                       | Split offsets for the data file. For example, all row group offsets in a Parquet file. Must be sorted ascending.                                                                                     |

Notes:

1. Single-value serialization for lower and upper bounds is detailed in Appendix D.

The `partition` struct stores the tuple of partition values for each file. Its type is derived from the partition fields of the partition spec for the manifest file.

Each manifest file must store its partition spec and the current table schema in the Avro file’s key-value metadata. The partition spec is used to transform predicates on the table’s data rows into predicates on the manifest’s partition values during job planning.


#### Manifest Entry Fields

The manifest entry fields are used to keep track of the snapshot in which files were added or logically deleted. The `data_file` struct is nested inside of the manifest entry so that it can be easily passed to job planning without the manifest entry fields.

When a data file is added to the dataset, it’s manifest entry should store the snapshot ID in which the file was added and set status to 1 (added).

When a data file is replaced or deleted from the dataset, it’s manifest entry fields store the snapshot ID in which the file was deleted and status 2 (deleted). The file may be deleted from the file system when the snapshot in which it was deleted is garbage collected, assuming that older snapshots have also been garbage collected [1].

Notes:

1. Technically, data files can be deleted when the last snapshot that contains the file as “live” data is garbage collected. But this is harder to detect and requires finding the diff of multiple snapshots. It is easier to track what files are deleted in a snapshot and delete them when that snapshot expires.

### Snapshots

A snapshot consists of the following fields:

*   **`snapshot-id`** -- A unique long ID.
*   **`parent-snapshot-id`** -- (Optional) The snapshot ID of the snapshot’s parent. This field is not present for snapshots that have no parent snapshot, such as snapshots created before this field was added or the first snapshot of a table.
*   **`sequence-number`** -- A monotonically increasing long that tracks the order of snapshots in a table. (**v2 only**)
*   **`timestamp-ms`** -- A timestamp when the snapshot was created. This is used when garbage collecting snapshots.
*   **`manifests`** -- A list of manifest file locations. The data files in a snapshot are the union of all data files listed in these manifests. (Deprecated in favor of `manifest-list`)
*   **`manifest-list`** -- (Optional) The location of a manifest list file for this snapshot, which contains a list of manifest files with additional metadata. If present, the manifests field must be omitted.
*   **`summary`** -- (Optional) A summary that encodes the `operation` that produced the snapshot and other relevant information specific to that operation. This allows some operations like snapshot expiration to skip processing some snapshots. Possible values of `operation` are:
    *   `append` -- Data files were added and no files were removed.
    *   `replace` -- Data files were rewritten with the same data; i.e., compaction, changing the data file format, or relocating data files.
    *   `overwrite` -- Data files were deleted and added in a logical overwrite operation.
    *   `delete` -- Data files were removed and their contents logically deleted.

Snapshots can be split across more than one manifest. This enables:

*   Appends can add a new manifest to minimize the amount of data written, instead of adding new records by rewriting and appending to an existing manifest. (This is called a “fast append”.)
*   Tables can use multiple partition specs. A table’s partition configuration can evolve if, for example, its data volume changes. Each manifest uses a single partition spec, and queries do not need to change because partition filters are derived from data predicates.
*   Large tables can be split across multiple manifests so that implementations can parallelize job planning or reduce the cost of rewriting a manifest.

Valid snapshots are stored as a list in table metadata. For serialization, see Appendix C.


#### Scan Planning

Scans are planned by reading the manifest files for the current snapshot listed in the table metadata. Deleted entries in a manifest are not included in the scan.

For each manifest, scan predicates, which filter data rows, are converted to partition predicates, which filter data files. These partition predicates are used to select the data files in the manifest. This conversion uses the partition spec used to write the manifest file.

Scan predicates are converted to partition predicates using an inclusive projection: if a scan predicate matches a row, then the partition predicate must match that row’s partition. This is an _inclusive projection_ [1] because rows that do not match the scan predicate may be included in the scan by the partition predicate.

For example, an `events` table with a timestamp column named `ts` that is partitioned by `ts_day=day(ts)` is queried by users with ranges over the timestamp column: `ts > X`. The inclusive projection is `ts_day >= day(X)`, which is used to select files that may have matching rows. Note that, in most cases, timestamps just before `X` will be included in the scan because the file contains rows that match the predicate and rows that do not match the predicate.

Notes:

1. An alternative, *strict projection*, creates a partition predicate that will match a file if all of the rows in the file must match the scan predicate. These projections are used to calculate the residual predicates for each file in a scan.

#### Manifest Lists

Snapshots are embedded in table metadata, but the list of manifests for a snapshot can be stored in a separate manifest list file.

A manifest list encodes extra fields that can be used to avoid scanning all of the manifests in a snapshot when planning a table scan. 

Manifest list files store `manifest_file`, a struct with the following fields:

| Field id, name                 | Type                                   | Description                                                                                                                                          |
|--------------------------------|----------------------------------------|------------------------------------------------------------------------------------------------------------------------------------------------------|
| **`500 manifest_path`**        | `string`                               | Location of the manifest file                                                                                                                        |
| **`501 manifest_length`**      | `long`                                 | Length of the manifest file                                                                                                                          |
| **`502 partition_spec_id`**    | `int`                                  | ID of a partition spec for the table; must be listed in table metadata `partition-specs`                                                             |
| **`503 added_snapshot_id`**    | `long`                                 | ID of the snapshot where the  manifest file was added                                                                                                |
| **`504 added_files_count`**    | `int`                                  | Number of entries in the manifest that have status `ADDED` (1)                                                                                       |
| **`505 existing_files_count`** | `int`                                  | Number of entries in the manifest that have status `EXISTING` (0)                                                                                    |
| **`506 deleted_files_count`**  | `int`                                  | Number of entries in the manifest that have status `DELETED` (2)                                                                                     |
| **`507 partitions`**           | `list<508: field_summary>` (see below) | A list of field summaries for each partition field in the spec. Each field in the list corresponds to a field in the manifest file’s partition spec. |
| **`512 added_rows_count`**     | `long`                                 | Number of rows in all of files in the manifest that have status `ADDED`                                                                              |
| **`513 existing_rows_count`**  | `long`                                 | Number of rows in all of files in the manifest that have status `EXISTING`                                                                           |
| **`514 deleted_rows_count`**   | `long`                                 | Number of rows in all of files in the manifest that have status `DELETED`                                                                            |

`field_summary` is a struct with the following fields

| Field id, name          | Type                    | Description                                                                                 |
|-------------------------|-------------------------|---------------------------------------------------------------------------------------------|
| **`509 contains_null`** | `boolean`               | Whether the manifest contains at least one partition with a null value for the field.       |
| **`510 lower_bound`**   | `optional bytes`    [1] | Lower bound for the non-null values in the partition field, or null if all values are null. |
| **`511 upper_bound`**   | `optional bytes`    [1] | Upper bound for the non-null values in the partition field, or null if all values are null. |

Notes:

1. Lower and upper bounds are serialized to bytes using the single-object serialization in Appendix D. The type of used to encode the value is the type of the partition field data.


### Table Metadata

Table metadata is stored as JSON. Each table metadata change creates a new table metadata file that is committed by an atomic operation. This operation is used to ensure that a new version of table metadata replaces the version on which it was based. This produces a linear history of table versions and ensures that concurrent writes are not lost.

The atomic operation used to commit metadata depends on how tables are tracked and is not standardized by this spec. See the sections below for examples.

#### Table Metadata Fields

Table metadata consists of the following fields:

| v1         | v2         | Field | Description |
| ---------- | ---------- | ----- | ----------- |
| _required_ | _required_ | **`format-version`** | An integer version number for the format. Currently, this is always 1. Implementations must throw an exception if a table's version is higher than the supported version. |
| _optional_ | _required_ | **`table-uuid`** | A UUID that identifies the table, generated when the table is created. Implementations must throw an exception if a table's UUID does not match the expected UUID after refreshing metadata. |
| _required_ | _required_ | **`location`**| The table's base location. This is used by writers to determine where to store data files, manifest files, and table metadata files. |
| _omitted_  | _required_ | **`sequence-number`**| The table's highest assigned sequence number, a monotonically increasing long that tracks the order of snapshots in a table. |
| _required_ | _required_ | **`last-updated-ms`**| Timestamp in milliseconds from the unix epoch when the table was last updated. Each table metadata file should update this field just before writing. |
| _required_ | _required_ | **`last-column-id`**| An integer; the highest assigned column ID for the table. This is used to ensure columns are always assigned an unused ID when evolving schemas. |
| _required_ | _required_ | **`schema`**| The table’s current schema. |
| _required_ | _omitted_  | **`partition-spec`**| The table’s current partition spec, stored as only fields. Note that this is used by writers to partition data, but is not used when reading because reads use the specs stored in manifest files. (**Deprecated**: use `partition-specs` and `default-spec-id`instead ) |
| _optional_ | _required_ | **`partition-specs`**| A list of partition specs, stored as full partition spec objects. |
| _optional_ | _required_ | **`default-spec-id`**| ID of the “current” spec that writers should use by default. |
| _optional_ | _optional_ | **`properties`**| A string to string map of table properties. This is used to control settings that affect reading and writing and is not intended to be used for arbitrary metadata. For example, `commit.retry.num-retries` is used to control the number of commit retries. |
| _optional_ | _optional_ | **`current-snapshot-id`**| `long` ID of the current table snapshot. |
| _optional_ | _optional_ | **`snapshots`**| A list of valid snapshots. Valid snapshots are snapshots for which all data files exist in the file system. A data file must not be deleted from the file system until the last snapshot in which it was listed is garbage collected. |
| _optional_ | _optional_ | **`snapshot-log`**| A list (optional) of timestamp and snapshot ID pairs that encodes changes to the current snapshot for the table. Each time the current-snapshot-id is changed, a new entry should be added with the last-updated-ms and the new current-snapshot-id. When snapshots are expired from the list of valid snapshots, all entries before a snapshot that has expired should be removed. |

For serialization details, see Appendix C.


#### Commit Conflict Resolution and Retry

When two commits happen at the same time and are based on the same version, only one commit will succeed. In most cases, the failed commit can be applied to the new current version of table metadata and retried. Updates verify the conditions under which they can be applied to a new version and retry if those conditions are met.

*   Append operations have no requirements and can always be applied.
*   Replace operations must verify that the files that will be deleted are still in the table. Examples of replace operations include format changes (replace an Avro file with a Parquet file) and compactions (several files are replaced with a single file that contains the same rows).
*   Delete operations must verify that specific files to delete are still in the table. Delete operations based on expressions can always be applied (e.g., where timestamp < X).
*   Table schema updates and partition spec changes must validate that the schema has not changed between the base version and the current version.


<<<<<<< HEAD
=======
#### Table Metadata Fields

Table metadata consists of the following fields:

| Format v1  | Format v2  | Field | Description |
| ---------- | ---------- | ----- | ----------- |
| _required_ | _required_ | **`format-version`** | An integer version number for the format. Currently, this is always 1. Implementations must throw an exception if a table's version is higher than the supported version. |
| _optional_ | _required_ | **`table-uuid`** | A UUID that identifies the table, generated when the table is created. Implementations must throw an exception if a table's UUID does not match the expected UUID after refreshing metadata. |
| _required_ | _required_ | **`location`**| The table's base location. This is used by writers to determine where to store data files, manifest files, and table metadata files. |
| _omitted_  | _required_ | **`sequence-number`**| The table's highest assigned sequence number, a monotonically increasing long that tracks the order of snapshots in a table. |
| _required_ | _required_ | **`last-updated-ms`**| Timestamp in milliseconds from the unix epoch when the table was last updated. Each table metadata file should update this field just before writing. |
| _required_ | _required_ | **`last-column-id`**| An integer; the highest assigned column ID for the table. This is used to ensure columns are always assigned an unused ID when evolving schemas. |
| _required_ | _required_ | **`schema`**| The table’s current schema. |
| _required_ | _omitted_  | **`partition-spec`**| The table’s current partition spec, stored as only fields. Note that this is used by writers to partition data, but is not used when reading because reads use the specs stored in manifest files. (**Deprecated**: use `partition-specs` and `default-spec-id`instead ) |
| _optional_ | _required_ | **`partition-specs`**| A list of partition specs, stored as full partition spec objects. |
| _optional_ | _required_ | **`default-spec-id`**| ID of the “current” spec that writers should use by default. |
| _optional_ | _optional_ | **`properties`**| A string to string map of table properties. This is used to control settings that affect reading and writing and is not intended to be used for arbitrary metadata. For example, `commit.retry.num-retries` is used to control the number of commit retries. |
| _optional_ | _optional_ | **`current-snapshot-id`**| `long` ID of the current table snapshot. |
| _optional_ | _optional_ | **`snapshots`**| A list of valid snapshots. Valid snapshots are snapshots for which all data files exist in the file system. A data file must not be deleted from the file system until the last snapshot in which it was listed is garbage collected. |
| _optional_ | _optional_ | **`snapshot-log`**| A list (optional) of timestamp and snapshot ID pairs that encodes changes to the current snapshot for the table. Each time the current-snapshot-id is changed, a new entry should be added with the last-updated-ms and the new current-snapshot-id. When snapshots are expired from the list of valid snapshots, all entries before a snapshot that has expired should be removed. |

For serialization details, see Appendix C.


>>>>>>> ffa1882b
#### File System Tables

An atomic swap can be implemented using atomic rename in file systems that support it, like HDFS or most local file systems [1].

Each version of table metadata is stored in a metadata folder under the table’s base location using a file naming scheme that includes a version number, `V`: `v<V>.metadata.json`. To commit a new metadata version, `V+1`, the writer performs the following steps:

1. Read the current table metadata version `V`.
2. Create new table metadata based on version `V`.
3. Write the new table metadata to a unique file: `<random-uuid>.metadata.json`.
4. Rename the unique file to the well-known file for version `V`: `v<V+1>.metadata.json`.
    1. If the rename succeeds, the commit succeeded and `V+1` is the table’s current version
    2. If the rename fails, go back to step 1.

Notes:

1. The file system table scheme is implemented in [HadoopTableOperations](/javadoc/master/index.html?org/apache/iceberg/hadoop/HadoopTableOperations.html).

#### Metastore Tables

The atomic swap needed to commit new versions of table metadata can be implemented by storing a pointer in a metastore or database that is updated with a check-and-put operation [1]. The check-and-put validates that the version of the table that a write is based on is still current and then makes the new metadata from the write the current version.

Each version of table metadata is stored in a metadata folder under the table’s base location using a naming scheme that includes a version and UUID: `<V>-<uuid>.metadata.json`. To commit a new metadata version, `V+1`, the writer performs the following steps:

2. Create a new table metadata file based on the current metadata.
3. Write the new table metadata to a unique file: `<V+1>-<uuid>.metadata.json`.
4. Request that the metastore swap the table’s metadata pointer from the location of `V` to the location of `V+1`.
    1. If the swap succeeds, the commit succeeded. `V` was still the latest metadata version and the metadata file for `V+1` is now the current metadata.
    2. If the swap fails, another writer has already created `V+1`. The current writer goes back to step 1.

Notes:

1. The metastore table scheme is partly implemented in [BaseMetastoreTableOperations](/javadoc/master/index.html?org/apache/iceberg/BaseMetastoreTableOperations.html).


### Delete Formats

This section details how to encode row-level deletes in Iceberg metadata. Row-level deletes are not supported in the current format version 1. This part of the spec is not yet complete and will be completed as format version 2.

#### Position-based Delete Files

Position-based delete files identify rows in one or more data files that have been deleted.

Position-based delete files store `file_position_delete`, a struct with the following fields:

| Field id, name          | Type                            | Description                                                                                                              |
|-------------------------|---------------------------------|--------------------------------------------------------------------------------------------------------------------------|
| **`1  file_path`**     | `required string`               | The full URI of a data file with FS scheme. This must match the `file_path` of the target data file in a manifest entry.   |
| **`2  position`**      | `required long`                 | The ordinal position of a deleted row in the target data file identified by `file_path`, starting at `0`.                    |

The rows in the delete file must be sorted by `file_path` then `position` to optimize filtering rows while scanning. 

*  Sorting by `file_path` allows filter pushdown by file in columnar storage formats.
*  Sorting by `position` allows filtering rows while scanning, to avoid keeping deletes in memory.

Though the delete files can be written using any supported data file format in Iceberg, it is recommended to write delete files with same file format as the table's file format.


## Appendix A: Format-specific Requirements


### Avro

**Data Type Mappings**

Values should be stored in Avro using the Avro types and logical type annotations in the table below.

Optional fields, array elements, and map values must be wrapped in an Avro `union` with `null`. This is the only union type allowed in Iceberg data files.

Optional fields must always set the Avro field default value to null.

Maps with non-string keys must use an array representation with the `map` logical type. The array representation or Avro’s map type may be used for maps with string keys.

|Type|Avro type|Notes|
|--- |--- |--- |
|**`boolean`**|`boolean`||
|**`int`**|`int`||
|**`long`**|`long`||
|**`float`**|`float`||
|**`double`**|`double`||
|**`decimal(P,S)`**|`{ "type": "fixed",`<br />&nbsp;&nbsp;`"size": minBytesRequired(P),`<br />&nbsp;&nbsp;`"logicalType": "decimal",`<br />&nbsp;&nbsp;`"precision": P,`<br />&nbsp;&nbsp;`"scale": S }`|Stored as fixed using the minimum number of bytes for the given precision.|
|**`date`**|`{ "type": "int",`<br />&nbsp;&nbsp;`"logicalType": "date" }`|Stores days from the 1970-01-01.|
|**`time`**|`{ "type": "long",`<br />&nbsp;&nbsp;`"logicalType": "time-micros" }`|Stores microseconds from midnight.|
|**`timestamp`**|`{ "type": "long",`<br />&nbsp;&nbsp;`"logicalType": "timestamp-micros",`<br />&nbsp;&nbsp;`"adjust-to-utc": false }`|Stores microseconds from 1970-01-01 00:00:00.000000.|
|**`timestamptz`**|`{ "type": "long",`<br />&nbsp;&nbsp;`"logicalType": "timestamp-micros",`<br />&nbsp;&nbsp;`"adjust-to-utc": true }`|Stores microseconds from 1970-01-01 00:00:00.000000 UTC.|
|**`string`**|`string`||
|**`uuid`**|`{ "type": "fixed",`<br />&nbsp;&nbsp;`"size": 16,`<br />&nbsp;&nbsp;`"logicalType": "uuid" }`||
|**`fixed(L)`**|`{ "type": "fixed",`<br />&nbsp;&nbsp;`"size": L }`||
|**`binary`**|`bytes`||
|**`struct`**|`record`||
|**`list`**|`array`||
|**`map`**|`array` of key-value records, or `map` when keys are strings (optional).|Array storage must use logical type name `map` and must store elements that are 2-field records. The first field is a non-null key and the second field is the value.|


**Field IDs**

Iceberg struct, list, and map types identify nested types by ID. When writing data to Avro files, these IDs must be stored in the Avro schema to support ID-based column pruning.

IDs are stored as JSON integers in the following locations:

|ID|Avro schema location|Property|Example|
|--- |--- |--- |--- |
|**Struct field**|Record field object|`field-id`|`{ "type": "record", ...`<br />&nbsp;&nbsp;`"fields": [`<br />&nbsp;&nbsp;&nbsp;&nbsp;`{ "name": "l",`<br />&nbsp;&nbsp;&nbsp;&nbsp;&nbsp;&nbsp;`"type": ["null", "long"],`<br />&nbsp;&nbsp;&nbsp;&nbsp;&nbsp;&nbsp;`"default": null,`<br />&nbsp;&nbsp;&nbsp;&nbsp;&nbsp;&nbsp;`"field-id": 8 }`<br />&nbsp;&nbsp;`] }`|
|**List element**|Array schema object|`element-id`|`{ "type": "array",`<br />&nbsp;&nbsp;`"items": "int",`<br />&nbsp;&nbsp;`"element-id": 9 }`|
|**String map key**|Map schema object|`key-id`|`{ "type": "map",`<br />&nbsp;&nbsp;`"values": "int",`<br />&nbsp;&nbsp;`"key-id": 10,`<br />&nbsp;&nbsp;`"value-id": 11 }`|
|**String map value**|Map schema object|`value-id`||
|**Map key, value**|Key, value fields in the element record.|`field-id`|`{ "type": "array",`<br />&nbsp;&nbsp;`"logicalType": "map",`<br />&nbsp;&nbsp;`"items": {`<br />&nbsp;&nbsp;&nbsp;&nbsp;`"type": "record",`<br />&nbsp;&nbsp;&nbsp;&nbsp;`"name": "k12_v13",`<br />&nbsp;&nbsp;&nbsp;&nbsp;`"fields": [`<br />&nbsp;&nbsp;&nbsp;&nbsp;&nbsp;&nbsp;`{ "name": "key",`<br />&nbsp;&nbsp;&nbsp;&nbsp;&nbsp;&nbsp;&nbsp;&nbsp;`"type": "int",`<br />&nbsp;&nbsp;&nbsp;&nbsp;&nbsp;&nbsp;&nbsp;&nbsp;`"field-id": 12 },`<br />&nbsp;&nbsp;&nbsp;&nbsp;&nbsp;&nbsp;`{ "name": "value",`<br />&nbsp;&nbsp;&nbsp;&nbsp;&nbsp;&nbsp;&nbsp;&nbsp;`"type": "string",`<br />&nbsp;&nbsp;&nbsp;&nbsp;&nbsp;&nbsp;&nbsp;&nbsp;`"field-id": 13 }`<br />&nbsp;&nbsp;&nbsp;&nbsp;`] } }`|

Note that the string map case is for maps where the key type is a string. Using Avro’s map type in this case is optional. Maps with string keys may be stored as arrays.


### Parquet

**Data Type Mappings**

Values should be stored in Parquet using the types and logical type annotations in the table below. Column IDs are required.

Lists must use the [3-level representation](https://github.com/apache/parquet-format/blob/master/LogicalTypes.md#lists).

| Type               | Parquet physical type                                              | Logical type                                | Notes                                                          |
|--------------------|--------------------------------------------------------------------|---------------------------------------------|----------------------------------------------------------------|
| **`boolean`**      | `boolean`                                                          |                                             |                                                                |
| **`int`**          | `int`                                                              |                                             |                                                                |
| **`long`**         | `long`                                                             |                                             |                                                                |
| **`float`**        | `float`                                                            |                                             |                                                                |
| **`double`**       | `double`                                                           |                                             |                                                                |
| **`decimal(P,S)`** | `P <= 9`: `int32`,<br />`P <= 18`: `int64`,<br />`fixed` otherwise | `DECIMAL(P,S)`                              | Fixed must use the minimum number of bytes that can store `P`. |
| **`date`**         | `int32`                                                            | `DATE`                                      | Stores days from the 1970-01-01.                               |
| **`time`**         | `int64`                                                            | `TIME_MICROS` with `adjustToUtc=false`      | Stores microseconds from midnight.                             |
| **`timestamp`**    | `int64`                                                            | `TIMESTAMP_MICROS` with `adjustToUtc=false` | Stores microseconds from 1970-01-01 00:00:00.000000.           |
| **`timestamptz`**  | `int64`                                                            | `TIMESTAMP_MICROS` with `adjustToUtc=true`  | Stores microseconds from 1970-01-01 00:00:00.000000 UTC.       |
| **`string`**       | `binary`                                                           | `UTF8`                                      | Encoding must be UTF-8.                                        |
| **`uuid`**         | `fixed_len_byte_array[16]`                                         | `UUID`                                      |                                                                |
| **`fixed(L)`**     | `fixed_len_byte_array[L]`                                          |                                             |                                                                |
| **`binary`**       | `binary`                                                           |                                             |                                                                |
| **`struct`**       | `group`                                                            |                                             |                                                                |
| **`list`**         | `3-level list`                                                     | `LIST`                                      | See Parquet docs for 3-level representation.                   |
| **`map`**          | `3-level map`                                                      | `MAP`                                       | See Parquet docs for 3-level representation.                   |


### ORC

**Data Type Mappings**

| Type               | ORC type            | ORC type attributes                                  | Notes                                                                                   |
|--------------------|---------------------|------------------------------------------------------|-----------------------------------------------------------------------------------------|
| **`boolean`**      | `boolean`           |                                                      |                                                                                         |
| **`int`**          | `int`               |                                                      | ORC `tinyint` and `smallint` would also map to **`int`**.                               |
| **`long`**         | `long`              |                                                      |                                                                                         |
| **`float`**        | `float`             |                                                      |                                                                                         |
| **`double`**       | `double`            |                                                      |                                                                                         |
| **`decimal(P,S)`** | `decimal`           |                                                      |                                                                                         |
| **`date`**         | `date`              |                                                      |                                                                                         |
| **`time`**         | `long`              | `iceberg.long-type`=`TIME`                           | Stores microseconds from midnight.                                                      |
| **`timestamp`**    | `timestamp`         |                                                      | [1]                                                                                     |
| **`timestamptz`**  | `timestamp_instant` |                                                      | [1]                                                                                     |
| **`string`**       | `string`            |                                                      | ORC `varchar` and `char` would also map to **`string`**.                                |
| **`uuid`**         | `binary`            | `iceberg.binary-type`=`UUID`                         |                                                                                         |
| **`fixed(L)`**     | `binary`            | `iceberg.binary-type`=`FIXED` & `iceberg.length`=`L` | The length would not be checked by the ORC reader and should be checked by the adapter. |
| **`binary`**       | `binary`            |                                                      |                                                                                         |
| **`struct`**       | `struct`            |                                                      |                                                                                         |
| **`list`**         | `array`             |                                                      |                                                                                         |
| **`map`**          | `map`               |                                                      |                                                                                         |

Notes:

1. ORC's [TimestampColumnVector](https://orc.apache.org/api/hive-storage-api/org/apache/hadoop/hive/ql/exec/vector/TimestampColumnVector.html) comprises of a time field (milliseconds since epoch) and a nanos field (nanoseconds within the second). Hence the milliseconds within the second are reported twice; once in the time field and again in the nanos field. The read adapter should only use milliseconds within the second from one of these fields. The write adapter should also report milliseconds within the second twice; once in the time field and again in the nanos field. ORC writer is expected to correctly consider millis information from one of the fields. More details at https://issues.apache.org/jira/browse/ORC-546

One of the interesting challenges with this is how to map Iceberg’s schema evolution (id based) on to ORC’s (name based). In theory, we could use Iceberg’s column ids as the column and field names, but that would suck from a user’s point of view. 

The column IDs must be stored in ORC type attributes using the key `iceberg.id`, and `iceberg.required` to store `"true"` if the Iceberg column is required, otherwise it will be optional.

Iceberg would build the desired reader schema with their schema evolution rules and pass that down to the ORC reader, which would then use its schema evolution to map that to the writer’s schema. Basically, Iceberg would need to change the names of columns and fields to get the desired mapping.

|Iceberg writer|ORC writer|Iceberg reader|ORC reader|
|--- |--- |--- |--- |
|`struct<a (1): int, b (2): string>`|`struct<a: int, b: string>`|`struct<a (2): string, c (3): date>`|`struct<b: string, c: date>`|
|`struct<a (1): struct<b (2): string, c (3): date>>`|`struct<a: struct<b:string, c:date>>`|`struct<aa (1): struct<cc (3): date, bb (2): string>>`|`struct<a: struct<c:date, b:string>>`|

## Appendix B: 32-bit Hash Requirements

The 32-bit hash implementation is 32-bit Murmur3 hash, x86 variant, seeded with 0.

| Primitive type     | Hash specification                        | Test value                                 |
|--------------------|-------------------------------------------|--------------------------------------------|
| **`int`**          | `hashLong(long(v))`			[1]          | `34` ￫ `2017239379`                        |
| **`long`**         | `hashBytes(littleEndianBytes(v))`         | `34L` ￫ `2017239379`                       |
| **`decimal(P,S)`** | `hashBytes(minBigEndian(unscaled(v)))`[2] | `14.20` ￫ `-500754589`                     |
| **`date`**         | `hashInt(daysFromUnixEpoch(v))`           | `2017-11-16` ￫ `-653330422`                |
| **`time`**         | `hashLong(microsecsFromMidnight(v))`      | `22:31:08` ￫ `-662762989`                  |
| **`timestamp`**    | `hashLong(microsecsFromUnixEpoch(v))`     | `2017-11-16T22:31:08` ￫ `-2047944441`      |
| **`timestamptz`**  | `hashLong(microsecsFromUnixEpoch(v))`     | `2017-11-16T14:31:08-08:00`￫ `-2047944441` |
| **`string`**       | `hashBytes(utf8Bytes(v))`                 | `iceberg` ￫ `1210000089`                   |
| **`uuid`**         | `hashBytes(uuidBytes(v))`		[3]      | `f79c3e09-677c-4bbd-a479-3f349cb785e7` ￫ `1488055340`               |
| **`fixed(L)`**     | `hashBytes(v)`                            | `00 01 02 03` ￫ `188683207`                |
| **`binary`**       | `hashBytes(v)`                            | `00 01 02 03` ￫ `188683207`                |

The types below are not currently valid for bucketing, and so are not hashed. However, if that changes and a hash value is needed, the following table shall apply:

| Primitive type     | Hash specification                        | Test value                                 |
|--------------------|-------------------------------------------|--------------------------------------------|
| **`boolean`**      | `false: hashInt(0)`, `true: hashInt(1)`   | `true` ￫ `1392991556`                      |
| **`float`**        | `hashDouble(double(v))`         [4]       | `1.0F` ￫ `-142385009`                      |
| **`double`**       | `hashLong(doubleToLongBits(v))`           | `1.0D` ￫ `-142385009`                      |

Notes:

1. Integer and long hash results must be identical for all integer values. This ensures that schema evolution does not change bucket partition values if integer types are promoted.
2. Decimal values are hashed using the minimum number of bytes required to hold the unscaled value as a two’s complement big-endian; this representation does not include padding bytes required for storage in a fixed-length array.
Hash results are not dependent on decimal scale, which is part of the type, not the data value.
3. UUIDs are encoded using big endian. The test UUID for the example above is: `f79c3e09-677c-4bbd-a479-3f349cb785e7`. This UUID encoded as a byte array is:
`F7 9C 3E 09 67 7C 4B BD A4 79 3F 34 9C B7 85 E7`
4. Float hash values are the result of hashing the float cast to double to ensure that schema evolution does not change hash values if float types are promoted.


## Appendix C: JSON serialization


### Schemas

Schemas are serialized to JSON as a struct. Types are serialized according to this table:

|Type|JSON representation|Example|
|--- |--- |--- |
|**`boolean`**|`JSON string: "boolean"`|`"boolean"`|
|**`int`**|`JSON string: "int"`|`"int"`|
|**`long`**|`JSON string: "long"`|`"long"`|
|**`float`**|`JSON string: "float"`|`"float"`|
|**`double`**|`JSON string: "double"`|`"double"`|
|**`date`**|`JSON string: "date"`|`"date"`|
|**`time`**|`JSON string: "time"`|`"time"`|
|**`timestamp without zone`**|`JSON string: "timestamp"`|`"timestamp"`|
|**`timestamp with zone`**|`JSON string: "timestamptz"`|`"timestamptz"`|
|**`string`**|`JSON string: "string"`|`"string"`|
|**`uuid`**|`JSON string: "uuid"`|`"uuid"`|
|**`fixed(L)`**|`JSON string: "fixed[<L>]"`|`"fixed[16]"`|
|**`binary`**|`JSON string: "binary"`|`"binary"`|
|**`decimal(P, S)`**|`JSON string: "decimal(<P>,<S>)"`|`"decimal(9,2)"`,<br />`"decimal(9, 2)"`|
|**`struct`**|`JSON object: {`<br />&nbsp;&nbsp;`"type": "struct",`<br />&nbsp;&nbsp;`"fields": [ {`<br />&nbsp;&nbsp;&nbsp;&nbsp;`"id": <field id int>,`<br />&nbsp;&nbsp;&nbsp;&nbsp;`"name": <name string>,`<br />&nbsp;&nbsp;&nbsp;&nbsp;`"required": <boolean>,`<br />&nbsp;&nbsp;&nbsp;&nbsp;`"type": <type JSON>,`<br />&nbsp;&nbsp;&nbsp;&nbsp;`"doc": <comment string>`<br />&nbsp;&nbsp;&nbsp;&nbsp;`}, ...`<br />&nbsp;&nbsp;`] }`|`{`<br />&nbsp;&nbsp;`"type": "struct",`<br />&nbsp;&nbsp;`"fields": [ {`<br />&nbsp;&nbsp;&nbsp;&nbsp;`"id": 1,`<br />&nbsp;&nbsp;&nbsp;&nbsp;`"name": "id",`<br />&nbsp;&nbsp;&nbsp;&nbsp;`"required": true,`<br />&nbsp;&nbsp;&nbsp;&nbsp;`"type": "uuid"`<br />&nbsp;&nbsp;`}, {`<br />&nbsp;&nbsp;&nbsp;&nbsp;`"id": 2,`<br />&nbsp;&nbsp;&nbsp;&nbsp;`"name": "data",`<br />&nbsp;&nbsp;&nbsp;&nbsp;`"required": false,`<br />&nbsp;&nbsp;&nbsp;&nbsp;`"type": {`<br />&nbsp;&nbsp;&nbsp;&nbsp;&nbsp;&nbsp;`"type": "list",`<br />&nbsp;&nbsp;&nbsp;&nbsp;&nbsp;&nbsp;`...`<br />&nbsp;&nbsp;&nbsp;&nbsp;`}`<br />&nbsp;&nbsp;`} ]`<br />`}`|
|**`list`**|`JSON object: {`<br />&nbsp;&nbsp;`"type": "list",`<br />&nbsp;&nbsp;`"element-id": <id int>,`<br />&nbsp;&nbsp;`"element-required": <bool>`<br />&nbsp;&nbsp;`"element": <type JSON>`<br />`}`|`{`<br />&nbsp;&nbsp;`"type": "list",`<br />&nbsp;&nbsp;`"element-id": 3,`<br />&nbsp;&nbsp;`"element-required": true,`<br />&nbsp;&nbsp;`"element": "string"`<br />`}`|
|**`map`**|`JSON object: {`<br />&nbsp;&nbsp;`"type": "map",`<br />&nbsp;&nbsp;`"key-id": <key id int>,`<br />&nbsp;&nbsp;`"key": <type JSON>,`<br />&nbsp;&nbsp;`"value-id": <val id int>,`<br />&nbsp;&nbsp;`"value-required": <bool>`<br />&nbsp;&nbsp;`"value": <type JSON>`<br />`}`|`{`<br />&nbsp;&nbsp;`"type": "map",`<br />&nbsp;&nbsp;`"key-id": 4,`<br />&nbsp;&nbsp;`"key": "string",`<br />&nbsp;&nbsp;`"value-id": 5,`<br />&nbsp;&nbsp;`"value-required": false,`<br />&nbsp;&nbsp;`"value": "double"`<br />`}`|


### Partition Specs

Partition specs are serialized as a JSON object with the following fields:

|Field|JSON representation|Example|
|--- |--- |--- |
|**`spec-id`**|`JSON int`|`0`|
|**`fields`**|`JSON list: [`<br />&nbsp;&nbsp;`<partition field JSON>,`<br />&nbsp;&nbsp;`...`<br />`]`|`[ {`<br />&nbsp;&nbsp;`"source-id": 4,`<br />&nbsp;&nbsp;`"name": "ts_day",`<br />&nbsp;&nbsp;`"transform": "day"`<br />`}, {`<br />&nbsp;&nbsp;`"source-id": 1,`<br />&nbsp;&nbsp;`"name": "id_bucket",`<br />&nbsp;&nbsp;`"transform": "bucket[16]"`<br />`} ]`|

Each partition field in the fields list is stored as an object. See the table for more detail:

|Transform or Field|JSON representation|Example|
|--- |--- |--- |
|**`identity`**|`JSON string: "identity"`|`"identity"`|
|**`bucket[N]`**|`JSON string: "bucket<N>]"`|`"bucket[16]"`|
|**`truncate[W]`**|`JSON string: "truncate[<W>]"`|`"truncate[20]"`|
|**`year`**|`JSON string: "year"`|`"year"`|
|**`month`**|`JSON string: "month"`|`"month"`|
|**`day`**|`JSON string: "day"`|`"day"`|
|**`hour`**|`JSON string: "hour"`|`"hour"`|
|**`Partition Field`**|`JSON object: {`<br />&nbsp;&nbsp;`"source-id": <id int>,`<br />&nbsp;&nbsp;`"name": <name string>,`<br />&nbsp;&nbsp;`"transform": <transform JSON>`<br />`}`|`{`<br />&nbsp;&nbsp;`"source-id": 1,`<br />&nbsp;&nbsp;`"name": "id_bucket",`<br />&nbsp;&nbsp;`"transform": "bucket[16]"`<br />`}`|

In some cases partition specs are stored using only the field list instead of the object format that includes the spec ID, like the deprecated `partition-spec` field in table metadata. The object format should be used unless otherwise noted in this spec.


### Table Metadata and Snapshots

Table metadata is serialized as a JSON object according to the following table. Snapshots are not serialized separately. Instead, they are stored in the table metadata JSON.

|Metadata field|JSON representation|Example|
|--- |--- |--- |
|**`format-version`**|`JSON int`|`1`|
|**`table-uuid`**|`JSON string`|`"fb072c92-a02b-11e9-ae9c-1bb7bc9eca94"`|
|**`location`**|`JSON string`|`"s3://b/wh/data.db/table"`|
|**`last-updated-ms`**|`JSON long`|`1515100955770`|
|**`last-column-id`**|`JSON int`|`22`|
|**`schema`**|`JSON schema (object)`|`See above`|
|**`partition-spec`**|`JSON partition fields (list)`|`See above, read partition-specs instead`|
|**`partition-specs`**|`JSON partition specs (list of objects)`|`See above`|
|**`default-spec-id`**|`JSON int`|`0`|
|**`properties`**|`JSON object: {`<br />&nbsp;&nbsp;`"<key>": "<val>",`<br />&nbsp;&nbsp;`...`<br />`}`|`{`<br />&nbsp;&nbsp;`"write.format.default": "avro",`<br />&nbsp;&nbsp;`"commit.retry.num-retries": "4"`<br />`}`|
|**`current-snapshot-id`**|`JSON long`|`3051729675574597004`|
|**`snapshots`**|`JSON list of objects: [ {`<br />&nbsp;&nbsp;`"snapshot-id": <id>,`<br />&nbsp;&nbsp;`"timestamp-ms": <timestamp-in-ms>,`<br />&nbsp;&nbsp;`"summary": {`<br />&nbsp;&nbsp;&nbsp;&nbsp;`"operation": <operation>,`<br />&nbsp;&nbsp;&nbsp;&nbsp;`... },`<br />&nbsp;&nbsp;`"manifest-list": "<location>"`<br />&nbsp;&nbsp;`},`<br />&nbsp;&nbsp;`...`<br />`]`|`[ {`<br />&nbsp;&nbsp;`"snapshot-id": 3051729675574597004,`<br />&nbsp;&nbsp;`"timestamp-ms": 1515100955770,`<br />&nbsp;&nbsp;`"summary": {`<br />&nbsp;&nbsp;&nbsp;&nbsp;`"operation": "append"`<br />&nbsp;&nbsp;`},`<br />&nbsp;&nbsp;`"manifest-list": "s3://b/wh/.../s1.avro"`<br />`} ]`|
|**`snapshot-log`**|`JSON list of objects: [`<br />&nbsp;&nbsp;`{`<br />&nbsp;&nbsp;`"snapshot-id": ,`<br />&nbsp;&nbsp;`"timestamp-ms": `<br />&nbsp;&nbsp;`},`<br />&nbsp;&nbsp;`...`<br />`]`|`[ {`<br />&nbsp;&nbsp;`"snapshot-id": 30517296...,`<br />&nbsp;&nbsp;`"timestamp-ms": 1515100...`<br />`} ]`|


## Appendix D: Single-value serialization

This serialization scheme is for storing single values as individual binary values in the lower and upper bounds maps of manifest files.

| Type                         | Binary serialization                                                                                         |
|------------------------------|--------------------------------------------------------------------------------------------------------------|
| **`boolean`**                | `0x00` for false, non-zero byte for true                                                                     |
| **`int`**                    | Stored as 4-byte little-endian                                                                               |
| **`long`**                   | Stored as 8-byte little-endian                                                                               |
| **`float`**                  | Stored as 4-byte little-endian                                                                               |
| **`double`**                 | Stored as 8-byte little-endian                                                                               |
| **`date`**                   | Stores days from the 1970-01-01 in an 4-byte little-endian int                                               |
| **`time`**                   | Stores microseconds from midnight in an 8-byte little-endian long                                            |
| **`timestamp without zone`** | Stores microseconds from 1970-01-01 00:00:00.000000 in an 8-byte little-endian long                          |
| **`timestamp with zone`**    | Stores microseconds from 1970-01-01 00:00:00.000000 UTC in an 8-byte little-endian long                      |
| **`string`**                 | UTF-8 bytes (without length)                                                                                 |
| **`uuid`**                   | 16-byte big-endian value, see example in Appendix B                                                          |
| **`fixed(L)`**               | Binary value                                                                                                 |
| **`binary`**                 | Binary value (without length)                                                                                |
| **`decimal(P, S)`**          | Stores unscaled value as two’s-complement big-endian binary, using the minimum number of bytes for the value |
| **`struct`**                 | Not supported                                                                                                |
| **`list`**                   | Not supported                                                                                                |
| **`map`**                    | Not supported                                                                                                |


## Format version changes

### Version 2

Writing v1 metadata:
* Table metadata field `last-sequence-number` should not be written.
* Snapshot field `sequence-number` should not be written.

Reading v1 metadata:
* Table metadata field `last-sequence-number` must default to 0.
* Snapshot field `sequence-number` must default to 0.

Writing v2 metadata:
* Table metadata added required field `last-sequence-number`.
* Table metadata now requires field `table-uuid`.
* Table metadata now requires field `partition-specs`.
* Table metadata now requires field `default-spec-id`.
* Table metadata field `partition-spec` is no longer required and may be omitted.
* Snapshot added required field field `sequence-number`.
* Snapshot now requires field `manifest-list`.
* Snapshot field `manifests` is no longer allowed.

Note that these requirements apply when writing data to a v2 table. Tables that are upgraded from v1 may contain metadata that does not follow these requirements. Implementations should remain backward-compatible with v1 metadata requirements.<|MERGE_RESOLUTION|>--- conflicted
+++ resolved
@@ -349,42 +349,6 @@
 
 Table metadata consists of the following fields:
 
-| v1         | v2         | Field | Description |
-| ---------- | ---------- | ----- | ----------- |
-| _required_ | _required_ | **`format-version`** | An integer version number for the format. Currently, this is always 1. Implementations must throw an exception if a table's version is higher than the supported version. |
-| _optional_ | _required_ | **`table-uuid`** | A UUID that identifies the table, generated when the table is created. Implementations must throw an exception if a table's UUID does not match the expected UUID after refreshing metadata. |
-| _required_ | _required_ | **`location`**| The table's base location. This is used by writers to determine where to store data files, manifest files, and table metadata files. |
-| _omitted_  | _required_ | **`sequence-number`**| The table's highest assigned sequence number, a monotonically increasing long that tracks the order of snapshots in a table. |
-| _required_ | _required_ | **`last-updated-ms`**| Timestamp in milliseconds from the unix epoch when the table was last updated. Each table metadata file should update this field just before writing. |
-| _required_ | _required_ | **`last-column-id`**| An integer; the highest assigned column ID for the table. This is used to ensure columns are always assigned an unused ID when evolving schemas. |
-| _required_ | _required_ | **`schema`**| The table’s current schema. |
-| _required_ | _omitted_  | **`partition-spec`**| The table’s current partition spec, stored as only fields. Note that this is used by writers to partition data, but is not used when reading because reads use the specs stored in manifest files. (**Deprecated**: use `partition-specs` and `default-spec-id`instead ) |
-| _optional_ | _required_ | **`partition-specs`**| A list of partition specs, stored as full partition spec objects. |
-| _optional_ | _required_ | **`default-spec-id`**| ID of the “current” spec that writers should use by default. |
-| _optional_ | _optional_ | **`properties`**| A string to string map of table properties. This is used to control settings that affect reading and writing and is not intended to be used for arbitrary metadata. For example, `commit.retry.num-retries` is used to control the number of commit retries. |
-| _optional_ | _optional_ | **`current-snapshot-id`**| `long` ID of the current table snapshot. |
-| _optional_ | _optional_ | **`snapshots`**| A list of valid snapshots. Valid snapshots are snapshots for which all data files exist in the file system. A data file must not be deleted from the file system until the last snapshot in which it was listed is garbage collected. |
-| _optional_ | _optional_ | **`snapshot-log`**| A list (optional) of timestamp and snapshot ID pairs that encodes changes to the current snapshot for the table. Each time the current-snapshot-id is changed, a new entry should be added with the last-updated-ms and the new current-snapshot-id. When snapshots are expired from the list of valid snapshots, all entries before a snapshot that has expired should be removed. |
-
-For serialization details, see Appendix C.
-
-
-#### Commit Conflict Resolution and Retry
-
-When two commits happen at the same time and are based on the same version, only one commit will succeed. In most cases, the failed commit can be applied to the new current version of table metadata and retried. Updates verify the conditions under which they can be applied to a new version and retry if those conditions are met.
-
-*   Append operations have no requirements and can always be applied.
-*   Replace operations must verify that the files that will be deleted are still in the table. Examples of replace operations include format changes (replace an Avro file with a Parquet file) and compactions (several files are replaced with a single file that contains the same rows).
-*   Delete operations must verify that specific files to delete are still in the table. Delete operations based on expressions can always be applied (e.g., where timestamp < X).
-*   Table schema updates and partition spec changes must validate that the schema has not changed between the base version and the current version.
-
-
-<<<<<<< HEAD
-=======
-#### Table Metadata Fields
-
-Table metadata consists of the following fields:
-
 | Format v1  | Format v2  | Field | Description |
 | ---------- | ---------- | ----- | ----------- |
 | _required_ | _required_ | **`format-version`** | An integer version number for the format. Currently, this is always 1. Implementations must throw an exception if a table's version is higher than the supported version. |
@@ -405,7 +369,16 @@
 For serialization details, see Appendix C.
 
 
->>>>>>> ffa1882b
+#### Commit Conflict Resolution and Retry
+
+When two commits happen at the same time and are based on the same version, only one commit will succeed. In most cases, the failed commit can be applied to the new current version of table metadata and retried. Updates verify the conditions under which they can be applied to a new version and retry if those conditions are met.
+
+*   Append operations have no requirements and can always be applied.
+*   Replace operations must verify that the files that will be deleted are still in the table. Examples of replace operations include format changes (replace an Avro file with a Parquet file) and compactions (several files are replaced with a single file that contains the same rows).
+*   Delete operations must verify that specific files to delete are still in the table. Delete operations based on expressions can always be applied (e.g., where timestamp < X).
+*   Table schema updates and partition spec changes must validate that the schema has not changed between the base version and the current version.
+
+
 #### File System Tables
 
 An atomic swap can be implemented using atomic rename in file systems that support it, like HDFS or most local file systems [1].
