<!--
 - Licensed to the Apache Software Foundation (ASF) under one or more
 - contributor license agreements.  See the NOTICE file distributed with
 - this work for additional information regarding copyright ownership.
 - The ASF licenses this file to You under the Apache License, Version 2.0
 - (the "License"); you may not use this file except in compliance with
 - the License.  You may obtain a copy of the License at
 -
 -   http://www.apache.org/licenses/LICENSE-2.0
 -
 - Unless required by applicable law or agreed to in writing, software
 - distributed under the License is distributed on an "AS IS" BASIS,
 - WITHOUT WARRANTIES OR CONDITIONS OF ANY KIND, either express or implied.
 - See the License for the specific language governing permissions and
 - limitations under the License.
 -->

# Iceberg Table Spec

This is a specification for the Iceberg table format that is designed to manage a large, slow-changing collection of files in a distributed file system or key-value store as a table.

#### Version 1: Analytic Data Tables

**Iceberg format version 1 is the current version**. It defines how to manage large analytic tables using immutable file formats, like Parquet, Avro, and ORC.

#### Version 2: Row-level Deletes

The Iceberg community is currently working on version 2 of the Iceberg format that supports encoding row-level deletes. **The v2 specification is incomplete and may change until it is finished and adopted.** This document includes tentative v2 format requirements, but there are currently no compatibility guarantees with the unfinished v2 spec.

The goal of version 2 is to provide a way to encode row-level deletes. This update can be used to delete or replace individual rows in an immutable data file without rewriting the file.


## Goals

* **Serializable isolation** -- Reads will be isolated from concurrent writes and always use a committed snapshot of a table’s data. Writes will support removing and adding files in a single operation and are never partially visible. Readers will not acquire locks.
* **Speed** -- Operations will use O(1) remote calls to plan the files for a scan and not O(n) where n grows with the size of the table, like the number of partitions or files.
* **Scale** -- Job planning will be handled primarily by clients and not bottleneck on a central metadata store. Metadata will include information needed for cost-based optimization.
* **Evolution** -- Tables will support full schema and partition spec evolution. Schema evolution supports safe column add, drop, reorder and rename, including in nested structures.
* **Dependable types** -- Tables will provide well-defined and dependable support for a core set of types.
* **Storage separation** -- Partitioning will be table configuration. Reads will be planned using predicates on data values, not partition values. Tables will support evolving partition schemes.
* **Formats** -- Underlying data file formats will support identical schema evolution rules and types. Both read- and write-optimized formats will be available.

## Overview

![Iceberg snapshot structure](img/iceberg-metadata.png){.floating}

This table format tracks individual data files in a table instead of directories. This allows writers to create data files in-place and only adds files to the table in an explicit commit.

Table state is maintained in metadata files. All changes to table state create a new metadata file and replace the old metadata with an atomic swap. The table metadata file tracks the table schema, partitioning config, custom properties, and snapshots of the table contents. A snapshot represents the state of a table at some time and is used to access the complete set of data files in the table.

Data files in snapshots are tracked by one or more manifest files that contain a row for each data file in the table, the file's partition data, and its metrics. The data in a snapshot is the union of all files in its manifests. Manifest files are reused across snapshots to avoid rewriting metadata that is slow-changing. Manifests can track data files with any subset of a table and are not associated with partitions.

The manifests that make up a snapshot are stored in a manifest list file. Each manifest list stores metadata about manifests, including partition stats and data file counts. These stats are used to avoid reading manifests that are not required for an operation.

#### Optimistic Concurrency

An atomic swap of one table metadata file for another provides the basis for serializable isolation. Readers use the snapshot that was current when they load the table metadata and are not affected by changes until they refresh and pick up a new metadata location.

Writers create table metadata files optimistically, assuming that the current version will not be changed before the writer's commit. Once a writer has created an update, it commits by swapping the table’s metadata file pointer from the base version to the new version.

If the snapshot on which an update is based is no longer current, the writer must retry the update based on the new current version. Some operations support retry by re-applying metadata changes and committing, under well-defined conditions. For example, a change that rewrites files can be applied to a new table snapshot if all of the rewritten files are still in the table.

The conditions required by a write to successfully commit determines the isolation level. Writers can select what to validate and can make different isolation guarantees.

#### Sequence Numbers

The relative age of data and delete files relies on a sequence number that is assigned to every successful commit. When a snapshot is created for a commit, it is optimistically assigned the next sequence number, and it is written into the snapshot's metadata. If the commit fails and must be retried, the sequence number is reassigned and written into new snapshot metadata.

All manifests, data files, and delete files created for a snapshot inherit the snapshot's sequence number. Manifest file metadata in the manifest list stores a manifest's sequence number. New data and metadata file entries are written with `null` in place of a sequence number, which is replaced with the manifest's sequence number at read time. When a data or delete file is written to a new manifest (as "existing"), the inherited sequence number is written to ensure it does not change after it is first inherited.

Inheriting the sequence number from manifest metadata allows writing a new manifest once and reusing it in commit retries. To change a sequence number for a retry, only the manifest list must be rewritten -- which would be rewritten anyway with the latest set of manifests.


#### Row-level Deletes

Row-level deletes are stored in delete files.

There are two ways to encode a row-level delete:

* [_Position deletes_](#position-delete-files) mark a row deleted by data file path and the row position in the data file
* [_Equality deletes_](#equality-delete-files) mark a row deleted by one or more column values, like `id = 5`

Like data files, delete files are tracked by partition. In general, a delete file must be applied to older data files with the same partition; see [Scan Planning](#scan-planning) for details. Column metrics can be used to determine whether a delete file's rows overlap the contents of a data file or a scan range.


#### File System Operations

Iceberg only requires that file systems support the following operations:

* **In-place write** -- Files are not moved or altered once they are written.
* **Seekable reads** -- Data file formats require seek support.
* **Deletes** -- Tables delete files that are no longer used.

These requirements are compatible with object stores, like S3.

Tables do not require random-access writes. Once written, data and metadata files are immutable until they are deleted.

Tables do not require rename, except for tables that use atomic rename to implement the commit operation for new metadata files.


## Specification

#### Terms

* **Schema** -- Names and types of fields in a table.
* **Partition spec** -- A definition of how partition values are derived from data fields.
* **Snapshot** -- The state of a table at some point in time, including the set of all data files.
* **Manifest list** -- A file that lists manifest files; one per snapshot.
* **Manifest** -- A file that lists data or delete files; a subset of a snapshot.
* **Data file** -- A file that contains rows of a table.
* **Delete file** -- A file that encodes rows of a table that are deleted by position or data values.

### Schemas and Data Types

A table's **schema** is a list of named columns. All data types are either primitives or nested types, which are maps, lists, or structs. A table schema is also a struct type.

For the representations of these types in Avro, ORC, and Parquet file formats, see Appendix A.

#### Nested Types

A **`struct`** is a tuple of typed values. Each field in the tuple is named and has an integer id that is unique in the table schema. Each field can be either optional or required, meaning that values can (or cannot) be null. Fields may be any type. Fields may have an optional comment or doc string.

A **`list`** is a collection of values with some element type. The element field has an integer id that is unique in the table schema. Elements can be either optional or required. Element types may be any type.

A **`map`** is a collection of key-value pairs with a key type and a value type. Both the key field and value field each have an integer id that is unique in the table schema. Map keys are required and map values can be either optional or required. Both map keys and map values may be any type, including nested types.

#### Primitive Types

| Primitive type     | Description                                                              | Requirements                                     |
|--------------------|--------------------------------------------------------------------------|--------------------------------------------------|
| **`boolean`**      | True or false                                                            |                                                  |
| **`int`**          | 32-bit signed integers                                                   | Can promote to `long`                            |
| **`long`**         | 64-bit signed integers                                                   |                                                  |
| **`float`**        | [32-bit IEEE 754](https://en.wikipedia.org/wiki/IEEE_754) floating point | Can promote to double                            |
| **`double`**       | [64-bit IEEE 754](https://en.wikipedia.org/wiki/IEEE_754) floating point |                                                  |
| **`decimal(P,S)`** | Fixed-point decimal; precision P, scale S                                | Scale is fixed [1], precision must be 38 or less |
| **`date`**         | Calendar date without timezone or time                                   |                                                  |
| **`time`**         | Time of day without date, timezone                                       | Microsecond precision [2]                        |
| **`timestamp`**    | Timestamp without timezone                                               | Microsecond precision [2]                        |
| **`timestamptz`**  | Timestamp with timezone                                                  | Stored as UTC [2]                                |
| **`string`**       | Arbitrary-length character sequences                                     | Encoded with UTF-8 [3]                           |
| **`uuid`**         | Universally unique identifiers                                           | Should use 16-byte fixed                         |
| **`fixed(L)`**     | Fixed-length byte array of length L                                      |                                                  |
| **`binary`**       | Arbitrary-length byte array                                              |                                                  |

Notes:

1. Decimal scale is fixed and cannot be changed by schema evolution. Precision can only be widened.
2. All time and timestamp values are stored with microsecond precision.
    - Timestamps _with time zone_ represent a point in time: values are stored as UTC and do not retain a source time zone (`2017-11-16 17:10:34 PST` is stored/retrieved as `2017-11-17 01:10:34 UTC` and these values are considered identical).
    - Timestamps _without time zone_ represent a date and time of day regardless of zone: the time value is independent of zone adjustments (`2017-11-16 17:10:34` is always retrieved as `2017-11-16 17:10:34`). Timestamp values are stored as a long that encodes microseconds from the unix epoch.
3. Character strings must be stored as UTF-8 encoded byte arrays.

For details on how to serialize a schema to JSON, see Appendix C.


#### Schema Evolution

Schema evolution is limited to type promotion and adding, deleting, and renaming fields in structs (both nested structs and the top-level schema’s struct).

Valid type promotions are:

* `int` to `long`
* `float` to `double`
* `decimal(P, S)` to `decimal(P', S)` if `P' > P` -- widen the precision of decimal types.

Any struct, including a top-level schema, can evolve through deleting fields, adding new fields, renaming existing fields, reordering existing fields, or promoting a primitive using the valid type promotions. Adding a new field assigns a new ID for that field and for any nested fields. Renaming an existing field must change the name, but not the field ID. Deleting a field removes it from the current schema. Field deletion cannot be rolled back unless the field was nullable or if the current snapshot has not changed.

Grouping a subset of a struct’s fields into a nested struct is **not** allowed, nor is moving fields from a nested struct into its immediate parent struct (`struct<a, b, c> ↔ struct<a, struct<b, c>>`). Evolving primitive types to structs is **not** allowed, nor is evolving a single-field struct to a primitive (`map<string, int> ↔ map<string, struct<int>>`).


#### Column Projection

Columns in Iceberg data files are selected by field id. The table schema's column names and order may change after a data file is written, and projection must be done using field ids. If a field id is missing from a data file, its value for each row should be `null`.

For example, a file may be written with schema `1: a int, 2: b string, 3: c double` and read using projection schema `3: measurement, 2: name, 4: a`. This must select file columns `c` (renamed to `measurement`), `b` (now called `name`), and a column of `null` values called `a`; in that order.


#### Reserved Field IDs

Iceberg tables must not use field ids greater than 2147483447 (`Integer.MAX_VALUE - 200`). This id range is reserved for metadata columns that can be used in user data schemas, like the `_file` column that holds the file path in which a row was stored.

The set of metadata columns is:

| Field id, name              | Type          | Description |
|-----------------------------|---------------|-------------|
| **`2147483646  _file`**     | `string`      | Path of the file in which a row is stored |
| **`2147483645  _pos`**      | `long`        | Ordinal position of a row in the source data file |
| **`2147483546  file_path`** | `string`      | Path of a file, used in position-based delete files |
| **`2147483545  pos`**       | `long`        | Ordinal position of a row, used in position-based delete files |
| **`2147483544  row`**       | `struct<...>` | Deleted row values, used in position-based delete files |


### Partitioning

Data files are stored in manifests with a tuple of partition values that are used in scans to filter out files that cannot contain records that match the scan’s filter predicate. Partition values for a data file must be the same for all records stored in the data file. (Manifests store data files from any partition, as long as the partition spec is the same for the data files.)

Tables are configured with a **partition spec** that defines how to produce a tuple of partition values from a record. A partition spec has a list of fields that consist of:

*   A **source column id** from the table’s schema
*   A **partition field id** that is used to identify a partition field and is unique within a partition spec. In v2 table metadata, it is unique across all partition specs.
*   A **transform** that is applied to the source column to produce a partition value
*   A **partition name**

The source column, selected by id, must be a primitive type and cannot be contained in a map or list, but may be nested in a struct. For details on how to serialize a partition spec to JSON, see Appendix C.

Partition specs capture the transform from table data to partition values. This is used to transform predicates to partition predicates, in addition to transforming data values. Deriving partition predicates from column predicates on the table data is used to separate the logical queries from physical storage: the partitioning can change and the correct partition filters are always derived from column predicates. This simplifies queries because users don’t have to supply both logical predicates and partition predicates. For more information, see Scan Planning below.


#### Partition Transforms

| Transform         | Description                                                  | Source types                                                                                              | Result type |
|-------------------|--------------------------------------------------------------|-----------------------------------------------------------------------------------------------------------|-------------|
| **`identity`**    | Source value, unmodified                                     | Any                                                                                                       | Source type |
| **`bucket[N]`**   | Hash of value, mod `N` (see below)                           | `int`, `long`, `decimal`, `date`, `time`, `timestamp`, `timestamptz`, `string`, `uuid`, `fixed`, `binary` | `int`       |
| **`truncate[W]`** | Value truncated to width `W` (see below)                     | `int`, `long`, `decimal`, `string`                                                                        | Source type |
| **`year`**        | Extract a date or timestamp year, as years from 1970         | `date`, `timestamp(tz)`                                                                                   | `int`       |
| **`month`**       | Extract a date or timestamp month, as months from 1970-01-01 | `date`, `timestamp(tz)`                                                                                   | `int`       |
| **`day`**         | Extract a date or timestamp day, as days from 1970-01-01     | `date`, `timestamp(tz)`                                                                                   | `date`      |
| **`hour`**        | Extract a timestamp hour, as hours from 1970-01-01 00:00:00  | `timestamp(tz)`                                                                                           | `int`       |

All transforms must return `null` for a `null` input value.


#### Bucket Transform Details

Bucket partition transforms use a 32-bit hash of the source value. The 32-bit hash implementation is the 32-bit Murmur3 hash, x86 variant, seeded with 0.

Transforms are parameterized by a number of buckets [1], `N`. The hash mod `N` must produce a positive value by first discarding the sign bit of the hash value. In pseudo-code, the function is:

```
  def bucket_N(x) = (murmur3_x86_32_hash(x) & Integer.MAX_VALUE) % N
```

Notes:

1. Changing the number of buckets as a table grows is possible by evolving the partition spec.

For hash function details by type, see Appendix B.


#### Truncate Transform Details

| **Type**      | **Config**            | **Truncate specification**                                       | **Examples**                     |
|---------------|-----------------------|------------------------------------------------------------------|----------------------------------|
| **`int`**     | `W`, width            | `v - (v % W)`	remainders must be positive	[1]                    | `W=10`: `1` ￫ `0`, `-1` ￫ `-10`  |
| **`long`**    | `W`, width            | `v - (v % W)`	remainders must be positive	[1]                    | `W=10`: `1` ￫ `0`, `-1` ￫ `-10`  |
| **`decimal`** | `W`, width (no scale) | `scaled_W = decimal(W, scale(v))` `v - (v % scaled_W)`		[1, 2] | `W=50`, `s=2`: `10.65` ￫ `10.50` |
| **`string`**  | `L`, length           | Substring of length `L`: `v.substring(0, L)`                     | `L=3`: `iceberg` ￫ `ice`         |

Notes:

1. The remainder, `v % W`, must be positive. For languages where `%` can produce negative values, the correct truncate function is: `v - (((v % W) + W) % W)`
2. The width, `W`, used to truncate decimal values is applied using the scale of the decimal column to avoid additional (and potentially conflicting) parameters.


### Manifests

A manifest is an immutable Avro file that lists data files or delete files, along with each file’s partition data tuple, metrics, and tracking information. One or more manifest files are used to store a [snapshot](#snapshots), which tracks all of the files in a table at some point in time. Manifests are tracked by a [manifest list](#manifest-lists) for each table snapshot.

A manifest is a valid Iceberg data file: files must use valid Iceberg formats, schemas, and column projection.

A manifest may store either data files or delete files, but not both because manifests that contain delete files are scanned first during job planning. Whether a manifest is a data manifest or a delete manifest is stored in manifest metadata.

A manifest stores files for a single partition spec. When a table’s partition spec changes, old files remain in the older manifest and newer files are written to a new manifest. This is required because a manifest file’s schema is based on its partition spec (see below). The partition spec of each manifest is also used to transform predicates on the table's data rows into predicates on partition values that are used during job planning to select files from a manifest.

A manifest file must store the partition spec and other metadata as properties in the Avro file's key-value metadata:

| v1         | v2         | Key                 | Value                                                                        |
|------------|------------|---------------------|------------------------------------------------------------------------------|
| _required_ | _required_ | `schema`            | JSON representation of the table schema at the time the manifest was written |
| _required_ | _required_ | `partition-spec`    | JSON fields representation of the partition spec used to write the manifest  |
| _optional_ | _required_ | `partition-spec-id` | Id of the partition spec used to write the manifest as a string              |
| _optional_ | _required_ | `format-version`    | Table format version number of the manifest as a string                      |
|            | _required_ | `content`           | Type of content files tracked by the manifest: "data" or "deletes"           |

The schema of a manifest file is a struct called `manifest_entry` with the following fields:

| v1         | v2         | Field id, name           | Type                                                      | Description                                                                           |
| ---------- | ---------- |--------------------------|-----------------------------------------------------------|---------------------------------------------------------------------------------------|
| _required_ | _required_ | **`0  status`**          | `int` with meaning: `0: EXISTING` `1: ADDED` `2: DELETED` | Used to track additions and deletions                                                 |
| _required_ | _optional_ | **`1  snapshot_id`**     | `long`                                                    | Snapshot id where the file was added, or deleted if status is 2. Inherited when null. |
|            | _optional_ | **`3  sequence_number`** | `long`                                                    | Sequence number when the file was added. Inherited when null.                         |
| _required_ | _required_ | **`2  data_file`**       | `data_file` `struct` (see below)                          | File path, partition tuple, metrics, ...                                              |

`data_file` is a struct with the following fields:

<<<<<<< HEAD
| Field id, name                    | Type                                  | Description                                                                                                                                                                                          |
|-----------------------------------|---------------------------------------|------------------------------------------------------------------------------------------------------------------------------------------------------------------------------------------------------|
| **`100  file_path`**              | `string`                              | Full URI for the file with FS scheme                                                                                                                                                                 |
| **`101  file_format`**            | `string`                              | String file format name, avro, orc or parquet                                                                                                                                                        |
| **`102  partition`**              | `struct<...>`                         | Partition data tuple, schema based on the partition spec                                                                                                                                             |
| **`103  record_count`**           | `long`                                | Number of records in this file                                                                                                                                                                       |
| **`104  file_size_in_bytes`**     | `long`                                | Total file size in bytes                                                                                                                                                                             |
| ~~**`105 block_size_in_bytes`**~~ | `long`                                | **Deprecated. Always write a default value and do not read.**                                                                                                                                        |
| **`106  file_ordinal`**           | `optional int`                        | Ordinal of the file w.r.t files with the same partition tuple and snapshot id                                                                                                                        |
| **`107  sort_columns`**           | `optional list`                       | Columns the file is sorted by [2].                                                                                                                                                                   |
| **`108  column_sizes`**           | `optional map`                        | Map from column id to the total size on disk of all regions that store the column. Does not include bytes necessary to read other columns, like footers. Leave null for row-oriented formats (Avro). |
| **`109  value_counts`**           | `optional map`                        | Map from column id to number of values in the column (including null and NaN values)                                                                                                                 |
| **`110  null_value_counts`**      | `optional map`                        | Map from column id to number of null values in the column                                                                                                                                            |
| ~~**`111 distinct_counts`**~~     | `optional map`                        | **Deprecated. Do not use.**                                                                                                                                                                          |
| **`125  lower_bounds`**           | `optional map<126: int, 127: binary>` | Map from column id to lower bound in the column serialized as binary [1]. Each value must be less than or equal to all non-null, non-NaN values in the column for the file. [3]                      |
| **`128  upper_bounds`**           | `optional map<129: int, 130: binary>` | Map from column id to upper bound in the column serialized as binary [1]. Each value must be greater than or equal to all non-null, non-NaN values in the column for the file. [3]                   |
| **`131  key_metadata`**           | `optional binary`                     | Implementation-specific key metadata for encryption                                                                                                                                                  |
| **`132  split_offsets`**          | `optional list`                       | Split offsets for the data file. For example, all row group offsets in a Parquet file. Must be sorted ascending.                                                                                     |
| **`137  nan_value_counts`**       | `optional map`                        | Map from column id to number of NaN values in the column                                                                                                                                             |
=======
| v1         | v2         | Field id, name                    | Type                         | Description |
| ---------- | ---------- |-----------------------------------|------------------------------|-------------|
|            | _required_ | **`134  content`**                | `int` with meaning: `0: DATA`, `1: POSITION DELETES`, `2: EQUALITY DELETES` | Type of content stored by the data file: data, equality deletes, or position deletes (all v1 files are data files) |
| _required_ | _required_ | **`100  file_path`**              | `string`                     | Full URI for the file with FS scheme |
| _required_ | _required_ | **`101  file_format`**            | `string`                     | String file format name, avro, orc or parquet |
| _required_ | _required_ | **`102  partition`**              | `struct<...>`                | Partition data tuple, schema based on the partition spec |
| _required_ | _required_ | **`103  record_count`**           | `long`                       | Number of records in this file |
| _required_ | _required_ | **`104  file_size_in_bytes`**     | `long`                       | Total file size in bytes |
| _required_ |            | ~~**`105 block_size_in_bytes`**~~ | `long`                       | **Deprecated. Always write a default in v1. Do not write in v2.** |
| _optional_ |            | ~~**`106  file_ordinal`**~~       | `int`                        | **Deprecated. Do not write.** |
| _optional_ |            | ~~**`107  sort_columns`**~~       | `list<112: int>`             | **Deprecated. Do not write.** |
| _optional_ | _optional_ | **`108  column_sizes`**           | `map<117: int, 118: long>`   | Map from column id to the total size on disk of all regions that store the column. Does not include bytes necessary to read other columns, like footers. Leave null for row-oriented formats (Avro) |
| _optional_ | _optional_ | **`109  value_counts`**           | `map<119: int, 120: long>`   | Map from column id to number of values in the column (including null values) |
| _optional_ | _optional_ | **`110  null_value_counts`**      | `map<121: int, 122: long>`   | Map from column id to number of null values in the column |
| _optional_ |            | ~~**`111 distinct_counts`**~~     | `map<123: int, 124: long>`   | **Deprecated. Do not write.** |
| _optional_ | _optional_ | **`125  lower_bounds`**           | `map<126: int, 127: binary>` | Map from column id to lower bound in the column serialized as binary [1]. Each value must be less than or equal to all values in the column for the file |
| _optional_ | _optional_ | **`128  upper_bounds`**           | `map<129: int, 130: binary>` | Map from column id to upper bound in the column serialized as binary [1]. Each value must be greater than or equal to all values in the column for the file |
| _optional_ | _optional_ | **`131  key_metadata`**           | `binary`                     | Implementation-specific key metadata for encryption |
| _optional_ | _optional_ | **`132  split_offsets`**          | `list<133: long>`            | Split offsets for the data file. For example, all row group offsets in a Parquet file. Must be sorted ascending |
|            | _optional_ | **`135  equality_ids`**           | `list<136: int>`             | Field ids used to determine row equality in equality delete files. Required when `content=2` and should be null otherwise. Fields with ids listed in this column must be present in the delete file |
>>>>>>> 72653170

Notes:

1. Single-value serialization for lower and upper bounds is detailed in Appendix D.
2. For `float` and `double`, the value `-0.0` must precede `+0.0`, as in the IEEE 754 `totalOrder` predicate.
3. Just as for `float` or `double` columns in `sort_columns`, `-0.0` is considered to be strictly less than `+0.0`, following IEEE 754's `totalOrder` predicate.

The `partition` struct stores the tuple of partition values for each file. Its type is derived from the partition fields of the partition spec used to write the manifest file. In v2, the partition struct's field ids must match the ids from the partition spec.

The column metrics maps are used when filtering to select both data and delete files. For delete files, the metrics must store bounds and counts for all deleted rows, or must be omitted. Storing metrics for deleted rows ensures that the values can be used during job planning to find delete files that must be merged during a scan.


#### Manifest Entry Fields

The manifest entry fields are used to keep track of the snapshot in which files were added or logically deleted. The `data_file` struct is nested inside of the manifest entry so that it can be easily passed to job planning without the manifest entry fields.

When a file is added to the dataset, it’s manifest entry should store the snapshot ID in which the file was added and set status to 1 (added).

When a file is replaced or deleted from the dataset, it’s manifest entry fields store the snapshot ID in which the file was deleted and status 2 (deleted). The file may be deleted from the file system when the snapshot in which it was deleted is garbage collected, assuming that older snapshots have also been garbage collected [1].

Iceberg v2 adds a sequence number to the entry and makes the snapshot id optional. Both fields, `sequence_number` and `snapshot_id`, are inherited from manifest metadata when `null`. That is, if the field is `null` for an entry, then the entry must inherit its value from the manifest file's metadata, stored in the manifest list [2].

Notes:

1. Technically, data files can be deleted when the last snapshot that contains the file as “live” data is garbage collected. But this is harder to detect and requires finding the diff of multiple snapshots. It is easier to track what files are deleted in a snapshot and delete them when that snapshot expires.
2. Manifest list files are required in v2, so that the `sequence_number` and `snapshot_id` to inherit are always available.

#### Sequence Number Inheritance

Manifests track the sequence number when a data or delete file was added to the table.

When adding new file, its sequence number is set to `null` because the snapshot's sequence number is not assigned until the snapshot is successfully committed. When reading, sequence numbers are inherited by replacing `null` with the manifest's sequence number from the manifest list.

When writing an existing file to a new manifest, the sequence number must be non-null and set to the sequence number that was inherited.

Inheriting sequence numbers through the metadata tree allows writing a new manifest without a known sequence number, so that a manifest can be written once and reused in commit retries. To change a sequence number for a retry, only the manifest list must be rewritten.

When reading v1 manifests with no sequence number column, sequence numbers for all files must default to 0.


### Snapshots

A snapshot consists of the following fields:

| v1         | v2         | Field                    | Description |
| ---------- | ---------- | ------------------------ | ----------- |
| _required_ | _required_ | **`snapshot-id`**        | A unique long ID |
| _optional_ | _optional_ | **`parent-snapshot-id`** | The snapshot ID of the snapshot's parent. Omitted for any snapshot with no parent |
|            | _required_ | **`sequence-number`**    | A monotonically increasing long that tracks the order of changes to a table |
| _required_ | _required_ | **`timestamp-ms`**       | A timestamp when the snapshot was created, used for garbage collection and table inspection |
| _optional_ | _required_ | **`manifest-list`**      | The location of a manifest list for this snapshot that tracks manifest files with additional meadata |
| _optional_ |            | **`manifests`**          | A list of manifest file locations. Must be omitted if `manifest-list` is present |
| _optional_ | _required_ | **`summary`**            | A string map that summarizes the snapshot changes, including `operation` (see below) |

The snapshot summary's `operation` field is used by some operations, like snapshot expiration, to skip processing certain snapshots. Possible `operation` values are:

*   `append` -- Only data files were added and no files were removed.
*   `replace` -- Data and delete files were added and removed without changing table data; i.e., compaction, changing the data file format, or relocating data files.
*   `overwrite` -- Data and delete files were added and removed in a logical overwrite operation.
*   `delete` -- Data files were removed and their contents logically deleted and/or delete files were added to delete rows.

Data and delete files for a snapshot can be stored in more than one manifest. This enables:

*   Appends can add a new manifest to minimize the amount of data written, instead of adding new records by rewriting and appending to an existing manifest. (This is called a “fast append”.)
*   Tables can use multiple partition specs. A table’s partition configuration can evolve if, for example, its data volume changes. Each manifest uses a single partition spec, and queries do not need to change because partition filters are derived from data predicates.
*   Large tables can be split across multiple manifests so that implementations can parallelize job planning or reduce the cost of rewriting a manifest.

Manifests for a snapshot are tracked by a manifest list.

Valid snapshots are stored as a list in table metadata. For serialization, see Appendix C.


#### Manifest Lists

Snapshots are embedded in table metadata, but the list of manifests for a snapshot are stored in a separate manifest list file.

A new manifest list is written for each attempt to commit a snapshot because the list of manifests always changes to produce a new snapshot. When a manifest list is written, the (optimistic) sequence number of the snapshot is written for all new manifest files tracked by the list.

A manifest list includes summary metadata that can be used to avoid scanning all of the manifests in a snapshot when planning a table scan. This includes the number of added, existing, and deleted files, and a summary of values for each field of the partition spec used to write the manifest.

A manifest list is a valid Iceberg data file: files must use valid Iceberg formats, schemas, and column projection.

Manifest list files store `manifest_file`, a struct with the following fields:

| v1         | v2         | Field id, name                 | Type                                        | Description |
| ---------- | ---------- |--------------------------------|---------------------------------------------|-------------|
| _required_ | _required_ | **`500 manifest_path`**        | `string`                                    | Location of the manifest file |
| _required_ | _required_ | **`501 manifest_length`**      | `long`                                      | Length of the manifest file |
| _required_ | _required_ | **`502 partition_spec_id`**    | `int`                                       | ID of a partition spec used to write the manifest; must be listed in table metadata `partition-specs` |
|            | _required_ | **`517 content`**              | `int` with meaning: `0: data`, `1: deletes` | The type of files tracked by the manifest, either data or delete files; 0 for all v1 manifests |
|            | _required_ | **`515 sequence_number`**      | `long`                                      | The sequence number when the manifest was added to the table; use 0 when reading v1 manifest lists |
|            | _required_ | **`516 min_sequence_number`**  | `long`                                      | The minimum sequence number of all data or delete files in the manifest; use 0 when reading v1 manifest lists |
| _required_ | _required_ | **`503 added_snapshot_id`**    | `long`                                      | ID of the snapshot where the  manifest file was added |
| _optional_ | _required_ | **`504 added_files_count`**    | `int`                                       | Number of entries in the manifest that have status `ADDED` (1), when `null` this is assumed to be non-zero |
| _optional_ | _required_ | **`505 existing_files_count`** | `int`                                       | Number of entries in the manifest that have status `EXISTING` (0), when `null` this is assumed to be non-zero |
| _optional_ | _required_ | **`506 deleted_files_count`**  | `int`                                       | Number of entries in the manifest that have status `DELETED` (2), when `null` this is assumed to be non-zero |
| _optional_ | _required_ | **`512 added_rows_count`**     | `long`                                      | Number of rows in all of files in the manifest that have status `ADDED`, when `null` this is assumed to be non-zero |
| _optional_ | _required_ | **`513 existing_rows_count`**  | `long`                                      | Number of rows in all of files in the manifest that have status `EXISTING`, when `null` this is assumed to be non-zero |
| _optional_ | _required_ | **`514 deleted_rows_count`**   | `long`                                      | Number of rows in all of files in the manifest that have status `DELETED`, when `null` this is assumed to be non-zero |
| _optional_ | _optional_ | **`507 partitions`**           | `list<508: field_summary>` (see below)      | A list of field summaries for each partition field in the spec. Each field in the list corresponds to a field in the manifest file’s partition spec. |

`field_summary` is a struct with the following fields:

| v1         | v2         | Field id, name          | Type          | Description |
| ---------- | ---------- |-------------------------|---------------|-------------|
| _required_ | _required_ | **`509 contains_null`** | `boolean`     | Whether the manifest contains at least one partition with a null value for the field |
| _optional_ | _optional_ | **`510 lower_bound`**   | `bytes`   [1] | Lower bound for the non-null values in the partition field, or null if all values are null |
| _optional_ | _optional_ | **`511 upper_bound`**   | `bytes`   [1] | Upper bound for the non-null values in the partition field, or null if all values are null |

Notes:

1. Lower and upper bounds are serialized to bytes using the single-object serialization in Appendix D. The type of used to encode the value is the type of the partition field data.


#### Scan Planning

Scans are planned by reading the manifest files for the current snapshot. Deleted entries in data and delete manifests are not used in a scan.

Manifests that contain no matching files, determined using either file counts or partition summaries, may be skipped.

For each manifest, scan predicates, which filter data rows, are converted to partition predicates, which filter data and delete files. These partition predicates are used to select the data and delete files in the manifest. This conversion uses the partition spec used to write the manifest file.

Scan predicates are converted to partition predicates using an _inclusive projection_: if a scan predicate matches a row, then the partition predicate must match that row’s partition. This is called _inclusive_ [1] because rows that do not match the scan predicate may be included in the scan by the partition predicate.

For example, an `events` table with a timestamp column named `ts` that is partitioned by `ts_day=day(ts)` is queried by users with ranges over the timestamp column: `ts > X`. The inclusive projection is `ts_day >= day(X)`, which is used to select files that may have matching rows. Note that, in most cases, timestamps just before `X` will be included in the scan because the file contains rows that match the predicate and rows that do not match the predicate.

Scan predicates are also used to filter data and delete files using column bounds and counts that are stored by field id in manifests. The same filter logic can be used for both data and delete files because both store metrics of the rows either inserted or deleted. If metrics show that a delete file has no rows that match a scan predicate, it may be ignored just as a data file would be ignored [2].

Data files that match the query filter must be read by the scan.

Delete files that match the query filter must be applied to data files at read time, limited by the scope of the delete file using the following rules.

* A _position_ delete file must be applied to a data file when all of the following are true:
    - The data file's sequence number is _less than or equal to_ the delete file's sequence number
    - The data file's partition (both spec and partition values) is equal to the delete file's partition
* An _equality_ delete file must be applied to a data file when all of the following are true:
    - The data file's sequence number is _strictly less than_ the delete's sequence number
    - The data file's partition (both spec and partition values) is equal to the delete file's partition _or_ the delete file's partition spec is unpartitioned

In general, deletes are applied only to data files that are older and in the same partition, except for two special cases:

* Equality delete files stored with an unpartitioned spec are applied as global deletes. Otherwise, delete files do not apply to files in other partitions.
* Position delete files must be applied to data files from the same commit, when the data and delete file sequence numbers are equal. This allows deleting rows that were added in the same commit.

<<<<<<< HEAD
| Field id, name                 | Type                                   | Description                                                                                                                                          |
|--------------------------------|----------------------------------------|------------------------------------------------------------------------------------------------------------------------------------------------------|
| **`500 manifest_path`**        | `string`                               | Location of the manifest file                                                                                                                        |
| **`501 manifest_length`**      | `long`                                 | Length of the manifest file                                                                                                                          |
| **`502 partition_spec_id`**    | `int`                                  | ID of a partition spec for the table; must be listed in table metadata `partition-specs`                                                             |
| **`503 added_snapshot_id`**    | `long`                                 | ID of the snapshot where the  manifest file was added                                                                                                |
| **`504 added_files_count`**    | `int`                                  | Number of entries in the manifest that have status `ADDED` (1)                                                                                       |
| **`505 existing_files_count`** | `int`                                  | Number of entries in the manifest that have status `EXISTING` (0)                                                                                    |
| **`506 deleted_files_count`**  | `int`                                  | Number of entries in the manifest that have status `DELETED` (2)                                                                                       |
| **`507 partitions`**           | `list<508: field_summary>` (see below) | A list of field summaries for each partition field in the spec. Each field in the list corresponds to a field in the manifest file’s partition spec. |

`field_summary` is a struct with the following fields

| Field id, name          | Type                    | Description                                                                                                                                                      |
|-------------------------|-------------------------|------------------------------------------------------------------------------------------------------------------------------------------------------------------|
| **`509 contains_null`** | `boolean`               | Whether the manifest contains at least one partition with a null value for the field.                                                                            |
| **`510 lower_bound`**   | `optional bytes`    [1] | Lower bound for the non-null, non-NaN values in the partition field. If present, must be null if all values are null and NaN if all non-null values are NaN. [2] |
| **`511 upper_bound`**   | `optional bytes`    [1] | Upper bound for the non-null, non-NaN values in the partition field. If present, must be null if all values are null and NaN if all non-null values are NaN. [2] |

Notes:

1. Lower and upper bounds are serialized to bytes using the single-object serialization in Appendix D. The type of used to encode the value is the type of the partition field data.
2. If -0.0 is a value of the partition field, the `lower_bound` must not be +0.0, and if +0.0 is a value of the partition field, the `upper_bound` must not be -0.0.
=======

Notes:

1. An alternative, *strict projection*, creates a partition predicate that will match a file if all of the rows in the file must match the scan predicate. These projections are used to calculate the residual predicates for each file in a scan.
2. For example, if `file_a` has rows with `id` between 1 and 10 and a delete file contains rows with `id` between 1 and 4, a scan for `id = 9` may ignore the delete file because none of the deletes can match a row that will be selected.

>>>>>>> 72653170

### Table Metadata

Table metadata is stored as JSON. Each table metadata change creates a new table metadata file that is committed by an atomic operation. This operation is used to ensure that a new version of table metadata replaces the version on which it was based. This produces a linear history of table versions and ensures that concurrent writes are not lost.

The atomic operation used to commit metadata depends on how tables are tracked and is not standardized by this spec. See the sections below for examples.

#### Table Metadata Fields

Table metadata consists of the following fields:

| v1         | v2         | Field | Description |
| ---------- | ---------- | ----- | ----------- |
| _required_ | _required_ | **`format-version`** | An integer version number for the format. Currently, this is always 1. Implementations must throw an exception if a table's version is higher than the supported version. |
| _optional_ | _required_ | **`table-uuid`** | A UUID that identifies the table, generated when the table is created. Implementations must throw an exception if a table's UUID does not match the expected UUID after refreshing metadata. |
| _required_ | _required_ | **`location`**| The table's base location. This is used by writers to determine where to store data files, manifest files, and table metadata files. |
|            | _required_ | **`last-sequence-number`**| The table's highest assigned sequence number, a monotonically increasing long that tracks the order of snapshots in a table. |
| _required_ | _required_ | **`last-updated-ms`**| Timestamp in milliseconds from the unix epoch when the table was last updated. Each table metadata file should update this field just before writing. |
| _required_ | _required_ | **`last-column-id`**| An integer; the highest assigned column ID for the table. This is used to ensure columns are always assigned an unused ID when evolving schemas. |
| _required_ | _required_ | **`schema`**| The table’s current schema. |
| _required_ |            | **`partition-spec`**| The table’s current partition spec, stored as only fields. Note that this is used by writers to partition data, but is not used when reading because reads use the specs stored in manifest files. (**Deprecated**: use `partition-specs` and `default-spec-id`instead ) |
| _optional_ | _required_ | **`partition-specs`**| A list of partition specs, stored as full partition spec objects. |
| _optional_ | _required_ | **`default-spec-id`**| ID of the “current” spec that writers should use by default. |
| _optional_ | _optional_ | **`properties`**| A string to string map of table properties. This is used to control settings that affect reading and writing and is not intended to be used for arbitrary metadata. For example, `commit.retry.num-retries` is used to control the number of commit retries. |
| _optional_ | _optional_ | **`current-snapshot-id`**| `long` ID of the current table snapshot. |
| _optional_ | _optional_ | **`snapshots`**| A list of valid snapshots. Valid snapshots are snapshots for which all data files exist in the file system. A data file must not be deleted from the file system until the last snapshot in which it was listed is garbage collected. |
| _optional_ | _optional_ | **`snapshot-log`**| A list (optional) of timestamp and snapshot ID pairs that encodes changes to the current snapshot for the table. Each time the current-snapshot-id is changed, a new entry should be added with the last-updated-ms and the new current-snapshot-id. When snapshots are expired from the list of valid snapshots, all entries before a snapshot that has expired should be removed. |

For serialization details, see Appendix C.


#### Commit Conflict Resolution and Retry

When two commits happen at the same time and are based on the same version, only one commit will succeed. In most cases, the failed commit can be applied to the new current version of table metadata and retried. Updates verify the conditions under which they can be applied to a new version and retry if those conditions are met.

*   Append operations have no requirements and can always be applied.
*   Replace operations must verify that the files that will be deleted are still in the table. Examples of replace operations include format changes (replace an Avro file with a Parquet file) and compactions (several files are replaced with a single file that contains the same rows).
*   Delete operations must verify that specific files to delete are still in the table. Delete operations based on expressions can always be applied (e.g., where timestamp < X).
*   Table schema updates and partition spec changes must validate that the schema has not changed between the base version and the current version.


#### File System Tables

An atomic swap can be implemented using atomic rename in file systems that support it, like HDFS or most local file systems [1].

Each version of table metadata is stored in a metadata folder under the table’s base location using a file naming scheme that includes a version number, `V`: `v<V>.metadata.json`. To commit a new metadata version, `V+1`, the writer performs the following steps:

1. Read the current table metadata version `V`.
2. Create new table metadata based on version `V`.
3. Write the new table metadata to a unique file: `<random-uuid>.metadata.json`.
4. Rename the unique file to the well-known file for version `V`: `v<V+1>.metadata.json`.
    1. If the rename succeeds, the commit succeeded and `V+1` is the table’s current version
    2. If the rename fails, go back to step 1.

Notes:

1. The file system table scheme is implemented in [HadoopTableOperations](./javadoc/master/index.html?org/apache/iceberg/hadoop/HadoopTableOperations.html).

#### Metastore Tables

The atomic swap needed to commit new versions of table metadata can be implemented by storing a pointer in a metastore or database that is updated with a check-and-put operation [1]. The check-and-put validates that the version of the table that a write is based on is still current and then makes the new metadata from the write the current version.

Each version of table metadata is stored in a metadata folder under the table’s base location using a naming scheme that includes a version and UUID: `<V>-<uuid>.metadata.json`. To commit a new metadata version, `V+1`, the writer performs the following steps:

2. Create a new table metadata file based on the current metadata.
3. Write the new table metadata to a unique file: `<V+1>-<uuid>.metadata.json`.
4. Request that the metastore swap the table’s metadata pointer from the location of `V` to the location of `V+1`.
    1. If the swap succeeds, the commit succeeded. `V` was still the latest metadata version and the metadata file for `V+1` is now the current metadata.
    2. If the swap fails, another writer has already created `V+1`. The current writer goes back to step 1.

Notes:

1. The metastore table scheme is partly implemented in [BaseMetastoreTableOperations](./javadoc/master/index.html?org/apache/iceberg/BaseMetastoreTableOperations.html).


### Delete Formats

This section details how to encode row-level deletes in Iceberg delete files. Row-level deletes are not supported in v1.

Row-level delete files are valid Iceberg data files: files must use valid Iceberg formats, schemas, and column projection. It is recommended that delete files are written using the table's default file format.

Row-level delete files are tracked by manifests, like data files. A separate set of manifests is used for delete files, but the manifest schemas are identical.

Both position and equality deletes allow encoding deleted row values with a delete. This can be used to reconstruct a stream of changes to a table.


#### Position Delete Files

Position-based delete files identify deleted rows by file and position in one or more data files, and may optionally contain the deleted row.

A data row is deleted if there is an entry in a position delete file for the row's file and position in the data file, starting at 0.

Position-based delete files store `file_position_delete`, a struct with the following fields:

| Field id, name              | Type                       | Description |
|-----------------------------|----------------------------|-------------|
| **`2147483546  file_path`** | `string`                   | Full URI of a data file with FS scheme. This must match the `file_path` of the target data file in a manifest entry |
| **`2147483545  pos`**       | `long`                     | Ordinal position of a deleted row in the target data file identified by `file_path`, starting at `0` |
| **`2147483544  row`**       | `required struct<...>` [1] | Deleted row values. Omit the column when not storing deleted rows. |

1. When present in the delete file, `row` is required because all delete entries must include the row values.

When the deleted row column is present, its schema may be any subset of the table schema and must use field ids matching the table.

To ensure the accuracy of statistics, all delete entries must include row values, or the column must be omitted (this is why the column type is `required`).

The rows in the delete file must be sorted by `file_path` then `position` to optimize filtering rows while scanning. 

*  Sorting by `file_path` allows filter pushdown by file in columnar storage formats.
*  Sorting by `position` allows filtering rows while scanning, to avoid keeping deletes in memory.

#### Equality Delete Files

Equality delete files identify deleted rows in a collection of data files by one or more column values, and may optionally contain additional columns of the deleted row.

Equality delete files store any subset of a table's columns and use the table's field ids. The _delete columns_ are the columns of the delete file used to match data rows. Delete columns are identified by id in the delete file [metadata column `equality_ids`](#manifests).

A data row is deleted if its values are equal to all delete columns for any row in an equality delete file that applies to the row's data file (see [`Scan Planning`](#scan-planning)).

Each row of the delete file produces one equality predicate that matches any row where the delete columns are equal. Multiple columns can be thought of as an `AND` of equality predicates. A `null` value in a delete column matches a row if the row's value is `null`, equivalent to `col IS NULL`.

For example, a table with the following data:

```text
 1: id | 2: category | 3: name
-------|-------------|---------
 1     | marsupial   | Koala
 2     | toy         | Teddy
 3     | NULL        | Grizzly
 4     | NULL        | Polar
```

The delete `id = 3` could be written as either of the following equality delete files:

```text
equality_ids=[1]

 1: id
-------
 3
```

```text
equality_ids=[1]

 1: id | 2: category | 3: name
-------|-------------|---------
 3     | NULL        | Grizzly
```

The delete `id = 4 AND category IS NULL` could be written as the following equality delete file:

```text
equality_ids=[1, 2]

 1: id | 2: category | 3: name
-------|-------------|---------
 4     | NULL        | Polar
```

If a delete column in an equality delete file is later dropped from the table, it must still be used when applying the equality deletes. If a column was added to a table and later used as a delete column in an equality delete file, the column value is read for older data files using normal projection rules (defaults to `null`).


#### Delete File Stats

Manifests hold the same statistics for delete files and data files. For delete files, the metrics describe the values that were deleted.


## Appendix A: Format-specific Requirements


### Avro

**Data Type Mappings**

Values should be stored in Avro using the Avro types and logical type annotations in the table below.

Optional fields, array elements, and map values must be wrapped in an Avro `union` with `null`. This is the only union type allowed in Iceberg data files.

Optional fields must always set the Avro field default value to null.

Maps with non-string keys must use an array representation with the `map` logical type. The array representation or Avro’s map type may be used for maps with string keys.

|Type|Avro type|Notes|
|--- |--- |--- |
|**`boolean`**|`boolean`||
|**`int`**|`int`||
|**`long`**|`long`||
|**`float`**|`float`||
|**`double`**|`double`||
|**`decimal(P,S)`**|`{ "type": "fixed",`<br />&nbsp;&nbsp;`"size": minBytesRequired(P),`<br />&nbsp;&nbsp;`"logicalType": "decimal",`<br />&nbsp;&nbsp;`"precision": P,`<br />&nbsp;&nbsp;`"scale": S }`|Stored as fixed using the minimum number of bytes for the given precision.|
|**`date`**|`{ "type": "int",`<br />&nbsp;&nbsp;`"logicalType": "date" }`|Stores days from the 1970-01-01.|
|**`time`**|`{ "type": "long",`<br />&nbsp;&nbsp;`"logicalType": "time-micros" }`|Stores microseconds from midnight.|
|**`timestamp`**|`{ "type": "long",`<br />&nbsp;&nbsp;`"logicalType": "timestamp-micros",`<br />&nbsp;&nbsp;`"adjust-to-utc": false }`|Stores microseconds from 1970-01-01 00:00:00.000000.|
|**`timestamptz`**|`{ "type": "long",`<br />&nbsp;&nbsp;`"logicalType": "timestamp-micros",`<br />&nbsp;&nbsp;`"adjust-to-utc": true }`|Stores microseconds from 1970-01-01 00:00:00.000000 UTC.|
|**`string`**|`string`||
|**`uuid`**|`{ "type": "fixed",`<br />&nbsp;&nbsp;`"size": 16,`<br />&nbsp;&nbsp;`"logicalType": "uuid" }`||
|**`fixed(L)`**|`{ "type": "fixed",`<br />&nbsp;&nbsp;`"size": L }`||
|**`binary`**|`bytes`||
|**`struct`**|`record`||
|**`list`**|`array`||
|**`map`**|`array` of key-value records, or `map` when keys are strings (optional).|Array storage must use logical type name `map` and must store elements that are 2-field records. The first field is a non-null key and the second field is the value.|


**Field IDs**

Iceberg struct, list, and map types identify nested types by ID. When writing data to Avro files, these IDs must be stored in the Avro schema to support ID-based column pruning.

IDs are stored as JSON integers in the following locations:

|ID|Avro schema location|Property|Example|
|--- |--- |--- |--- |
|**Struct field**|Record field object|`field-id`|`{ "type": "record", ...`<br />&nbsp;&nbsp;`"fields": [`<br />&nbsp;&nbsp;&nbsp;&nbsp;`{ "name": "l",`<br />&nbsp;&nbsp;&nbsp;&nbsp;&nbsp;&nbsp;`"type": ["null", "long"],`<br />&nbsp;&nbsp;&nbsp;&nbsp;&nbsp;&nbsp;`"default": null,`<br />&nbsp;&nbsp;&nbsp;&nbsp;&nbsp;&nbsp;`"field-id": 8 }`<br />&nbsp;&nbsp;`] }`|
|**List element**|Array schema object|`element-id`|`{ "type": "array",`<br />&nbsp;&nbsp;`"items": "int",`<br />&nbsp;&nbsp;`"element-id": 9 }`|
|**String map key**|Map schema object|`key-id`|`{ "type": "map",`<br />&nbsp;&nbsp;`"values": "int",`<br />&nbsp;&nbsp;`"key-id": 10,`<br />&nbsp;&nbsp;`"value-id": 11 }`|
|**String map value**|Map schema object|`value-id`||
|**Map key, value**|Key, value fields in the element record.|`field-id`|`{ "type": "array",`<br />&nbsp;&nbsp;`"logicalType": "map",`<br />&nbsp;&nbsp;`"items": {`<br />&nbsp;&nbsp;&nbsp;&nbsp;`"type": "record",`<br />&nbsp;&nbsp;&nbsp;&nbsp;`"name": "k12_v13",`<br />&nbsp;&nbsp;&nbsp;&nbsp;`"fields": [`<br />&nbsp;&nbsp;&nbsp;&nbsp;&nbsp;&nbsp;`{ "name": "key",`<br />&nbsp;&nbsp;&nbsp;&nbsp;&nbsp;&nbsp;&nbsp;&nbsp;`"type": "int",`<br />&nbsp;&nbsp;&nbsp;&nbsp;&nbsp;&nbsp;&nbsp;&nbsp;`"field-id": 12 },`<br />&nbsp;&nbsp;&nbsp;&nbsp;&nbsp;&nbsp;`{ "name": "value",`<br />&nbsp;&nbsp;&nbsp;&nbsp;&nbsp;&nbsp;&nbsp;&nbsp;`"type": "string",`<br />&nbsp;&nbsp;&nbsp;&nbsp;&nbsp;&nbsp;&nbsp;&nbsp;`"field-id": 13 }`<br />&nbsp;&nbsp;&nbsp;&nbsp;`] } }`|

Note that the string map case is for maps where the key type is a string. Using Avro’s map type in this case is optional. Maps with string keys may be stored as arrays.


### Parquet

**Data Type Mappings**

Values should be stored in Parquet using the types and logical type annotations in the table below. Column IDs are required.

Lists must use the [3-level representation](https://github.com/apache/parquet-format/blob/master/LogicalTypes.md#lists).

| Type               | Parquet physical type                                              | Logical type                                | Notes                                                          |
|--------------------|--------------------------------------------------------------------|---------------------------------------------|----------------------------------------------------------------|
| **`boolean`**      | `boolean`                                                          |                                             |                                                                |
| **`int`**          | `int`                                                              |                                             |                                                                |
| **`long`**         | `long`                                                             |                                             |                                                                |
| **`float`**        | `float`                                                            |                                             |                                                                |
| **`double`**       | `double`                                                           |                                             |                                                                |
| **`decimal(P,S)`** | `P <= 9`: `int32`,<br />`P <= 18`: `int64`,<br />`fixed` otherwise | `DECIMAL(P,S)`                              | Fixed must use the minimum number of bytes that can store `P`. |
| **`date`**         | `int32`                                                            | `DATE`                                      | Stores days from the 1970-01-01.                               |
| **`time`**         | `int64`                                                            | `TIME_MICROS` with `adjustToUtc=false`      | Stores microseconds from midnight.                             |
| **`timestamp`**    | `int64`                                                            | `TIMESTAMP_MICROS` with `adjustToUtc=false` | Stores microseconds from 1970-01-01 00:00:00.000000.           |
| **`timestamptz`**  | `int64`                                                            | `TIMESTAMP_MICROS` with `adjustToUtc=true`  | Stores microseconds from 1970-01-01 00:00:00.000000 UTC.       |
| **`string`**       | `binary`                                                           | `UTF8`                                      | Encoding must be UTF-8.                                        |
| **`uuid`**         | `fixed_len_byte_array[16]`                                         | `UUID`                                      |                                                                |
| **`fixed(L)`**     | `fixed_len_byte_array[L]`                                          |                                             |                                                                |
| **`binary`**       | `binary`                                                           |                                             |                                                                |
| **`struct`**       | `group`                                                            |                                             |                                                                |
| **`list`**         | `3-level list`                                                     | `LIST`                                      | See Parquet docs for 3-level representation.                   |
| **`map`**          | `3-level map`                                                      | `MAP`                                       | See Parquet docs for 3-level representation.                   |


### ORC

**Data Type Mappings**

| Type               | ORC type            | ORC type attributes                                  | Notes                                                                                   |
|--------------------|---------------------|------------------------------------------------------|-----------------------------------------------------------------------------------------|
| **`boolean`**      | `boolean`           |                                                      |                                                                                         |
| **`int`**          | `int`               |                                                      | ORC `tinyint` and `smallint` would also map to **`int`**.                               |
| **`long`**         | `long`              |                                                      |                                                                                         |
| **`float`**        | `float`             |                                                      |                                                                                         |
| **`double`**       | `double`            |                                                      |                                                                                         |
| **`decimal(P,S)`** | `decimal`           |                                                      |                                                                                         |
| **`date`**         | `date`              |                                                      |                                                                                         |
| **`time`**         | `long`              | `iceberg.long-type`=`TIME`                           | Stores microseconds from midnight.                                                      |
| **`timestamp`**    | `timestamp`         |                                                      | [1]                                                                                     |
| **`timestamptz`**  | `timestamp_instant` |                                                      | [1]                                                                                     |
| **`string`**       | `string`            |                                                      | ORC `varchar` and `char` would also map to **`string`**.                                |
| **`uuid`**         | `binary`            | `iceberg.binary-type`=`UUID`                         |                                                                                         |
| **`fixed(L)`**     | `binary`            | `iceberg.binary-type`=`FIXED` & `iceberg.length`=`L` | The length would not be checked by the ORC reader and should be checked by the adapter. |
| **`binary`**       | `binary`            |                                                      |                                                                                         |
| **`struct`**       | `struct`            |                                                      |                                                                                         |
| **`list`**         | `array`             |                                                      |                                                                                         |
| **`map`**          | `map`               |                                                      |                                                                                         |

Notes:

1. ORC's [TimestampColumnVector](https://orc.apache.org/api/hive-storage-api/org/apache/hadoop/hive/ql/exec/vector/TimestampColumnVector.html) comprises of a time field (milliseconds since epoch) and a nanos field (nanoseconds within the second). Hence the milliseconds within the second are reported twice; once in the time field and again in the nanos field. The read adapter should only use milliseconds within the second from one of these fields. The write adapter should also report milliseconds within the second twice; once in the time field and again in the nanos field. ORC writer is expected to correctly consider millis information from one of the fields. More details at https://issues.apache.org/jira/browse/ORC-546

One of the interesting challenges with this is how to map Iceberg’s schema evolution (id based) on to ORC’s (name based). In theory, we could use Iceberg’s column ids as the column and field names, but that would suck from a user’s point of view. 

The column IDs must be stored in ORC type attributes using the key `iceberg.id`, and `iceberg.required` to store `"true"` if the Iceberg column is required, otherwise it will be optional.

Iceberg would build the desired reader schema with their schema evolution rules and pass that down to the ORC reader, which would then use its schema evolution to map that to the writer’s schema. Basically, Iceberg would need to change the names of columns and fields to get the desired mapping.

|Iceberg writer|ORC writer|Iceberg reader|ORC reader|
|--- |--- |--- |--- |
|`struct<a (1): int, b (2): string>`|`struct<a: int, b: string>`|`struct<a (2): string, c (3): date>`|`struct<b: string, c: date>`|
|`struct<a (1): struct<b (2): string, c (3): date>>`|`struct<a: struct<b:string, c:date>>`|`struct<aa (1): struct<cc (3): date, bb (2): string>>`|`struct<a: struct<c:date, b:string>>`|

## Appendix B: 32-bit Hash Requirements

The 32-bit hash implementation is 32-bit Murmur3 hash, x86 variant, seeded with 0.

| Primitive type     | Hash specification                        | Test value                                 |
|--------------------|-------------------------------------------|--------------------------------------------|
| **`int`**          | `hashLong(long(v))`			[1]          | `34` ￫ `2017239379`                        |
| **`long`**         | `hashBytes(littleEndianBytes(v))`         | `34L` ￫ `2017239379`                       |
| **`decimal(P,S)`** | `hashBytes(minBigEndian(unscaled(v)))`[2] | `14.20` ￫ `-500754589`                     |
| **`date`**         | `hashInt(daysFromUnixEpoch(v))`           | `2017-11-16` ￫ `-653330422`                |
| **`time`**         | `hashLong(microsecsFromMidnight(v))`      | `22:31:08` ￫ `-662762989`                  |
| **`timestamp`**    | `hashLong(microsecsFromUnixEpoch(v))`     | `2017-11-16T22:31:08` ￫ `-2047944441`      |
| **`timestamptz`**  | `hashLong(microsecsFromUnixEpoch(v))`     | `2017-11-16T14:31:08-08:00`￫ `-2047944441` |
| **`string`**       | `hashBytes(utf8Bytes(v))`                 | `iceberg` ￫ `1210000089`                   |
| **`uuid`**         | `hashBytes(uuidBytes(v))`		[3]      | `f79c3e09-677c-4bbd-a479-3f349cb785e7` ￫ `1488055340`               |
| **`fixed(L)`**     | `hashBytes(v)`                            | `00 01 02 03` ￫ `188683207`                |
| **`binary`**       | `hashBytes(v)`                            | `00 01 02 03` ￫ `188683207`                |

The types below are not currently valid for bucketing, and so are not hashed. However, if that changes and a hash value is needed, the following table shall apply:

| Primitive type     | Hash specification                        | Test value                                 |
|--------------------|-------------------------------------------|--------------------------------------------|
| **`boolean`**      | `false: hashInt(0)`, `true: hashInt(1)`   | `true` ￫ `1392991556`                      |
| **`float`**        | `hashDouble(double(v))`         [4]       | `1.0F` ￫ `-142385009`                      |
| **`double`**       | `hashLong(doubleToLongBits(v))`           | `1.0D` ￫ `-142385009`                      |

Notes:

1. Integer and long hash results must be identical for all integer values. This ensures that schema evolution does not change bucket partition values if integer types are promoted.
2. Decimal values are hashed using the minimum number of bytes required to hold the unscaled value as a two’s complement big-endian; this representation does not include padding bytes required for storage in a fixed-length array.
Hash results are not dependent on decimal scale, which is part of the type, not the data value.
3. UUIDs are encoded using big endian. The test UUID for the example above is: `f79c3e09-677c-4bbd-a479-3f349cb785e7`. This UUID encoded as a byte array is:
`F7 9C 3E 09 67 7C 4B BD A4 79 3F 34 9C B7 85 E7`
4. Float hash values are the result of hashing the float cast to double to ensure that schema evolution does not change hash values if float types are promoted.


## Appendix C: JSON serialization


### Schemas

Schemas are serialized to JSON as a struct. Types are serialized according to this table:

|Type|JSON representation|Example|
|--- |--- |--- |
|**`boolean`**|`JSON string: "boolean"`|`"boolean"`|
|**`int`**|`JSON string: "int"`|`"int"`|
|**`long`**|`JSON string: "long"`|`"long"`|
|**`float`**|`JSON string: "float"`|`"float"`|
|**`double`**|`JSON string: "double"`|`"double"`|
|**`date`**|`JSON string: "date"`|`"date"`|
|**`time`**|`JSON string: "time"`|`"time"`|
|**`timestamp without zone`**|`JSON string: "timestamp"`|`"timestamp"`|
|**`timestamp with zone`**|`JSON string: "timestamptz"`|`"timestamptz"`|
|**`string`**|`JSON string: "string"`|`"string"`|
|**`uuid`**|`JSON string: "uuid"`|`"uuid"`|
|**`fixed(L)`**|`JSON string: "fixed[<L>]"`|`"fixed[16]"`|
|**`binary`**|`JSON string: "binary"`|`"binary"`|
|**`decimal(P, S)`**|`JSON string: "decimal(<P>,<S>)"`|`"decimal(9,2)"`,<br />`"decimal(9, 2)"`|
|**`struct`**|`JSON object: {`<br />&nbsp;&nbsp;`"type": "struct",`<br />&nbsp;&nbsp;`"fields": [ {`<br />&nbsp;&nbsp;&nbsp;&nbsp;`"id": <field id int>,`<br />&nbsp;&nbsp;&nbsp;&nbsp;`"name": <name string>,`<br />&nbsp;&nbsp;&nbsp;&nbsp;`"required": <boolean>,`<br />&nbsp;&nbsp;&nbsp;&nbsp;`"type": <type JSON>,`<br />&nbsp;&nbsp;&nbsp;&nbsp;`"doc": <comment string>`<br />&nbsp;&nbsp;&nbsp;&nbsp;`}, ...`<br />&nbsp;&nbsp;`] }`|`{`<br />&nbsp;&nbsp;`"type": "struct",`<br />&nbsp;&nbsp;`"fields": [ {`<br />&nbsp;&nbsp;&nbsp;&nbsp;`"id": 1,`<br />&nbsp;&nbsp;&nbsp;&nbsp;`"name": "id",`<br />&nbsp;&nbsp;&nbsp;&nbsp;`"required": true,`<br />&nbsp;&nbsp;&nbsp;&nbsp;`"type": "uuid"`<br />&nbsp;&nbsp;`}, {`<br />&nbsp;&nbsp;&nbsp;&nbsp;`"id": 2,`<br />&nbsp;&nbsp;&nbsp;&nbsp;`"name": "data",`<br />&nbsp;&nbsp;&nbsp;&nbsp;`"required": false,`<br />&nbsp;&nbsp;&nbsp;&nbsp;`"type": {`<br />&nbsp;&nbsp;&nbsp;&nbsp;&nbsp;&nbsp;`"type": "list",`<br />&nbsp;&nbsp;&nbsp;&nbsp;&nbsp;&nbsp;`...`<br />&nbsp;&nbsp;&nbsp;&nbsp;`}`<br />&nbsp;&nbsp;`} ]`<br />`}`|
|**`list`**|`JSON object: {`<br />&nbsp;&nbsp;`"type": "list",`<br />&nbsp;&nbsp;`"element-id": <id int>,`<br />&nbsp;&nbsp;`"element-required": <bool>`<br />&nbsp;&nbsp;`"element": <type JSON>`<br />`}`|`{`<br />&nbsp;&nbsp;`"type": "list",`<br />&nbsp;&nbsp;`"element-id": 3,`<br />&nbsp;&nbsp;`"element-required": true,`<br />&nbsp;&nbsp;`"element": "string"`<br />`}`|
|**`map`**|`JSON object: {`<br />&nbsp;&nbsp;`"type": "map",`<br />&nbsp;&nbsp;`"key-id": <key id int>,`<br />&nbsp;&nbsp;`"key": <type JSON>,`<br />&nbsp;&nbsp;`"value-id": <val id int>,`<br />&nbsp;&nbsp;`"value-required": <bool>`<br />&nbsp;&nbsp;`"value": <type JSON>`<br />`}`|`{`<br />&nbsp;&nbsp;`"type": "map",`<br />&nbsp;&nbsp;`"key-id": 4,`<br />&nbsp;&nbsp;`"key": "string",`<br />&nbsp;&nbsp;`"value-id": 5,`<br />&nbsp;&nbsp;`"value-required": false,`<br />&nbsp;&nbsp;`"value": "double"`<br />`}`|


### Partition Specs

Partition specs are serialized as a JSON object with the following fields:

|Field|JSON representation|Example|
|--- |--- |--- |
|**`spec-id`**|`JSON int`|`0`|
|**`fields`**|`JSON list: [`<br />&nbsp;&nbsp;`<partition field JSON>,`<br />&nbsp;&nbsp;`...`<br />`]`|`[ {`<br />&nbsp;&nbsp;`"source-id": 4,`<br />&nbsp;&nbsp;`"field-id": 1000,`<br />&nbsp;&nbsp;`"name": "ts_day",`<br />&nbsp;&nbsp;`"transform": "day"`<br />`}, {`<br />&nbsp;&nbsp;`"source-id": 1,`<br />&nbsp;&nbsp;`"field-id": 1001,`<br />&nbsp;&nbsp;`"name": "id_bucket",`<br />&nbsp;&nbsp;`"transform": "bucket[16]"`<br />`} ]`|

Each partition field in the fields list is stored as an object. See the table for more detail:

|Transform or Field|JSON representation|Example|
|--- |--- |--- |
|**`identity`**|`JSON string: "identity"`|`"identity"`|
|**`bucket[N]`**|`JSON string: "bucket<N>]"`|`"bucket[16]"`|
|**`truncate[W]`**|`JSON string: "truncate[<W>]"`|`"truncate[20]"`|
|**`year`**|`JSON string: "year"`|`"year"`|
|**`month`**|`JSON string: "month"`|`"month"`|
|**`day`**|`JSON string: "day"`|`"day"`|
|**`hour`**|`JSON string: "hour"`|`"hour"`|
|**`Partition Field`**|`JSON object: {`<br />&nbsp;&nbsp;`"source-id": <id int>,`<br />&nbsp;&nbsp;`"field-id": <field id int>,`<br />&nbsp;&nbsp;`"name": <name string>,`<br />&nbsp;&nbsp;`"transform": <transform JSON>`<br />`}`|`{`<br />&nbsp;&nbsp;`"source-id": 1,`<br />&nbsp;&nbsp;`"field-id": 1000,`<br />&nbsp;&nbsp;`"name": "id_bucket",`<br />&nbsp;&nbsp;`"transform": "bucket[16]"`<br />`}`|

In some cases partition specs are stored using only the field list instead of the object format that includes the spec ID, like the deprecated `partition-spec` field in table metadata. The object format should be used unless otherwise noted in this spec.


### Table Metadata and Snapshots

Table metadata is serialized as a JSON object according to the following table. Snapshots are not serialized separately. Instead, they are stored in the table metadata JSON.

|Metadata field|JSON representation|Example|
|--- |--- |--- |
|**`format-version`**|`JSON int`|`1`|
|**`table-uuid`**|`JSON string`|`"fb072c92-a02b-11e9-ae9c-1bb7bc9eca94"`|
|**`location`**|`JSON string`|`"s3://b/wh/data.db/table"`|
|**`last-updated-ms`**|`JSON long`|`1515100955770`|
|**`last-column-id`**|`JSON int`|`22`|
|**`schema`**|`JSON schema (object)`|`See above`|
|**`partition-spec`**|`JSON partition fields (list)`|`See above, read partition-specs instead`|
|**`partition-specs`**|`JSON partition specs (list of objects)`|`See above`|
|**`default-spec-id`**|`JSON int`|`0`|
|**`properties`**|`JSON object: {`<br />&nbsp;&nbsp;`"<key>": "<val>",`<br />&nbsp;&nbsp;`...`<br />`}`|`{`<br />&nbsp;&nbsp;`"write.format.default": "avro",`<br />&nbsp;&nbsp;`"commit.retry.num-retries": "4"`<br />`}`|
|**`current-snapshot-id`**|`JSON long`|`3051729675574597004`|
|**`snapshots`**|`JSON list of objects: [ {`<br />&nbsp;&nbsp;`"snapshot-id": <id>,`<br />&nbsp;&nbsp;`"timestamp-ms": <timestamp-in-ms>,`<br />&nbsp;&nbsp;`"summary": {`<br />&nbsp;&nbsp;&nbsp;&nbsp;`"operation": <operation>,`<br />&nbsp;&nbsp;&nbsp;&nbsp;`... },`<br />&nbsp;&nbsp;`"manifest-list": "<location>"`<br />&nbsp;&nbsp;`},`<br />&nbsp;&nbsp;`...`<br />`]`|`[ {`<br />&nbsp;&nbsp;`"snapshot-id": 3051729675574597004,`<br />&nbsp;&nbsp;`"timestamp-ms": 1515100955770,`<br />&nbsp;&nbsp;`"summary": {`<br />&nbsp;&nbsp;&nbsp;&nbsp;`"operation": "append"`<br />&nbsp;&nbsp;`},`<br />&nbsp;&nbsp;`"manifest-list": "s3://b/wh/.../s1.avro"`<br />`} ]`|
|**`snapshot-log`**|`JSON list of objects: [`<br />&nbsp;&nbsp;`{`<br />&nbsp;&nbsp;`"snapshot-id": ,`<br />&nbsp;&nbsp;`"timestamp-ms": `<br />&nbsp;&nbsp;`},`<br />&nbsp;&nbsp;`...`<br />`]`|`[ {`<br />&nbsp;&nbsp;`"snapshot-id": 30517296...,`<br />&nbsp;&nbsp;`"timestamp-ms": 1515100...`<br />`} ]`|


## Appendix D: Single-value serialization

This serialization scheme is for storing single values as individual binary values in the lower and upper bounds maps of manifest files.

| Type                         | Binary serialization                                                                                         |
|------------------------------|--------------------------------------------------------------------------------------------------------------|
| **`boolean`**                | `0x00` for false, non-zero byte for true                                                                     |
| **`int`**                    | Stored as 4-byte little-endian                                                                               |
| **`long`**                   | Stored as 8-byte little-endian                                                                               |
| **`float`**                  | Stored as 4-byte little-endian                                                                               |
| **`double`**                 | Stored as 8-byte little-endian                                                                               |
| **`date`**                   | Stores days from the 1970-01-01 in an 4-byte little-endian int                                               |
| **`time`**                   | Stores microseconds from midnight in an 8-byte little-endian long                                            |
| **`timestamp without zone`** | Stores microseconds from 1970-01-01 00:00:00.000000 in an 8-byte little-endian long                          |
| **`timestamp with zone`**    | Stores microseconds from 1970-01-01 00:00:00.000000 UTC in an 8-byte little-endian long                      |
| **`string`**                 | UTF-8 bytes (without length)                                                                                 |
| **`uuid`**                   | 16-byte big-endian value, see example in Appendix B                                                          |
| **`fixed(L)`**               | Binary value                                                                                                 |
| **`binary`**                 | Binary value (without length)                                                                                |
| **`decimal(P, S)`**          | Stores unscaled value as two’s-complement big-endian binary, using the minimum number of bytes for the value |
| **`struct`**                 | Not supported                                                                                                |
| **`list`**                   | Not supported                                                                                                |
| **`map`**                    | Not supported                                                                                                |


## Format version changes

### Version 2

Writing v1 metadata:

* Table metadata field `last-sequence-number` should not be written.
* Snapshot field `sequence-number` should not be written.

Reading v1 metadata:

* Table metadata field `last-sequence-number` must default to 0.
* Snapshot field `sequence-number` must default to 0.

Writing v2 metadata:

* Table metadata added required field `last-sequence-number`.
* Table metadata now requires field `table-uuid`.
* Table metadata now requires field `partition-specs`.
* Table metadata now requires field `default-spec-id`.
* Table metadata field `partition-spec` is no longer required and may be omitted.
* Snapshot added required field field `sequence-number`.
* Snapshot now requires field `manifest-list`.
* Snapshot field `manifests` is no longer allowed.

Note that these requirements apply when writing data to a v2 table. Tables that are upgraded from v1 may contain metadata that does not follow these requirements. Implementations should remain backward-compatible with v1 metadata requirements.<|MERGE_RESOLUTION|>--- conflicted
+++ resolved
@@ -285,27 +285,6 @@
 
 `data_file` is a struct with the following fields:
 
-<<<<<<< HEAD
-| Field id, name                    | Type                                  | Description                                                                                                                                                                                          |
-|-----------------------------------|---------------------------------------|------------------------------------------------------------------------------------------------------------------------------------------------------------------------------------------------------|
-| **`100  file_path`**              | `string`                              | Full URI for the file with FS scheme                                                                                                                                                                 |
-| **`101  file_format`**            | `string`                              | String file format name, avro, orc or parquet                                                                                                                                                        |
-| **`102  partition`**              | `struct<...>`                         | Partition data tuple, schema based on the partition spec                                                                                                                                             |
-| **`103  record_count`**           | `long`                                | Number of records in this file                                                                                                                                                                       |
-| **`104  file_size_in_bytes`**     | `long`                                | Total file size in bytes                                                                                                                                                                             |
-| ~~**`105 block_size_in_bytes`**~~ | `long`                                | **Deprecated. Always write a default value and do not read.**                                                                                                                                        |
-| **`106  file_ordinal`**           | `optional int`                        | Ordinal of the file w.r.t files with the same partition tuple and snapshot id                                                                                                                        |
-| **`107  sort_columns`**           | `optional list`                       | Columns the file is sorted by [2].                                                                                                                                                                   |
-| **`108  column_sizes`**           | `optional map`                        | Map from column id to the total size on disk of all regions that store the column. Does not include bytes necessary to read other columns, like footers. Leave null for row-oriented formats (Avro). |
-| **`109  value_counts`**           | `optional map`                        | Map from column id to number of values in the column (including null and NaN values)                                                                                                                 |
-| **`110  null_value_counts`**      | `optional map`                        | Map from column id to number of null values in the column                                                                                                                                            |
-| ~~**`111 distinct_counts`**~~     | `optional map`                        | **Deprecated. Do not use.**                                                                                                                                                                          |
-| **`125  lower_bounds`**           | `optional map<126: int, 127: binary>` | Map from column id to lower bound in the column serialized as binary [1]. Each value must be less than or equal to all non-null, non-NaN values in the column for the file. [3]                      |
-| **`128  upper_bounds`**           | `optional map<129: int, 130: binary>` | Map from column id to upper bound in the column serialized as binary [1]. Each value must be greater than or equal to all non-null, non-NaN values in the column for the file. [3]                   |
-| **`131  key_metadata`**           | `optional binary`                     | Implementation-specific key metadata for encryption                                                                                                                                                  |
-| **`132  split_offsets`**          | `optional list`                       | Split offsets for the data file. For example, all row group offsets in a Parquet file. Must be sorted ascending.                                                                                     |
-| **`137  nan_value_counts`**       | `optional map`                        | Map from column id to number of NaN values in the column                                                                                                                                             |
-=======
 | v1         | v2         | Field id, name                    | Type                         | Description |
 | ---------- | ---------- |-----------------------------------|------------------------------|-------------|
 |            | _required_ | **`134  content`**                | `int` with meaning: `0: DATA`, `1: POSITION DELETES`, `2: EQUALITY DELETES` | Type of content stored by the data file: data, equality deletes, or position deletes (all v1 files are data files) |
@@ -318,21 +297,20 @@
 | _optional_ |            | ~~**`106  file_ordinal`**~~       | `int`                        | **Deprecated. Do not write.** |
 | _optional_ |            | ~~**`107  sort_columns`**~~       | `list<112: int>`             | **Deprecated. Do not write.** |
 | _optional_ | _optional_ | **`108  column_sizes`**           | `map<117: int, 118: long>`   | Map from column id to the total size on disk of all regions that store the column. Does not include bytes necessary to read other columns, like footers. Leave null for row-oriented formats (Avro) |
-| _optional_ | _optional_ | **`109  value_counts`**           | `map<119: int, 120: long>`   | Map from column id to number of values in the column (including null values) |
+| _optional_ | _optional_ | **`109  value_counts`**           | `map<119: int, 120: long>`   | Map from column id to number of values in the column (including null and NaN values) |
 | _optional_ | _optional_ | **`110  null_value_counts`**      | `map<121: int, 122: long>`   | Map from column id to number of null values in the column |
 | _optional_ |            | ~~**`111 distinct_counts`**~~     | `map<123: int, 124: long>`   | **Deprecated. Do not write.** |
-| _optional_ | _optional_ | **`125  lower_bounds`**           | `map<126: int, 127: binary>` | Map from column id to lower bound in the column serialized as binary [1]. Each value must be less than or equal to all values in the column for the file |
-| _optional_ | _optional_ | **`128  upper_bounds`**           | `map<129: int, 130: binary>` | Map from column id to upper bound in the column serialized as binary [1]. Each value must be greater than or equal to all values in the column for the file |
+| _optional_ | _optional_ | **`125  lower_bounds`**           | `map<126: int, 127: binary>` | Map from column id to lower bound in the column serialized as binary [1]. Each value must be less than or equal to all non-null, non-NaN values in the column for the file [2] |
+| _optional_ | _optional_ | **`128  upper_bounds`**           | `map<129: int, 130: binary>` | Map from column id to upper bound in the column serialized as binary [1]. Each value must be greater than or equal to all non-null, non-Nan values in the column for the file [2] |
 | _optional_ | _optional_ | **`131  key_metadata`**           | `binary`                     | Implementation-specific key metadata for encryption |
 | _optional_ | _optional_ | **`132  split_offsets`**          | `list<133: long>`            | Split offsets for the data file. For example, all row group offsets in a Parquet file. Must be sorted ascending |
 |            | _optional_ | **`135  equality_ids`**           | `list<136: int>`             | Field ids used to determine row equality in equality delete files. Required when `content=2` and should be null otherwise. Fields with ids listed in this column must be present in the delete file |
->>>>>>> 72653170
+| _optional_ | _optional_ | **`137  nan_value_counts`**       | `map<138: int, 139: long>`   | Map from column id to number of NaN values in the column |
 
 Notes:
 
 1. Single-value serialization for lower and upper bounds is detailed in Appendix D.
 2. For `float` and `double`, the value `-0.0` must precede `+0.0`, as in the IEEE 754 `totalOrder` predicate.
-3. Just as for `float` or `double` columns in `sort_columns`, `-0.0` is considered to be strictly less than `+0.0`, following IEEE 754's `totalOrder` predicate.
 
 The `partition` struct stores the tuple of partition values for each file. Its type is derived from the partition fields of the partition spec used to write the manifest file. In v2, the partition struct's field ids must match the ids from the partition spec.
 
@@ -433,13 +411,13 @@
 | v1         | v2         | Field id, name          | Type          | Description |
 | ---------- | ---------- |-------------------------|---------------|-------------|
 | _required_ | _required_ | **`509 contains_null`** | `boolean`     | Whether the manifest contains at least one partition with a null value for the field |
-| _optional_ | _optional_ | **`510 lower_bound`**   | `bytes`   [1] | Lower bound for the non-null values in the partition field, or null if all values are null |
-| _optional_ | _optional_ | **`511 upper_bound`**   | `bytes`   [1] | Upper bound for the non-null values in the partition field, or null if all values are null |
+| _optional_ | _optional_ | **`510 lower_bound`**   | `bytes`   [1] | Lower bound for the non-null, non-NaN values in the partition field, or null if all values are null or NaN [2] |
+| _optional_ | _optional_ | **`511 upper_bound`**   | `bytes`   [1] | Upper bound for the non-null, non-NaN values in the partition field, or null if all values are null or NaN [2] |
 
 Notes:
 
 1. Lower and upper bounds are serialized to bytes using the single-object serialization in Appendix D. The type of used to encode the value is the type of the partition field data.
-
+2. If -0.0 is a value of the partition field, the `lower_bound` must not be +0.0, and if +0.0 is a value of the partition field, the `upper_bound` must not be -0.0.
 
 #### Scan Planning
 
@@ -471,38 +449,12 @@
 * Equality delete files stored with an unpartitioned spec are applied as global deletes. Otherwise, delete files do not apply to files in other partitions.
 * Position delete files must be applied to data files from the same commit, when the data and delete file sequence numbers are equal. This allows deleting rows that were added in the same commit.
 
-<<<<<<< HEAD
-| Field id, name                 | Type                                   | Description                                                                                                                                          |
-|--------------------------------|----------------------------------------|------------------------------------------------------------------------------------------------------------------------------------------------------|
-| **`500 manifest_path`**        | `string`                               | Location of the manifest file                                                                                                                        |
-| **`501 manifest_length`**      | `long`                                 | Length of the manifest file                                                                                                                          |
-| **`502 partition_spec_id`**    | `int`                                  | ID of a partition spec for the table; must be listed in table metadata `partition-specs`                                                             |
-| **`503 added_snapshot_id`**    | `long`                                 | ID of the snapshot where the  manifest file was added                                                                                                |
-| **`504 added_files_count`**    | `int`                                  | Number of entries in the manifest that have status `ADDED` (1)                                                                                       |
-| **`505 existing_files_count`** | `int`                                  | Number of entries in the manifest that have status `EXISTING` (0)                                                                                    |
-| **`506 deleted_files_count`**  | `int`                                  | Number of entries in the manifest that have status `DELETED` (2)                                                                                       |
-| **`507 partitions`**           | `list<508: field_summary>` (see below) | A list of field summaries for each partition field in the spec. Each field in the list corresponds to a field in the manifest file’s partition spec. |
-
-`field_summary` is a struct with the following fields
-
-| Field id, name          | Type                    | Description                                                                                                                                                      |
-|-------------------------|-------------------------|------------------------------------------------------------------------------------------------------------------------------------------------------------------|
-| **`509 contains_null`** | `boolean`               | Whether the manifest contains at least one partition with a null value for the field.                                                                            |
-| **`510 lower_bound`**   | `optional bytes`    [1] | Lower bound for the non-null, non-NaN values in the partition field. If present, must be null if all values are null and NaN if all non-null values are NaN. [2] |
-| **`511 upper_bound`**   | `optional bytes`    [1] | Upper bound for the non-null, non-NaN values in the partition field. If present, must be null if all values are null and NaN if all non-null values are NaN. [2] |
-
-Notes:
-
-1. Lower and upper bounds are serialized to bytes using the single-object serialization in Appendix D. The type of used to encode the value is the type of the partition field data.
-2. If -0.0 is a value of the partition field, the `lower_bound` must not be +0.0, and if +0.0 is a value of the partition field, the `upper_bound` must not be -0.0.
-=======
 
 Notes:
 
 1. An alternative, *strict projection*, creates a partition predicate that will match a file if all of the rows in the file must match the scan predicate. These projections are used to calculate the residual predicates for each file in a scan.
 2. For example, if `file_a` has rows with `id` between 1 and 10 and a delete file contains rows with `id` between 1 and 4, a scan for `id = 9` may ignore the delete file because none of the deletes can match a row that will be selected.
 
->>>>>>> 72653170
 
 ### Table Metadata
 
