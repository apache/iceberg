--- conflicted
+++ resolved
@@ -43,14 +43,10 @@
 | write.metadata.compression-codec   | none               | Metadata compression codec; none or gzip           |
 | write.metadata.metrics.default     | truncate(16)       | Default metrics mode for all columns in the table; none, counts, truncate(length), or full |
 | write.metadata.metrics.column.col1 | (not set)          | Metrics mode for column 'col1' to allow per-column tuning; none, counts, truncate(length), or full |
-<<<<<<< HEAD
-| write.target-file-size-bytes       | Long.MAX_VALUE     | Controls the size of files generated to target about this many bytes. |
-=======
 | write.target-file-size-bytes       | Long.MAX_VALUE     | Controls the size of files generated to target about this many bytes |
 | write.wap.enabled                  | false              | Enables write-audit-publish writes |
 | write.metadata.delete-after-commit.enabled | false      | Controls whether to delete the oldest version metadata files after commit |
 | write.metadata.previous-versions-max       | 100        | The max number of previous version metadata files to keep before deleting after commit |
->>>>>>> dbc753a5
 
 ### Table behavior properties
 
@@ -103,4 +99,4 @@
 | ------------ | -------------------------- | ------------------------------------------------------------ |
 | write-format | Table write.format.default | File format to use for this write operation; parquet or avro |
 | target-file-size-bytes | As per table property | Overrides this table's write.target-file-size-bytes     |
-| check-nullability | true         | Sets the nullable check on fields                        |
+| check-nullability | true         | Sets the nullable check on fields                        |