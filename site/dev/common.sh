--- conflicted
+++ resolved
@@ -35,37 +35,6 @@
   git fetch "${REMOTE}"
 }
 
-<<<<<<< HEAD
-# Pulls updates from a specified branch of a remote repository.
-# Arguments:
-#   $1: Branch name to pull updates from
-pull_remote () {
-  echo " --> pull remote"
-
-  local BRANCH="$1"
-
-  # Ensure the branch argument is not empty
-  assert_not_empty "${BRANCH}"  
-
-  # Perform a pull from the specified branch of the remote repository
-  git pull "${REMOTE}" "${BRANCH}"  
-}
-
-# Pushes changes from a local branch to a specified branch of a remote repository.
-# Arguments:
-#   $1: Branch name to push changes to
-push_remote () {
-  echo " --> push remote"
-
-  local BRANCH="$1"
-
-  # Ensure the branch argument is not empty
-  assert_not_empty "${BRANCH}"  
-
-  # Push changes to the specified branch of the remote repository
-  git push "${REMOTE}" "${BRANCH}"  
-}
-
 # Creates the virtual environment if it doesn't exist.
 create_venv () {
   if [ ! -d "${VENV_DIR}" ]; then
@@ -74,8 +43,6 @@
   fi
 }
 
-=======
->>>>>>> 0ce9b162
 # Installs or upgrades dependencies specified in the 'requirements.txt' file using pip.
 install_deps () {
   echo " --> install deps"
@@ -199,29 +166,6 @@
 
 }
 
-<<<<<<< HEAD
-# Excludes versioned documentation from search indexing by modifying .md files.
-# Arguments:
-#   $1: ICEBERG_VERSION - The version number of the documentation to exclude from search indexing.
-search_exclude_versioned_docs () {
-  local ICEBERG_VERSION="$1"
-
-  # Ensure ICEBERG_VERSION is not empty
-  assert_not_empty "${ICEBERG_VERSION}"
-
-  echo " --> search exclude version docs"
-
-  cd "${ICEBERG_VERSION}/docs/"
-
-  # Modify .md files to exclude versioned documentation from search indexing using venv python
-  "../../${VENV_DIR}/bin/python3" -c "import os
-for f in filter(lambda x: x.endswith('.md'), os.listdir()): lines = open(f).readlines(); open(f, 'w').writelines(lines[:2] + ['search:\n', '  exclude: true\n'] + lines[2:]);"
-
-  cd -
-}
-
-=======
->>>>>>> 0ce9b162
 # Sets up local worktrees for the documentation and performs operations related to different versions.
 pull_versioned_docs () {
   echo " --> pull versioned docs"
