#!/usr/bin/env bash
#
# Licensed to the Apache Software Foundation (ASF) under one or more
# contributor license agreements.  See the NOTICE file distributed with
# this work for additional information regarding copyright ownership.
# The ASF licenses this file to You under the Apache License, Version 2.0
# (the "License"); you may not use this file except in compliance with
# the License.  You may obtain a copy of the License at
#
#   http://www.apache.org/licenses/LICENSE-2.0
#
# Unless required by applicable law or agreed to in writing, software
# distributed under the License is distributed on an "AS IS" BASIS,
# WITHOUT WARRANTIES OR CONDITIONS OF ANY KIND, either express or implied.
# See the License for the specific language governing permissions and
# limitations under the License.
#

set -e

export REMOTE="iceberg_docs"
export VENV_DIR=".venv"

# Ensures the presence of a specified remote repository for documentation.
# If the remote doesn't exist, it adds it using the provided URL.
# Then, it fetches updates from the remote repository.
create_or_update_docs_remote () {
  echo " --> create or update docs remote"
  
  # Check if the remote exists before attempting to add it
  git config "remote.${REMOTE}.url" >/dev/null || 
    git remote add "${REMOTE}" https://github.com/apache/iceberg.git

  # Fetch updates from the remote repository
  git fetch "${REMOTE}"
}

<<<<<<< HEAD
=======
# Creates the virtual environment if it doesn't exist.
create_venv () {
  if [ ! -d "${VENV_DIR}" ]; then
    echo " --> creating virtual environment at ${VENV_DIR}"
    python3 -m venv "${VENV_DIR}"
  fi
}

>>>>>>> 8d542495
# Installs or upgrades dependencies specified in the 'requirements.txt' file using pip.
install_deps () {
  echo " --> install deps"

  # Use pip from venv to install or upgrade dependencies from the 'requirements.txt' file quietly
  "${VENV_DIR}/bin/pip3" -q install -r requirements.txt --upgrade
}

# Checks if a provided argument is not empty. If empty, displays an error message and exits with a status code 1.
# Arguments:
#   $1: Argument to check for emptiness
assert_not_empty () {
  
  if [ -z "$1" ]; then
    echo "No argument supplied"

    # Exit with an error code if no argument is provided
    exit 1  
  fi
}

# Creates a 'nightly' version of the documentation that points to the current versioned docs
# located at the root-level `/docs` directory.
create_nightly () {
  echo " --> create nightly"

  # Remove any existing 'nightly' directory and recreate it
  rm -rf docs/docs/nightly/
  mkdir docs/docs/nightly/

  # Create symbolic links and copy configuration files for the 'nightly' documentation
  ln -s "../../../../docs/docs/" docs/docs/nightly/docs
  cp "../docs/mkdocs.yml" docs/docs/nightly/

  cd docs/docs/

  # Update version information within the 'nightly' documentation
  update_version "nightly"  
  cd -

  # Remove any existing javadoc 'nightly' link
  rm -fr docs/javadoc/nightly

  # Create symbolic link to 'nightly' javadoc
  cd docs/javadoc
  ln -s latest nightly
  cd -
}

# Finds and retrieves the latest version of the documentation from mkdocs.yml.
# Reads the icebergVersion from the extra section of mkdocs.yml.
get_latest_version () {
  # Extract the icebergVersion from mkdocs.yml in the site directory
  local latest_version=$(grep "icebergVersion:" mkdocs.yml | sed -E "s/.*icebergVersion:[[:space:]]*['\"]?([^'\"]+)['\"]?.*/\1/")

  # Output the latest version number
  echo "${latest_version}"
}

# Creates a 'latest' version of the documentation based on a specified ICEBERG_VERSION.
# Arguments:
#   $1: ICEBERG_VERSION - The version number of the documentation to be treated as the latest.
create_latest () {
  local ICEBERG_VERSION="$1"

  # Ensure ICEBERG_VERSION is not empty
  assert_not_empty "${ICEBERG_VERSION}"

  echo " --> create latest from ${ICEBERG_VERSION}"

  # Output the provided ICEBERG_VERSION for verification
  echo "${ICEBERG_VERSION}"  

  # Remove any existing 'latest' directory and recreate it
  rm -rf docs/docs/latest/
  mkdir docs/docs/latest/

  # Create symbolic links and copy configuration files for the 'latest' documentation
  ln -s "../${ICEBERG_VERSION}/docs" docs/docs/latest/docs
  cp "docs/docs/${ICEBERG_VERSION}/mkdocs.yml" docs/docs/latest/

  cd docs/docs/

  # Update version information within the 'latest' documentation
  update_version "latest"  
  cd -

  # Remove any javadoc 'latest' symbolic link
  rm -rf docs/javadoc/latest

  # Create symbolic link for the 'latest' javadoc
  cd docs/javadoc
  ln -s "${ICEBERG_VERSION}" latest
  cd -
}

# Updates version information within the mkdocs.yml file for a specified ICEBERG_VERSION.
# Arguments:
#   $1: ICEBERG_VERSION - The version number used for updating the mkdocs.yml file.
update_version () {
  local ICEBERG_VERSION="$1"

  # Ensure ICEBERG_VERSION is not empty
  assert_not_empty "${ICEBERG_VERSION}"  

  echo " --> update version: ${ICEBERG_VERSION}"

  # Update version information within the mkdocs.yml file using sed commands
  if [ "$(uname)" == "Darwin" ]
  then
    /usr/bin/sed -i '' -E "s/(^site\_name:[[:space:]]+docs\/).*$/\1${ICEBERG_VERSION}/" ${ICEBERG_VERSION}/mkdocs.yml
    /usr/bin/sed -i '' -E "s/(^[[:space:]]*-[[:space:]]+Javadoc:.*\/javadoc\/).*$/\1${ICEBERG_VERSION}/" ${ICEBERG_VERSION}/mkdocs.yml
  elif [ "$(expr substr $(uname -s) 1 5)" == "Linux" ]
  then
    sed -i'' -E "s/(^site_name:[[:space:]]+docs\/)[^[:space:]]+/\1${ICEBERG_VERSION}/" "${ICEBERG_VERSION}/mkdocs.yml"
    sed -i'' -E "s/(^[[:space:]]*-[[:space:]]+Javadoc:.*\/javadoc\/).*$/\1${ICEBERG_VERSION}/" "${ICEBERG_VERSION}/mkdocs.yml"
  fi

}

# Sets up local worktrees for the documentation and performs operations related to different versions.
pull_versioned_docs () {
  # Retrieve the latest version of documentation for processing
  local latest_version=$(get_latest_version)

  # Output the latest version for debugging purposes
  echo "Latest version is: ${latest_version}"

  echo " --> pull versioned docs"

  # Ensure the remote repository for documentation exists and is up-to-date
  create_or_update_docs_remote
  
  # Add local worktrees for documentation and javadoc either from the remote repository
  # or from a local branch.
  local docs_branch="${ICEBERG_VERSIONED_DOCS_BRANCH:-${REMOTE}/docs}"
  local javadoc_branch="${ICEBERG_VERSIONED_JAVADOC_BRANCH:-${REMOTE}/javadoc}"

  # Check if running in dev mode (only build nightly and latest for faster iteration)
  if [ "${ICEBERG_DEV_MODE:-false}" = "true" ]; then
    echo " --> running in DEV MODE - only building nightly and latest"
    echo " --> This significantly reduces build time by skipping historical versions"

    # Create docs worktree with sparse checkout for latest version only
    git worktree add --no-checkout -f docs/docs "${docs_branch}"
    (cd docs/docs && git sparse-checkout init --cone && git sparse-checkout set "${latest_version}" && git checkout)

    # Create javadoc worktree with sparse checkout for latest version only
    git worktree add --no-checkout -f docs/javadoc "${javadoc_branch}"
    (cd docs/javadoc && git sparse-checkout init --cone && git sparse-checkout set "${latest_version}" && git checkout)
  else
    # Full checkout of all versions
    git worktree add -f docs/docs "${docs_branch}"
    git worktree add -f docs/javadoc "${javadoc_branch}"
  fi
  
  # Create the 'latest' version of documentation
  create_latest "${latest_version}"

  # Create the 'nightly' version of documentation
  create_nightly
}

check_markdown_files () {
  echo " --> check markdown file styles"
  if ! python3 -m pymarkdown --config markdownlint.yml scan docs/docs/nightly/docs/*.md docs/*.md README.md
  then
    echo "Markdown style issues found. Please run './dev/lint.sh --fix' to fix them."
    exit 1
  fi
}

fix_markdown_files () {
  echo " --> fix markdown file styles"
  python3 -m pymarkdown --config markdownlint.yml fix docs/docs/nightly/docs/*.md docs/*.md README.md
<<<<<<< HEAD
=======
}

check_markdown_files () {
  echo " --> check markdown file styles"
  if ! "${VENV_DIR}/bin/python3" -m pymarkdown --config markdownlint.yml scan docs/docs/nightly/docs/*.md docs/*.md README.md
  then
    echo "Markdown style issues found. Please run 'make lint-fix' to fix them."
    exit 1
  fi
}

fix_markdown_files () {
  echo " --> fix markdown file styles"
  "${VENV_DIR}/bin/python3" -m pymarkdown --config markdownlint.yml fix docs/docs/nightly/docs/*.md docs/*.md README.md
>>>>>>> 8d542495
}

# Cleans up artifacts and temporary files generated during documentation management.
clean () {
  echo " --> clean"

  # Temporarily disable script exit on errors to ensure cleanup continues
  set +e 

  # Remove temp directories and related Git worktrees
  rm -rf docs/docs/latest &> /dev/null
  rm -rf docs/docs/nightly &> /dev/null

  git worktree remove docs/docs &> /dev/null
  git worktree remove docs/javadoc &> /dev/null

  # Remove any remaining artifacts
  rm -rf docs/javadoc docs/docs docs/.asf.yaml site/

  set -e # Re-enable script exit on errors
}<|MERGE_RESOLUTION|>--- conflicted
+++ resolved
@@ -35,8 +35,6 @@
   git fetch "${REMOTE}"
 }
 
-<<<<<<< HEAD
-=======
 # Creates the virtual environment if it doesn't exist.
 create_venv () {
   if [ ! -d "${VENV_DIR}" ]; then
@@ -45,7 +43,6 @@
   fi
 }
 
->>>>>>> 8d542495
 # Installs or upgrades dependencies specified in the 'requirements.txt' file using pip.
 install_deps () {
   echo " --> install deps"
@@ -221,8 +218,6 @@
 fix_markdown_files () {
   echo " --> fix markdown file styles"
   python3 -m pymarkdown --config markdownlint.yml fix docs/docs/nightly/docs/*.md docs/*.md README.md
-<<<<<<< HEAD
-=======
 }
 
 check_markdown_files () {
@@ -237,7 +232,6 @@
 fix_markdown_files () {
   echo " --> fix markdown file styles"
   "${VENV_DIR}/bin/python3" -m pymarkdown --config markdownlint.yml fix docs/docs/nightly/docs/*.md docs/*.md README.md
->>>>>>> 8d542495
 }
 
 # Cleans up artifacts and temporary files generated during documentation management.
