--- conflicted
+++ resolved
@@ -78,13 +78,8 @@
 nessie = "0.106.0"
 netty-buffer = "4.2.7.Final"
 object-client-bundle = "3.3.2"
-<<<<<<< HEAD
-orc = "1.9.5"
-parquet = "1.15.2"
-=======
 orc = "1.9.7"
 parquet = "1.16.0"
->>>>>>> 9a048825
 roaringbitmap = "1.3.0"
 scala-collection-compat = "2.14.0"
 slf4j = "2.0.17"
