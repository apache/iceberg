#
# Licensed to the Apache Software Foundation (ASF) under one or more
# contributor license agreements.  See the NOTICE file distributed with
# this work for additional information regarding copyright ownership.
# The ASF licenses this file to You under the Apache License, Version 2.0
# (the "License"); you may not use this file except in compliance with
# the License.  You may obtain a copy of the License at
#
#      http://www.apache.org/licenses/LICENSE-2.0
#
# Unless required by applicable law or agreed to in writing, software
# distributed under the License is distributed on an "AS IS" BASIS,
# WITHOUT WARRANTIES OR CONDITIONS OF ANY KIND, either express or implied.
# See the License for the specific language governing permissions and
# limitations under the License.
#

# Rich versions are used for better compatibility with GitHub's automated dependency tools (such as Dependabot and Renovate).
# Without a rich version definition, dependabot will try to align different versions of the same library.
# see https://docs.gradle.org/current/userguide/rich_versions.html on how to configure rich versions.

[versions]
activation = "1.1.1"
aliyun-sdk-oss = "3.10.2"
antlr = "4.9.3"
aircompressor = "0.27"
apiguardian = "1.1.2"
arrow = "15.0.2"
avro = "1.12.0"
assertj-core = "3.26.3"
awaitility = "4.2.2"
awssdk-bom = "2.29.15"
azuresdk-bom = "1.2.29"
awssdk-s3accessgrants = "2.3.0"
caffeine = "2.9.3"
calcite = "1.10.0"
datasketches = "6.1.1"
delta-standalone = "3.2.1"
delta-spark = "3.2.1"
esotericsoftware-kryo = "4.0.3"
errorprone-annotations = "2.35.1"
failsafe = "3.3.2"
findbugs-jsr305 = "3.0.2"
flink118 =  { strictly = "1.18.1"}
flink119 =  { strictly = "1.19.0"}
flink120 = { strictly = "1.20.0"}
google-libraries-bom = "26.50.0"
guava = "33.3.1-jre"
hadoop2 = "2.7.3"
hadoop3 = "3.4.1"
httpcomponents-httpclient5 = "5.4.1"
hive2 = { strictly = "2.3.9"} # see rich version usage explanation above
hive3 = "3.1.3"
immutables-value = "2.10.1"
jackson-bom = "2.18.1"
jackson211 = { strictly = "2.11.4"} # see rich version usage explanation above
jackson212 = { strictly = "2.12.3"}
jackson213 = { strictly = "2.13.4"}
jackson214 = { strictly = "2.14.2"}
jackson215 = { strictly = "2.15.2"}
jakarta-el-api = "3.0.3"
jakarta-servlet-api = "6.1.0"
jaxb-api = "2.3.1"
jaxb-runtime = "2.3.9"
jetty = "11.0.24"
junit = "5.11.3"
junit-platform = "1.11.3"
kafka = "3.9.0"
kryo-shaded = "4.0.3"
microprofile-openapi-api = "3.1.2"
mockito = "4.11.0"
mockserver = "5.15.0"
nessie = "0.100.0"
netty-buffer = "4.1.115.Final"
netty-buffer-compat = "4.1.115.Final"
object-client-bundle = "3.3.2"
<<<<<<< HEAD
orc = "1.9.4"
parquet = "1.14.4"
=======
orc = "1.9.5"
parquet = "1.13.1"
>>>>>>> 568940f5
roaringbitmap = "1.3.0"
scala-collection-compat = "2.12.0"
slf4j = "2.0.16"
snowflake-jdbc = "3.20.0"
spark-hive33 = "3.3.4"
spark-hive34 = "3.4.4"
spark-hive35 = "3.5.2"
sqlite-jdbc = "3.47.0.0"
testcontainers = "1.20.3"
tez010 = "0.10.4"
tez08 = { strictly = "0.8.4"}  # see rich version usage explanation above

[libraries]
activation = { module = "javax.activation:activation", version.ref = "activation" }
aircompressor = { module = "io.airlift:aircompressor", version.ref = "aircompressor" }
aliyun-sdk-oss = { module = "com.aliyun.oss:aliyun-sdk-oss", version.ref = "aliyun-sdk-oss" }
antlr-antlr4 = { module = "org.antlr:antlr4", version.ref = "antlr" }
antlr-runtime = { module = "org.antlr:antlr4-runtime", version.ref = "antlr" }
arrow-memory-netty = { module = "org.apache.arrow:arrow-memory-netty", version.ref = "arrow" }
arrow-vector = { module = "org.apache.arrow:arrow-vector", version.ref = "arrow" }
avro-avro = { module = "org.apache.avro:avro", version.ref = "avro" }
awssdk-bom = { module = "software.amazon.awssdk:bom", version.ref = "awssdk-bom" }
awssdk-s3accessgrants = { module = "software.amazon.s3.accessgrants:aws-s3-accessgrants-java-plugin", version.ref = "awssdk-s3accessgrants" }
azuresdk-bom = { module = "com.azure:azure-sdk-bom", version.ref = "azuresdk-bom" }
caffeine = { module = "com.github.ben-manes.caffeine:caffeine", version.ref = "caffeine" }
calcite-core = { module = "org.apache.calcite:calcite-core", version.ref = "calcite" }
calcite-druid = { module = "org.apache.calcite:calcite-druid", version.ref = "calcite" }
datasketches = { module = "org.apache.datasketches:datasketches-java", version.ref = "datasketches" }
delta-standalone = { module = "io.delta:delta-standalone_2.12", version.ref = "delta-standalone" }
errorprone-annotations = { module = "com.google.errorprone:error_prone_annotations", version.ref = "errorprone-annotations" }
failsafe = { module = "dev.failsafe:failsafe", version.ref = "failsafe"}
findbugs-jsr305 = { module = "com.google.code.findbugs:jsr305", version.ref = "findbugs-jsr305" }
flink118-avro = { module = "org.apache.flink:flink-avro", version.ref = "flink118" }
flink118-connector-base = { module = "org.apache.flink:flink-connector-base", version.ref = "flink118" }
flink118-connector-files = { module = "org.apache.flink:flink-connector-files", version.ref = "flink118" }
flink118-metrics-dropwizard = { module = "org.apache.flink:flink-metrics-dropwizard", version.ref = "flink118" }
flink118-streaming-java = { module = "org.apache.flink:flink-streaming-java", version.ref = "flink118" }
flink118-table-api-java-bridge = { module = "org.apache.flink:flink-table-api-java-bridge", version.ref = "flink118" }
flink119-avro = { module = "org.apache.flink:flink-avro", version.ref = "flink119" }
flink119-connector-base = { module = "org.apache.flink:flink-connector-base", version.ref = "flink119" }
flink119-connector-files = { module = "org.apache.flink:flink-connector-files", version.ref = "flink119" }
flink119-metrics-dropwizard = { module = "org.apache.flink:flink-metrics-dropwizard", version.ref = "flink119" }
flink119-streaming-java = { module = "org.apache.flink:flink-streaming-java", version.ref = "flink119" }
flink119-table-api-java-bridge = { module = "org.apache.flink:flink-table-api-java-bridge", version.ref = "flink119" }
flink120-avro = { module = "org.apache.flink:flink-avro", version.ref = "flink120" }
flink120-connector-base = { module = "org.apache.flink:flink-connector-base", version.ref = "flink120" }
flink120-connector-files = { module = "org.apache.flink:flink-connector-files", version.ref = "flink120" }
flink120-metrics-dropwizard = { module = "org.apache.flink:flink-metrics-dropwizard", version.ref = "flink120" }
flink120-streaming-java = { module = "org.apache.flink:flink-streaming-java", version.ref = "flink120" }
flink120-table-api-java-bridge = { module = "org.apache.flink:flink-table-api-java-bridge", version.ref = "flink120" }
google-libraries-bom = { module = "com.google.cloud:libraries-bom", version.ref = "google-libraries-bom" }
guava-guava = { module = "com.google.guava:guava", version.ref = "guava" }
hadoop2-client = { module = "org.apache.hadoop:hadoop-client", version.ref = "hadoop2" }
hadoop2-common = { module = "org.apache.hadoop:hadoop-common", version.ref = "hadoop2" }
hadoop2-hdfs = { module = "org.apache.hadoop:hadoop-hdfs", version.ref = "hadoop2" }
hadoop2-mapreduce-client-core = { module = "org.apache.hadoop:hadoop-mapreduce-client-core", version.ref = "hadoop2" }
hadoop2-minicluster = { module = "org.apache.hadoop:hadoop-minicluster", version.ref = "hadoop2" }
hadoop3-client = { module = "org.apache.hadoop:hadoop-client", version.ref = "hadoop3" }
hadoop3-common = { module = "org.apache.hadoop:hadoop-common", version.ref = "hadoop3" }
hive2-exec = { module = "org.apache.hive:hive-exec", version.ref = "hive2" }
hive2-metastore = { module = "org.apache.hive:hive-metastore", version.ref = "hive2" }
hive2-serde = { module = "org.apache.hive:hive-serde", version.ref = "hive2" }
hive2-service = { module = "org.apache.hive:hive-service", version.ref = "hive2" }
hive3-exec = { module = "org.apache.hive:hive-exec", version.ref = "hive3" }
hive3-metastore = { module = "org.apache.hive:hive-metastore", version.ref = "hive3" }
hive3-serde = { module = "org.apache.hive:hive-serde", version.ref = "hive3" }
hive3-service = { module = "org.apache.hive:hive-service", version.ref = "hive3" }
httpcomponents-httpclient5 = { module = "org.apache.httpcomponents.client5:httpclient5", version.ref = "httpcomponents-httpclient5" }
immutables-value = { module = "org.immutables:value", version.ref = "immutables-value" }
jackson-bom = { module = "com.fasterxml.jackson:jackson-bom", version.ref = "jackson-bom" }
jackson-core = { module = "com.fasterxml.jackson.core:jackson-core", version.ref = "jackson-bom" }
jackson-databind = { module = "com.fasterxml.jackson.core:jackson-databind", version.ref = "jackson-bom" }
jackson-annotations = { module = "com.fasterxml.jackson.core:jackson-annotations", version.ref = "jackson-bom" }
jackson211-bom = { module = "com.fasterxml.jackson:jackson-bom", version.ref = "jackson211" }
jackson212-bom = { module = "com.fasterxml.jackson:jackson-bom", version.ref = "jackson212" }
jackson213-bom = { module = "com.fasterxml.jackson:jackson-bom", version.ref =  "jackson213" }
jackson214-bom = { module = "com.fasterxml.jackson:jackson-bom", version.ref =  "jackson214" }
jackson215-bom = { module = "com.fasterxml.jackson:jackson-bom", version.ref = "jackson215" }
jaxb-api = { module = "javax.xml.bind:jaxb-api", version.ref = "jaxb-api" }
jaxb-runtime = { module = "org.glassfish.jaxb:jaxb-runtime", version.ref = "jaxb-runtime" }
kafka-clients = { module = "org.apache.kafka:kafka-clients", version.ref = "kafka" }
kafka-connect-api = { module = "org.apache.kafka:connect-api", version.ref = "kafka" }
kafka-connect-json = { module = "org.apache.kafka:connect-json", version.ref = "kafka" }
microprofile-openapi-api = { module = "org.eclipse.microprofile.openapi:microprofile-openapi-api", version.ref = "microprofile-openapi-api" }
nessie-client = { module = "org.projectnessie.nessie:nessie-client", version.ref = "nessie" }
netty-buffer = { module = "io.netty:netty-buffer", version.ref = "netty-buffer" }
netty-buffer-compat = { module = "io.netty:netty-buffer", version.ref = "netty-buffer-compat" }
object-client-bundle = { module = "com.emc.ecs:object-client-bundle", version.ref = "object-client-bundle" }
orc-core = { module = "org.apache.orc:orc-core", version.ref = "orc" }
parquet-avro = { module = "org.apache.parquet:parquet-avro", version.ref = "parquet" }
parquet-column = { module = "org.apache.parquet:parquet-column", version.ref = "parquet" }
parquet-hadoop = { module = "org.apache.parquet:parquet-hadoop", version.ref = "parquet" }
roaringbitmap = { module = "org.roaringbitmap:RoaringBitmap", version.ref = "roaringbitmap" }
scala-collection-compat = { module = "org.scala-lang.modules:scala-collection-compat_2.13", version.ref = "scala-collection-compat"}
slf4j-api = { module = "org.slf4j:slf4j-api", version.ref = "slf4j" }
slf4j-simple = { module = "org.slf4j:slf4j-simple", version.ref = "slf4j" }
snowflake-jdbc = { module = "net.snowflake:snowflake-jdbc", version.ref = "snowflake-jdbc" }

# test libraries
apiguardian = { module = "org.apiguardian:apiguardian-api", version.ref = "apiguardian" }
assertj-core = { module = "org.assertj:assertj-core", version.ref = "assertj-core" }
awaitility = { module = "org.awaitility:awaitility", version.ref = "awaitility" }
delta-spark = { module = "io.delta:delta-spark_2.12", version.ref = "delta-spark" }
esotericsoftware-kryo = { module = "com.esotericsoftware:kryo", version.ref = "esotericsoftware-kryo" }
flink118-connector-test-utils = { module = "org.apache.flink:flink-connector-test-utils", version.ref = "flink118" }
flink118-core = { module = "org.apache.flink:flink-core", version.ref = "flink118" }
flink118-runtime = { module = "org.apache.flink:flink-runtime", version.ref = "flink118" }
flink118-test-utils = { module = "org.apache.flink:flink-test-utils", version.ref = "flink118" }
flink118-test-utilsjunit = { module = "org.apache.flink:flink-test-utils-junit", version.ref = "flink118" }
flink119-connector-test-utils = { module = "org.apache.flink:flink-connector-test-utils", version.ref = "flink119" }
flink119-core = { module = "org.apache.flink:flink-core", version.ref = "flink119" }
flink119-runtime = { module = "org.apache.flink:flink-runtime", version.ref = "flink119" }
flink119-test-utils = { module = "org.apache.flink:flink-test-utils", version.ref = "flink119" }
flink119-test-utilsjunit = { module = "org.apache.flink:flink-test-utils-junit", version.ref = "flink119" }
flink120-connector-test-utils = { module = "org.apache.flink:flink-connector-test-utils", version.ref = "flink120" }
flink120-core = { module = "org.apache.flink:flink-core", version.ref = "flink120" }
flink120-runtime = { module = "org.apache.flink:flink-runtime", version.ref = "flink120" }
flink120-test-utils = { module = "org.apache.flink:flink-test-utils", version.ref = "flink120" }
flink120-test-utilsjunit = { module = "org.apache.flink:flink-test-utils-junit", version.ref = "flink120" }
guava-testlib = { module = "com.google.guava:guava-testlib", version.ref = "guava" }
jakarta-el-api = { module = "jakarta.el:jakarta.el-api", version.ref = "jakarta-el-api" }
jakarta-servlet = {module = "jakarta.servlet:jakarta.servlet-api", version.ref = "jakarta-servlet-api"}
jetty-server = { module = "org.eclipse.jetty:jetty-server", version.ref = "jetty" }
jetty-servlet = { module = "org.eclipse.jetty:jetty-servlet", version.ref = "jetty" }
junit-jupiter = { module = "org.junit.jupiter:junit-jupiter", version.ref = "junit" }
junit-jupiter-engine = { module = "org.junit.jupiter:junit-jupiter-engine", version.ref = "junit" }
junit-suite-api = { module = "org.junit.platform:junit-platform-suite-api", version.ref = "junit-platform" }
junit-suite-engine = { module = "org.junit.platform:junit-platform-suite-engine", version.ref = "junit-platform" }
junit-vintage-engine = { module = "org.junit.vintage:junit-vintage-engine", version.ref = "junit" }
kryo-shaded = { module = "com.esotericsoftware:kryo-shaded", version.ref = "kryo-shaded" }
mockito-core = { module = "org.mockito:mockito-core", version.ref = "mockito" }
mockito-inline = { module = "org.mockito:mockito-inline", version.ref = "mockito" }
mockito-junit-jupiter = { module = "org.mockito:mockito-junit-jupiter", version.ref = "mockito" }
mockserver-client-java = { module = "org.mock-server:mockserver-client-java", version.ref = "mockserver" }
mockserver-netty = { module = "org.mock-server:mockserver-netty", version.ref = "mockserver" }
nessie-jaxrs-testextension = { module = "org.projectnessie.nessie:nessie-jaxrs-testextension", version.ref = "nessie" }
nessie-versioned-storage-inmemory-tests = { module = "org.projectnessie.nessie:nessie-versioned-storage-inmemory-tests", version.ref = "nessie" }
nessie-versioned-storage-testextension = { module = "org.projectnessie.nessie:nessie-versioned-storage-testextension", version.ref = "nessie" }
orc-tools = { module = "org.apache.orc:orc-tools", version.ref = "orc" }
sqlite-jdbc = { module = "org.xerial:sqlite-jdbc", version.ref = "sqlite-jdbc" }
testcontainers = { module = "org.testcontainers:testcontainers", version.ref = "testcontainers" }
testcontainers-junit-jupiter = { module = "org.testcontainers:junit-jupiter", version.ref = "testcontainers" }
testcontainers-minio = { module = "org.testcontainers:minio", version.ref = "testcontainers" }
tez010-dag = { module = "org.apache.tez:tez-dag", version.ref = "tez010" }
tez010-mapreduce = { module = "org.apache.tez:tez-mapreduce", version.ref = "tez010" }
tez08-dag = { module = "org.apache.tez:tez-dag", version.ref = "tez08" }
tez08-mapreduce = { module = "org.apache.tez:tez-mapreduce", version.ref = "tez08" }<|MERGE_RESOLUTION|>--- conflicted
+++ resolved
@@ -74,13 +74,8 @@
 netty-buffer = "4.1.115.Final"
 netty-buffer-compat = "4.1.115.Final"
 object-client-bundle = "3.3.2"
-<<<<<<< HEAD
-orc = "1.9.4"
+orc = "1.9.5"
 parquet = "1.14.4"
-=======
-orc = "1.9.5"
-parquet = "1.13.1"
->>>>>>> 568940f5
 roaringbitmap = "1.3.0"
 scala-collection-compat = "2.12.0"
 slf4j = "2.0.16"
