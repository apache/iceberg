--- conflicted
+++ resolved
@@ -49,13 +49,8 @@
 flink120 = { strictly = "1.20.1"}
 flink20 = { strictly = "2.0.0"}
 flink21 = { strictly = "2.1.0"}
-<<<<<<< HEAD
 google-libraries-bom = "26.68.0"
-guava = "33.4.8-jre"
-=======
-google-libraries-bom = "26.67.0"
 guava = "33.5.0-jre"
->>>>>>> d09815b0
 hadoop3 = "3.4.2"
 httpcomponents-httpclient5 = "5.5"
 hive2 = { strictly = "2.3.10"} # see rich version usage explanation above
