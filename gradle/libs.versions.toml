#
# Licensed to the Apache Software Foundation (ASF) under one or more
# contributor license agreements.  See the NOTICE file distributed with
# this work for additional information regarding copyright ownership.
# The ASF licenses this file to You under the Apache License, Version 2.0
# (the "License"); you may not use this file except in compliance with
# the License.  You may obtain a copy of the License at
#
#      http://www.apache.org/licenses/LICENSE-2.0
#
# Unless required by applicable law or agreed to in writing, software
# distributed under the License is distributed on an "AS IS" BASIS,
# WITHOUT WARRANTIES OR CONDITIONS OF ANY KIND, either express or implied.
# See the License for the specific language governing permissions and
# limitations under the License.
#

# Rich versions are used for better compatibility with GitHub's automated dependency tools (such as Dependabot and Renovate).
# Without a rich version definition, dependabot will try to align different versions of the same library.
# see https://docs.gradle.org/current/userguide/rich_versions.html on how to configure rich versions.

[versions]
activation = "1.1.1"
aliyun-sdk-oss = "3.10.2"
antlr = "4.9.3"
aircompressor = "0.27"
apiguardian = "1.1.2"
arrow = "15.0.2"
avro = "1.12.0"
assertj-core = "3.26.3"
awaitility = "4.2.2"
awssdk-bom = "2.29.9"
azuresdk-bom = "1.2.29"
awssdk-s3accessgrants = "2.3.0"
caffeine = "2.9.3"
calcite = "1.10.0"
datasketches = "6.1.1"
delta-standalone = "3.2.1"
delta-spark = "3.2.1"
esotericsoftware-kryo = "4.0.3"
errorprone-annotations = "2.35.1"
failsafe = "3.3.2"
findbugs-jsr305 = "3.0.2"
flink118 =  { strictly = "1.18.1"}
flink119 =  { strictly = "1.19.0"}
flink120 = { strictly = "1.20.0"}
google-libraries-bom = "26.50.0"
guava = "33.3.1-jre"
hadoop2 = "2.7.3"
hadoop3 = "3.4.1"
httpcomponents-httpclient5 = "5.4.1"
hive2 = { strictly = "2.3.9"} # see rich version usage explanation above
hive3 = "3.1.3"
immutables-value = "2.10.1"
jackson-bom = "2.18.1"
jackson211 = { strictly = "2.11.4"} # see rich version usage explanation above
jackson212 = { strictly = "2.12.3"}
jackson213 = { strictly = "2.13.4"}
jackson214 = { strictly = "2.14.2"}
jackson215 = { strictly = "2.15.2"}
jakarta-el-api = "3.0.3"
jakarta-servlet-api = "6.1.0"
jaxb-api = "2.3.1"
jaxb-runtime = "2.3.9"
jetty = "11.0.24"
junit = "5.11.3"
junit-platform = "1.11.3"
kafka = "3.8.1"
kryo-shaded = "4.0.3"
microprofile-openapi-api = "3.1.2"
mockito = "4.11.0"
mockserver = "5.15.0"
nessie = "0.99.0"
netty-buffer = "4.1.114.Final"
netty-buffer-compat = "4.1.114.Final"
object-client-bundle = "3.3.2"
orc = "1.9.4"
<<<<<<< HEAD
parquet = "1.14.4"
pig = "0.17.0"
=======
parquet = "1.13.1"
>>>>>>> e06b0695
roaringbitmap = "1.3.0"
scala-collection-compat = "2.12.0"
slf4j = "2.0.16"
snowflake-jdbc = "3.20.0"
spark-hive33 = "3.3.4"
spark-hive34 = "3.4.4"
spark-hive35 = "3.5.2"
sqlite-jdbc = "3.47.0.0"
testcontainers = "1.20.3"
tez010 = "0.10.4"
tez08 = { strictly = "0.8.4"}  # see rich version usage explanation above

[libraries]
activation = { module = "javax.activation:activation", version.ref = "activation" }
aircompressor = { module = "io.airlift:aircompressor", version.ref = "aircompressor" }
aliyun-sdk-oss = { module = "com.aliyun.oss:aliyun-sdk-oss", version.ref = "aliyun-sdk-oss" }
antlr-antlr4 = { module = "org.antlr:antlr4", version.ref = "antlr" }
antlr-runtime = { module = "org.antlr:antlr4-runtime", version.ref = "antlr" }
arrow-memory-netty = { module = "org.apache.arrow:arrow-memory-netty", version.ref = "arrow" }
arrow-vector = { module = "org.apache.arrow:arrow-vector", version.ref = "arrow" }
avro-avro = { module = "org.apache.avro:avro", version.ref = "avro" }
awssdk-bom = { module = "software.amazon.awssdk:bom", version.ref = "awssdk-bom" }
awssdk-s3accessgrants = { module = "software.amazon.s3.accessgrants:aws-s3-accessgrants-java-plugin", version.ref = "awssdk-s3accessgrants" }
azuresdk-bom = { module = "com.azure:azure-sdk-bom", version.ref = "azuresdk-bom" }
caffeine = { module = "com.github.ben-manes.caffeine:caffeine", version.ref = "caffeine" }
calcite-core = { module = "org.apache.calcite:calcite-core", version.ref = "calcite" }
calcite-druid = { module = "org.apache.calcite:calcite-druid", version.ref = "calcite" }
datasketches = { module = "org.apache.datasketches:datasketches-java", version.ref = "datasketches" }
delta-standalone = { module = "io.delta:delta-standalone_2.12", version.ref = "delta-standalone" }
errorprone-annotations = { module = "com.google.errorprone:error_prone_annotations", version.ref = "errorprone-annotations" }
failsafe = { module = "dev.failsafe:failsafe", version.ref = "failsafe"}
findbugs-jsr305 = { module = "com.google.code.findbugs:jsr305", version.ref = "findbugs-jsr305" }
flink118-avro = { module = "org.apache.flink:flink-avro", version.ref = "flink118" }
flink118-connector-base = { module = "org.apache.flink:flink-connector-base", version.ref = "flink118" }
flink118-connector-files = { module = "org.apache.flink:flink-connector-files", version.ref = "flink118" }
flink118-metrics-dropwizard = { module = "org.apache.flink:flink-metrics-dropwizard", version.ref = "flink118" }
flink118-streaming-java = { module = "org.apache.flink:flink-streaming-java", version.ref = "flink118" }
flink118-table-api-java-bridge = { module = "org.apache.flink:flink-table-api-java-bridge", version.ref = "flink118" }
flink119-avro = { module = "org.apache.flink:flink-avro", version.ref = "flink119" }
flink119-connector-base = { module = "org.apache.flink:flink-connector-base", version.ref = "flink119" }
flink119-connector-files = { module = "org.apache.flink:flink-connector-files", version.ref = "flink119" }
flink119-metrics-dropwizard = { module = "org.apache.flink:flink-metrics-dropwizard", version.ref = "flink119" }
flink119-streaming-java = { module = "org.apache.flink:flink-streaming-java", version.ref = "flink119" }
flink119-table-api-java-bridge = { module = "org.apache.flink:flink-table-api-java-bridge", version.ref = "flink119" }
flink120-avro = { module = "org.apache.flink:flink-avro", version.ref = "flink120" }
flink120-connector-base = { module = "org.apache.flink:flink-connector-base", version.ref = "flink120" }
flink120-connector-files = { module = "org.apache.flink:flink-connector-files", version.ref = "flink120" }
flink120-metrics-dropwizard = { module = "org.apache.flink:flink-metrics-dropwizard", version.ref = "flink120" }
flink120-streaming-java = { module = "org.apache.flink:flink-streaming-java", version.ref = "flink120" }
flink120-table-api-java-bridge = { module = "org.apache.flink:flink-table-api-java-bridge", version.ref = "flink120" }
google-libraries-bom = { module = "com.google.cloud:libraries-bom", version.ref = "google-libraries-bom" }
guava-guava = { module = "com.google.guava:guava", version.ref = "guava" }
hadoop2-client = { module = "org.apache.hadoop:hadoop-client", version.ref = "hadoop2" }
hadoop2-common = { module = "org.apache.hadoop:hadoop-common", version.ref = "hadoop2" }
hadoop2-hdfs = { module = "org.apache.hadoop:hadoop-hdfs", version.ref = "hadoop2" }
hadoop2-mapreduce-client-core = { module = "org.apache.hadoop:hadoop-mapreduce-client-core", version.ref = "hadoop2" }
hadoop2-minicluster = { module = "org.apache.hadoop:hadoop-minicluster", version.ref = "hadoop2" }
hadoop3-client = { module = "org.apache.hadoop:hadoop-client", version.ref = "hadoop3" }
hadoop3-common = { module = "org.apache.hadoop:hadoop-common", version.ref = "hadoop3" }
hive2-exec = { module = "org.apache.hive:hive-exec", version.ref = "hive2" }
hive2-metastore = { module = "org.apache.hive:hive-metastore", version.ref = "hive2" }
hive2-serde = { module = "org.apache.hive:hive-serde", version.ref = "hive2" }
hive2-service = { module = "org.apache.hive:hive-service", version.ref = "hive2" }
hive3-exec = { module = "org.apache.hive:hive-exec", version.ref = "hive3" }
hive3-metastore = { module = "org.apache.hive:hive-metastore", version.ref = "hive3" }
hive3-serde = { module = "org.apache.hive:hive-serde", version.ref = "hive3" }
hive3-service = { module = "org.apache.hive:hive-service", version.ref = "hive3" }
httpcomponents-httpclient5 = { module = "org.apache.httpcomponents.client5:httpclient5", version.ref = "httpcomponents-httpclient5" }
immutables-value = { module = "org.immutables:value", version.ref = "immutables-value" }
jackson-bom = { module = "com.fasterxml.jackson:jackson-bom", version.ref = "jackson-bom" }
jackson-core = { module = "com.fasterxml.jackson.core:jackson-core", version.ref = "jackson-bom" }
jackson-databind = { module = "com.fasterxml.jackson.core:jackson-databind", version.ref = "jackson-bom" }
jackson-annotations = { module = "com.fasterxml.jackson.core:jackson-annotations", version.ref = "jackson-bom" }
jackson211-bom = { module = "com.fasterxml.jackson:jackson-bom", version.ref = "jackson211" }
jackson212-bom = { module = "com.fasterxml.jackson:jackson-bom", version.ref = "jackson212" }
jackson213-bom = { module = "com.fasterxml.jackson:jackson-bom", version.ref =  "jackson213" }
jackson214-bom = { module = "com.fasterxml.jackson:jackson-bom", version.ref =  "jackson214" }
jackson215-bom = { module = "com.fasterxml.jackson:jackson-bom", version.ref = "jackson215" }
jaxb-api = { module = "javax.xml.bind:jaxb-api", version.ref = "jaxb-api" }
jaxb-runtime = { module = "org.glassfish.jaxb:jaxb-runtime", version.ref = "jaxb-runtime" }
kafka-clients = { module = "org.apache.kafka:kafka-clients", version.ref = "kafka" }
kafka-connect-api = { module = "org.apache.kafka:connect-api", version.ref = "kafka" }
kafka-connect-json = { module = "org.apache.kafka:connect-json", version.ref = "kafka" }
microprofile-openapi-api = { module = "org.eclipse.microprofile.openapi:microprofile-openapi-api", version.ref = "microprofile-openapi-api" }
nessie-client = { module = "org.projectnessie.nessie:nessie-client", version.ref = "nessie" }
netty-buffer = { module = "io.netty:netty-buffer", version.ref = "netty-buffer" }
netty-buffer-compat = { module = "io.netty:netty-buffer", version.ref = "netty-buffer-compat" }
object-client-bundle = { module = "com.emc.ecs:object-client-bundle", version.ref = "object-client-bundle" }
orc-core = { module = "org.apache.orc:orc-core", version.ref = "orc" }
parquet-avro = { module = "org.apache.parquet:parquet-avro", version.ref = "parquet" }
parquet-column = { module = "org.apache.parquet:parquet-column", version.ref = "parquet" }
parquet-hadoop = { module = "org.apache.parquet:parquet-hadoop", version.ref = "parquet" }
roaringbitmap = { module = "org.roaringbitmap:RoaringBitmap", version.ref = "roaringbitmap" }
scala-collection-compat = { module = "org.scala-lang.modules:scala-collection-compat_2.13", version.ref = "scala-collection-compat"}
slf4j-api = { module = "org.slf4j:slf4j-api", version.ref = "slf4j" }
slf4j-simple = { module = "org.slf4j:slf4j-simple", version.ref = "slf4j" }
snowflake-jdbc = { module = "net.snowflake:snowflake-jdbc", version.ref = "snowflake-jdbc" }

# test libraries
apiguardian = { module = "org.apiguardian:apiguardian-api", version.ref = "apiguardian" }
assertj-core = { module = "org.assertj:assertj-core", version.ref = "assertj-core" }
awaitility = { module = "org.awaitility:awaitility", version.ref = "awaitility" }
delta-spark = { module = "io.delta:delta-spark_2.12", version.ref = "delta-spark" }
esotericsoftware-kryo = { module = "com.esotericsoftware:kryo", version.ref = "esotericsoftware-kryo" }
flink118-connector-test-utils = { module = "org.apache.flink:flink-connector-test-utils", version.ref = "flink118" }
flink118-core = { module = "org.apache.flink:flink-core", version.ref = "flink118" }
flink118-runtime = { module = "org.apache.flink:flink-runtime", version.ref = "flink118" }
flink118-test-utils = { module = "org.apache.flink:flink-test-utils", version.ref = "flink118" }
flink118-test-utilsjunit = { module = "org.apache.flink:flink-test-utils-junit", version.ref = "flink118" }
flink119-connector-test-utils = { module = "org.apache.flink:flink-connector-test-utils", version.ref = "flink119" }
flink119-core = { module = "org.apache.flink:flink-core", version.ref = "flink119" }
flink119-runtime = { module = "org.apache.flink:flink-runtime", version.ref = "flink119" }
flink119-test-utils = { module = "org.apache.flink:flink-test-utils", version.ref = "flink119" }
flink119-test-utilsjunit = { module = "org.apache.flink:flink-test-utils-junit", version.ref = "flink119" }
flink120-connector-test-utils = { module = "org.apache.flink:flink-connector-test-utils", version.ref = "flink120" }
flink120-core = { module = "org.apache.flink:flink-core", version.ref = "flink120" }
flink120-runtime = { module = "org.apache.flink:flink-runtime", version.ref = "flink120" }
flink120-test-utils = { module = "org.apache.flink:flink-test-utils", version.ref = "flink120" }
flink120-test-utilsjunit = { module = "org.apache.flink:flink-test-utils-junit", version.ref = "flink120" }
guava-testlib = { module = "com.google.guava:guava-testlib", version.ref = "guava" }
jakarta-el-api = { module = "jakarta.el:jakarta.el-api", version.ref = "jakarta-el-api" }
jakarta-servlet = {module = "jakarta.servlet:jakarta.servlet-api", version.ref = "jakarta-servlet-api"}
jetty-server = { module = "org.eclipse.jetty:jetty-server", version.ref = "jetty" }
jetty-servlet = { module = "org.eclipse.jetty:jetty-servlet", version.ref = "jetty" }
junit-jupiter = { module = "org.junit.jupiter:junit-jupiter", version.ref = "junit" }
junit-jupiter-engine = { module = "org.junit.jupiter:junit-jupiter-engine", version.ref = "junit" }
junit-suite-api = { module = "org.junit.platform:junit-platform-suite-api", version.ref = "junit-platform" }
junit-suite-engine = { module = "org.junit.platform:junit-platform-suite-engine", version.ref = "junit-platform" }
junit-vintage-engine = { module = "org.junit.vintage:junit-vintage-engine", version.ref = "junit" }
kryo-shaded = { module = "com.esotericsoftware:kryo-shaded", version.ref = "kryo-shaded" }
mockito-core = { module = "org.mockito:mockito-core", version.ref = "mockito" }
mockito-inline = { module = "org.mockito:mockito-inline", version.ref = "mockito" }
mockito-junit-jupiter = { module = "org.mockito:mockito-junit-jupiter", version.ref = "mockito" }
mockserver-client-java = { module = "org.mock-server:mockserver-client-java", version.ref = "mockserver" }
mockserver-netty = { module = "org.mock-server:mockserver-netty", version.ref = "mockserver" }
nessie-jaxrs-testextension = { module = "org.projectnessie.nessie:nessie-jaxrs-testextension", version.ref = "nessie" }
nessie-versioned-storage-inmemory-tests = { module = "org.projectnessie.nessie:nessie-versioned-storage-inmemory-tests", version.ref = "nessie" }
nessie-versioned-storage-testextension = { module = "org.projectnessie.nessie:nessie-versioned-storage-testextension", version.ref = "nessie" }
orc-tools = { module = "org.apache.orc:orc-tools", version.ref = "orc" }
sqlite-jdbc = { module = "org.xerial:sqlite-jdbc", version.ref = "sqlite-jdbc" }
testcontainers = { module = "org.testcontainers:testcontainers", version.ref = "testcontainers" }
testcontainers-junit-jupiter = { module = "org.testcontainers:junit-jupiter", version.ref = "testcontainers" }
testcontainers-minio = { module = "org.testcontainers:minio", version.ref = "testcontainers" }
tez010-dag = { module = "org.apache.tez:tez-dag", version.ref = "tez010" }
tez010-mapreduce = { module = "org.apache.tez:tez-mapreduce", version.ref = "tez010" }
tez08-dag = { module = "org.apache.tez:tez-dag", version.ref = "tez08" }
tez08-mapreduce = { module = "org.apache.tez:tez-mapreduce", version.ref = "tez08" }<|MERGE_RESOLUTION|>--- conflicted
+++ resolved
@@ -75,12 +75,7 @@
 netty-buffer-compat = "4.1.114.Final"
 object-client-bundle = "3.3.2"
 orc = "1.9.4"
-<<<<<<< HEAD
 parquet = "1.14.4"
-pig = "0.17.0"
-=======
-parquet = "1.13.1"
->>>>>>> e06b0695
 roaringbitmap = "1.3.0"
 scala-collection-compat = "2.12.0"
 slf4j = "2.0.16"
