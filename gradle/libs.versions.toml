--- conflicted
+++ resolved
@@ -23,12 +23,8 @@
 activation = "1.1.1"
 aliyun-credentials-java = "0.3.2"
 aliyun-sdk-oss = "3.10.2"
-<<<<<<< HEAD
 aliyun-tea = "1.2.1"
-analyticsaccelerator = "1.3.0"
-=======
 analyticsaccelerator = "1.3.1"
->>>>>>> cc38966a
 antlr = "4.9.3"
 antlr413 = "4.13.1" # For Spark 4.0 support
 aircompressor = "0.27"
