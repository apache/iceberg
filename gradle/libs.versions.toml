--- conflicted
+++ resolved
@@ -69,14 +69,9 @@
 jaxb-api = "2.3.1"
 jaxb-runtime = "2.3.9"
 jetty = "11.0.26"
-<<<<<<< HEAD
-junit = "5.13.4"
-junit-platform = "1.13.4"
-junit-pioneer = "2.3.0"
-=======
 junit = "5.14.1"
 junit-platform = "1.14.1"
->>>>>>> 94d9287b
+junit-pioneer = "2.3.0"
 kafka = "3.9.1"
 kryo-shaded = "4.0.3"
 microprofile-openapi-api = "3.1.2"
