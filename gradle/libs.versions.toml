#
# Licensed to the Apache Software Foundation (ASF) under one or more
# contributor license agreements.  See the NOTICE file distributed with
# this work for additional information regarding copyright ownership.
# The ASF licenses this file to You under the Apache License, Version 2.0
# (the "License"); you may not use this file except in compliance with
# the License.  You may obtain a copy of the License at
#
#      http://www.apache.org/licenses/LICENSE-2.0
#
# Unless required by applicable law or agreed to in writing, software
# distributed under the License is distributed on an "AS IS" BASIS,
# WITHOUT WARRANTIES OR CONDITIONS OF ANY KIND, either express or implied.
# See the License for the specific language governing permissions and
# limitations under the License.
#

# Rich versions are used for better compatibility with GitHub's automated dependency tools (such as Dependabot and Renovate).
# Without a rich version definition, dependabot will try to align different versions of the same library.
# see https://docs.gradle.org/current/userguide/rich_versions.html on how to configure rich versions.

[versions]
activation = "1.1.1"
aliyun-sdk-oss = "3.10.2"
antlr = "4.9.3"
aircompressor = "0.26"
arrow = "15.0.1"
avro = "1.11.3"
assertj-core = "3.25.3"
awaitility = "4.2.1"
awssdk-bom = "2.24.5"
azuresdk-bom = "1.2.20"
awssdk-s3accessgrants = "2.0.0"
caffeine = "2.9.3"
calcite = "1.10.0"
delta-standalone = "3.1.0"
delta-spark = "3.1.0"
esotericsoftware-kryo = "4.0.2"
errorprone-annotations = "2.26.1"
findbugs-jsr305 = "3.0.2"
flink116 = { strictly = "1.16.3"}
flink117 = { strictly = "1.17.2"}
flink118 =  { strictly = "1.18.1"}
google-libraries-bom = "26.28.0"
guava = "33.1.0-jre"
hadoop2 = "2.7.3"
hadoop3-client = "3.3.6"
httpcomponents-httpclient5 = "5.3.1"
hive2 = { strictly = "2.3.9"} # see rich version usage explanation above
hive3 = "3.1.3"
immutables-value = "2.10.1"
jackson-bom = "2.14.2"
jackson211 = { strictly = "2.11.4"} # see rich version usage explanation above
jackson212 = { strictly = "2.12.3"}
jackson213 = { strictly = "2.13.4"}
jackson214 = { strictly = "2.14.2"}
jackson215 = { strictly = "2.15.2"}
jakarta-el-api = "3.0.3"
jaxb-api = "2.3.1"
jaxb-runtime = "2.3.3"
jetty = "9.4.54.v20240208"
junit = "5.10.1"
kafka = "3.6.1"
kryo-shaded = "4.0.3"
microprofile-openapi-api = "3.1.1"
mockito = "4.11.0"
mockserver = "5.15.0"
nessie = "0.79.0"
netty-buffer = "4.1.107.Final"
netty-buffer-compat = "4.1.107.Final"
object-client-bundle = "3.3.2"
orc = "1.9.2"
parquet = "1.13.1"
pig = "0.17.0"
roaringbitmap = "1.0.5"
s3mock-junit5 = "2.11.0"
scala-collection-compat = "2.11.0"
slf4j = "1.7.36"
snowflake-jdbc = "3.14.5"
spark-hive33 = "3.3.4"
spark-hive34 = "3.4.2"
<<<<<<< HEAD
spark-hive35 = "3.5.1"
spring-boot = "2.5.4"
spring-web = "5.3.30"
=======
spark-hive35 = "3.5.0"
spring-boot = "2.7.18"
spring-web = "5.3.33"
>>>>>>> 2eabd52a
sqlite-jdbc = "3.45.1.0"
testcontainers = "1.19.5"
tez010 = "0.10.3"
tez08 = { strictly = "0.8.4"}  # see rich version usage explanation above

[libraries]
activation = { module = "javax.activation:activation", version.ref = "activation" }
aircompressor = { module = "io.airlift:aircompressor", version.ref = "aircompressor" }
aliyun-sdk-oss = { module = "com.aliyun.oss:aliyun-sdk-oss", version.ref = "aliyun-sdk-oss" }
antlr-antlr4 = { module = "org.antlr:antlr4", version.ref = "antlr" }
antlr-runtime = { module = "org.antlr:antlr4-runtime", version.ref = "antlr" }
arrow-memory-netty = { module = "org.apache.arrow:arrow-memory-netty", version.ref = "arrow" }
arrow-vector = { module = "org.apache.arrow:arrow-vector", version.ref = "arrow" }
avro-avro = { module = "org.apache.avro:avro", version.ref = "avro" }
awssdk-bom = { module = "software.amazon.awssdk:bom", version.ref = "awssdk-bom" }
awssdk-s3accessgrants = { module = "software.amazon.s3.accessgrants:aws-s3-accessgrants-java-plugin", version.ref = "awssdk-s3accessgrants" }
azuresdk-bom = { module = "com.azure:azure-sdk-bom", version.ref = "azuresdk-bom" }
caffeine = { module = "com.github.ben-manes.caffeine:caffeine", version.ref = "caffeine" }
calcite-core = { module = "org.apache.calcite:calcite-core", version.ref = "calcite" }
calcite-druid = { module = "org.apache.calcite:calcite-druid", version.ref = "calcite" }
delta-standalone = { module = "io.delta:delta-standalone_2.12", version.ref = "delta-standalone" }
errorprone-annotations = { module = "com.google.errorprone:error_prone_annotations", version.ref = "errorprone-annotations" }
findbugs-jsr305 = { module = "com.google.code.findbugs:jsr305", version.ref = "findbugs-jsr305" }
flink116-avro = { module = "org.apache.flink:flink-avro", version.ref = "flink116" }
flink116-connector-base = { module = "org.apache.flink:flink-connector-base", version.ref = "flink116" }
flink116-connector-files = { module = "org.apache.flink:flink-connector-files", version.ref = "flink116" }
flink116-metrics-dropwizard = { module = "org.apache.flink:flink-metrics-dropwizard", version.ref = "flink116" }
flink116-streaming-java = { module = "org.apache.flink:flink-streaming-java", version.ref = "flink116" }
flink116-table-api-java-bridge = { module = "org.apache.flink:flink-table-api-java-bridge", version.ref = "flink116" }
flink117-avro = { module = "org.apache.flink:flink-avro", version.ref = "flink117" }
flink117-connector-base = { module = "org.apache.flink:flink-connector-base", version.ref = "flink117" }
flink117-connector-files = { module = "org.apache.flink:flink-connector-files", version.ref = "flink117" }
flink117-metrics-dropwizard = { module = "org.apache.flink:flink-metrics-dropwizard", version.ref = "flink117" }
flink117-streaming-java = { module = "org.apache.flink:flink-streaming-java", version.ref = "flink117" }
flink117-table-api-java-bridge = { module = "org.apache.flink:flink-table-api-java-bridge", version.ref = "flink117" }
flink118-avro = { module = "org.apache.flink:flink-avro", version.ref = "flink118" }
flink118-connector-base = { module = "org.apache.flink:flink-connector-base", version.ref = "flink118" }
flink118-connector-files = { module = "org.apache.flink:flink-connector-files", version.ref = "flink118" }
flink118-metrics-dropwizard = { module = "org.apache.flink:flink-metrics-dropwizard", version.ref = "flink118" }
flink118-streaming-java = { module = "org.apache.flink:flink-streaming-java", version.ref = "flink118" }
flink118-table-api-java-bridge = { module = "org.apache.flink:flink-table-api-java-bridge", version.ref = "flink118" }
google-libraries-bom = { module = "com.google.cloud:libraries-bom", version.ref = "google-libraries-bom" }
guava-guava = { module = "com.google.guava:guava", version.ref = "guava" }
hadoop2-client = { module = "org.apache.hadoop:hadoop-client", version.ref = "hadoop2" }
hadoop2-common = { module = "org.apache.hadoop:hadoop-common", version.ref = "hadoop2" }
hadoop2-hdfs = { module = "org.apache.hadoop:hadoop-hdfs", version.ref = "hadoop2" }
hadoop2-mapreduce-client-core = { module = "org.apache.hadoop:hadoop-mapreduce-client-core", version.ref = "hadoop2" }
hadoop2-minicluster = { module = "org.apache.hadoop:hadoop-minicluster", version.ref = "hadoop2" }
hadoop3-client = { module = "org.apache.hadoop:hadoop-client", version.ref = "hadoop3-client" }
hive2-exec = { module = "org.apache.hive:hive-exec", version.ref = "hive2" }
hive2-metastore = { module = "org.apache.hive:hive-metastore", version.ref = "hive2" }
hive2-serde = { module = "org.apache.hive:hive-serde", version.ref = "hive2" }
hive2-service = { module = "org.apache.hive:hive-service", version.ref = "hive2" }
hive3-exec = { module = "org.apache.hive:hive-exec", version.ref = "hive3" }
hive3-metastore = { module = "org.apache.hive:hive-metastore", version.ref = "hive3" }
hive3-serde = { module = "org.apache.hive:hive-serde", version.ref = "hive3" }
hive3-service = { module = "org.apache.hive:hive-service", version.ref = "hive3" }
httpcomponents-httpclient5 = { module = "org.apache.httpcomponents.client5:httpclient5", version.ref = "httpcomponents-httpclient5" }
immutables-value = { module = "org.immutables:value", version.ref = "immutables-value" }
jackson-bom = { module = "com.fasterxml.jackson:jackson-bom", version.ref = "jackson-bom" }
jackson-core = { module = "com.fasterxml.jackson:jackson-core", version.ref = "jackson-bom" }
jackson-databind = { module = "com.fasterxml.jackson:jackson-databind", version.ref = "jackson-bom" }
jackson211-bom = { module = "com.fasterxml.jackson:jackson-bom", version.ref = "jackson211" }
jackson212-bom = { module = "com.fasterxml.jackson:jackson-bom", version.ref = "jackson212" }
jackson213-bom = { module = "com.fasterxml.jackson:jackson-bom", version.ref =  "jackson213" }
jackson214-bom = { module = "com.fasterxml.jackson:jackson-bom", version.ref =  "jackson214" }
jackson215-bom = { module = "com.fasterxml.jackson:jackson-bom", version.ref = "jackson215" }
jaxb-api = { module = "javax.xml.bind:jaxb-api", version.ref = "jaxb-api" }
jaxb-runtime = { module = "org.glassfish.jaxb:jaxb-runtime", version.ref = "jaxb-runtime" }
kafka-clients = { module = "org.apache.kafka:kafka-clients", version.ref = "kafka" }
kafka-connect-api = { module = "org.apache.kafka:connect-api", version.ref = "kafka" }
kafka-connect-json = { module = "org.apache.kafka:connect-json", version.ref = "kafka" }
microprofile-openapi-api = { module = "org.eclipse.microprofile.openapi:microprofile-openapi-api", version.ref = "microprofile-openapi-api" }
nessie-client = { module = "org.projectnessie.nessie:nessie-client", version.ref = "nessie" }
netty-buffer = { module = "io.netty:netty-buffer", version.ref = "netty-buffer" }
netty-buffer-compat = { module = "io.netty:netty-buffer", version.ref = "netty-buffer-compat" }
object-client-bundle = { module = "com.emc.ecs:object-client-bundle", version.ref = "object-client-bundle" }
orc-core = { module = "org.apache.orc:orc-core", version.ref = "orc" }
parquet-avro = { module = "org.apache.parquet:parquet-avro", version.ref = "parquet" }
parquet-column = { module = "org.apache.parquet:parquet-column", version.ref = "parquet" }
parquet-hadoop = { module = "org.apache.parquet:parquet-hadoop", version.ref = "parquet" }
pig = { module = "org.apache.pig:pig", version.ref = "pig" }
roaringbitmap = { module = "org.roaringbitmap:RoaringBitmap", version.ref = "roaringbitmap" }
scala-collection-compat = { module = "org.scala-lang.modules:scala-collection-compat_2.13", version.ref = "scala-collection-compat"}
slf4j-api = { module = "org.slf4j:slf4j-api", version.ref = "slf4j" }
slf4j-simple = { module = "org.slf4j:slf4j-simple", version.ref = "slf4j" }
snowflake-jdbc = { module = "net.snowflake:snowflake-jdbc", version.ref = "snowflake-jdbc" }

# test libraries
assertj-core = { module = "org.assertj:assertj-core", version.ref = "assertj-core" }
awaitility = { module = "org.awaitility:awaitility", version.ref = "awaitility" }
delta-spark = { module = "io.delta:delta-spark_2.12", version.ref = "delta-spark" }
esotericsoftware-kryo = { module = "com.esotericsoftware:kryo", version.ref = "esotericsoftware-kryo" }
flink116-connector-test-utils = { module = "org.apache.flink:flink-connector-test-utils", version.ref = "flink116" }
flink116-core = { module = "org.apache.flink:flink-core", version.ref = "flink116" }
flink116-runtime = { module = "org.apache.flink:flink-runtime", version.ref = "flink116" }
flink116-test-utils = { module = "org.apache.flink:flink-test-utils", version.ref = "flink116" }
flink116-test-utilsjunit = { module = "org.apache.flink:flink-test-utils-junit", version.ref = "flink116" }
flink117-connector-test-utils = { module = "org.apache.flink:flink-connector-test-utils", version.ref = "flink117" }
flink117-core = { module = "org.apache.flink:flink-core", version.ref = "flink117" }
flink117-runtime = { module = "org.apache.flink:flink-runtime", version.ref = "flink117" }
flink117-test-utils = { module = "org.apache.flink:flink-test-utils", version.ref = "flink117" }
flink117-test-utilsjunit = { module = "org.apache.flink:flink-test-utils-junit", version.ref = "flink117" }
flink118-connector-test-utils = { module = "org.apache.flink:flink-connector-test-utils", version.ref = "flink118" }
flink118-core = { module = "org.apache.flink:flink-core", version.ref = "flink118" }
flink118-runtime = { module = "org.apache.flink:flink-runtime", version.ref = "flink118" }
flink118-test-utils = { module = "org.apache.flink:flink-test-utils", version.ref = "flink118" }
flink118-test-utilsjunit = { module = "org.apache.flink:flink-test-utils-junit", version.ref = "flink118" }
guava-testlib = { module = "com.google.guava:guava-testlib", version.ref = "guava" }
jakarta-el-api = { module = "jakarta.el:jakarta.el-api", version.ref = "jakarta-el-api" }
jetty-server = { module = "org.eclipse.jetty:jetty-server", version.ref = "jetty" }
jetty-servlet = { module = "org.eclipse.jetty:jetty-servlet", version.ref = "jetty" }
junit-jupiter = { module = "org.junit.jupiter:junit-jupiter", version.ref = "junit" }
junit-jupiter-engine = { module = "org.junit.jupiter:junit-jupiter-engine", version.ref = "junit" }
junit-vintage-engine = { module = "org.junit.vintage:junit-vintage-engine", version.ref = "junit" }
kryo-shaded = { module = "com.esotericsoftware:kryo-shaded", version.ref = "kryo-shaded" }
mockito-core = { module = "org.mockito:mockito-core", version.ref = "mockito" }
mockito-inline = { module = "org.mockito:mockito-inline", version.ref = "mockito" }
mockito-junit-jupiter = { module = "org.mockito:mockito-junit-jupiter", version.ref = "mockito" }
mockserver-client-java = { module = "org.mock-server:mockserver-client-java", version.ref = "mockserver" }
mockserver-netty = { module = "org.mock-server:mockserver-netty", version.ref = "mockserver" }
nessie-jaxrs-testextension = { module = "org.projectnessie.nessie:nessie-jaxrs-testextension", version.ref = "nessie" }
nessie-versioned-storage-inmemory-tests = { module = "org.projectnessie.nessie:nessie-versioned-storage-inmemory-tests", version.ref = "nessie" }
nessie-versioned-storage-testextension = { module = "org.projectnessie.nessie:nessie-versioned-storage-testextension", version.ref = "nessie" }
orc-tools = { module = "org.apache.orc:orc-tools", version.ref = "orc" }
s3mock-junit5 = { module = "com.adobe.testing:s3mock-junit5", version.ref = "s3mock-junit5" }
spring-boot-starter-jetty = { module = "org.springframework.boot:spring-boot-starter-jetty", version.ref = "spring-boot" }
spring-boot-starter-web = { module = "org.springframework.boot:spring-boot-starter-web", version.ref = "spring-boot" }
spring-web = { module = "org.springframework:spring-web", version.ref = "spring-web" }
sqlite-jdbc = { module = "org.xerial:sqlite-jdbc", version.ref = "sqlite-jdbc" }
testcontainers = { module = "org.testcontainers:testcontainers", version.ref = "testcontainers" }
tez010-dag = { module = "org.apache.tez:tez-dag", version.ref = "tez010" }
tez010-mapreduce = { module = "org.apache.tez:tez-mapreduce", version.ref = "tez010" }
tez08-dag = { module = "org.apache.tez:tez-dag", version.ref = "tez08" }
tez08-mapreduce = { module = "org.apache.tez:tez-mapreduce", version.ref = "tez08" }<|MERGE_RESOLUTION|>--- conflicted
+++ resolved
@@ -79,15 +79,9 @@
 snowflake-jdbc = "3.14.5"
 spark-hive33 = "3.3.4"
 spark-hive34 = "3.4.2"
-<<<<<<< HEAD
 spark-hive35 = "3.5.1"
-spring-boot = "2.5.4"
-spring-web = "5.3.30"
-=======
-spark-hive35 = "3.5.0"
 spring-boot = "2.7.18"
 spring-web = "5.3.33"
->>>>>>> 2eabd52a
 sqlite-jdbc = "3.45.1.0"
 testcontainers = "1.19.5"
 tez010 = "0.10.3"
