#
# Licensed to the Apache Software Foundation (ASF) under one or more
# contributor license agreements.  See the NOTICE file distributed with
# this work for additional information regarding copyright ownership.
# The ASF licenses this file to You under the Apache License, Version 2.0
# (the "License"); you may not use this file except in compliance with
# the License.  You may obtain a copy of the License at
#
#      http://www.apache.org/licenses/LICENSE-2.0
#
# Unless required by applicable law or agreed to in writing, software
# distributed under the License is distributed on an "AS IS" BASIS,
# WITHOUT WARRANTIES OR CONDITIONS OF ANY KIND, either express or implied.
# See the License for the specific language governing permissions and
# limitations under the License.
#

# Rich versions are used for better compatibility with GitHub's automated dependency tools (such as Dependabot and Renovate).
# Without a rich version definition, dependabot will try to align different versions of the same library.
# see https://docs.gradle.org/current/userguide/rich_versions.html on how to configure rich versions.

[versions]
activation = "1.1.1"
aliyun-sdk-oss = "3.10.2"
analyticsaccelerator = "1.0.0"
antlr = "4.9.3"
aircompressor = "0.27"
apiguardian = "1.1.2"
arrow = "15.0.2"
avro = "1.12.0"
assertj-core = "3.27.3"
awaitility = "4.3.0"
awssdk-bom = "2.29.52"
azuresdk-bom = "1.2.31"
awssdk-s3accessgrants = "2.3.0"
bson-ver = "4.11.5"
caffeine = "2.9.3"
calcite = "1.39.0"
datasketches = "6.2.0"
delta-standalone = "3.3.0"
delta-spark = "3.3.0"
esotericsoftware-kryo = "4.0.3"
errorprone-annotations = "2.37.0"
failsafe = "3.3.2"
findbugs-jsr305 = "3.0.2"
flink118 =  { strictly = "1.18.1"}
flink119 =  { strictly = "1.19.1"}
flink120 = { strictly = "1.20.0"}
<<<<<<< HEAD
google-libraries-bom = "26.55.0"
guava = "33.4.6-jre"
=======
google-libraries-bom = "26.58.0"
guava = "33.4.0-jre"
>>>>>>> e55f2385
hadoop3 = "3.4.1"
httpcomponents-httpclient5 = "5.4.2"
hive2 = { strictly = "2.3.10"} # see rich version usage explanation above
immutables-value = "2.10.1"
jackson-bom = "2.18.3"
jackson211 = { strictly = "2.11.4"} # see rich version usage explanation above
jackson212 = { strictly = "2.12.3"}
jackson213 = { strictly = "2.13.4"}
jackson214 = { strictly = "2.14.2"}
jackson215 = { strictly = "2.15.2"}
jakarta-el-api = "3.0.3"
jakarta-servlet-api = "6.1.0"
jaxb-api = "2.3.1"
jaxb-runtime = "2.3.9"
jetty = "11.0.25"
junit = "5.11.4"
junit-platform = "1.11.4"
kafka = "3.9.0"
kryo-shaded = "4.0.3"
microprofile-openapi-api = "3.1.2"
mockito = "4.11.0"
mockserver = "5.15.0"
nessie = "0.103.2"
netty-buffer = "4.1.119.Final"
object-client-bundle = "3.3.2"
orc = "1.9.5"
parquet = "1.15.1"
roaringbitmap = "1.3.0"
scala-collection-compat = "2.13.0"
slf4j = "2.0.17"
snowflake-jdbc = "3.23.0"
spark34 = "3.4.4"
spark35 = "3.5.5"
sqlite-jdbc = "3.49.1.0"
testcontainers = "1.20.6"
tez08 = { strictly = "0.8.4"}  # see rich version usage explanation above

[libraries]
activation = { module = "javax.activation:activation", version.ref = "activation" }
aircompressor = { module = "io.airlift:aircompressor", version.ref = "aircompressor" }
aliyun-sdk-oss = { module = "com.aliyun.oss:aliyun-sdk-oss", version.ref = "aliyun-sdk-oss" }
analyticsaccelerator-s3 = { module = "software.amazon.s3.analyticsaccelerator:analyticsaccelerator-s3", version.ref = "analyticsaccelerator" }
antlr-antlr4 = { module = "org.antlr:antlr4", version.ref = "antlr" }
antlr-runtime = { module = "org.antlr:antlr4-runtime", version.ref = "antlr" }
arrow-memory-netty = { module = "org.apache.arrow:arrow-memory-netty", version.ref = "arrow" }
arrow-vector = { module = "org.apache.arrow:arrow-vector", version.ref = "arrow" }
avro-avro = { module = "org.apache.avro:avro", version.ref = "avro" }
awssdk-bom = { module = "software.amazon.awssdk:bom", version.ref = "awssdk-bom" }
awssdk-s3accessgrants = { module = "software.amazon.s3.accessgrants:aws-s3-accessgrants-java-plugin", version.ref = "awssdk-s3accessgrants" }
azuresdk-bom = { module = "com.azure:azure-sdk-bom", version.ref = "azuresdk-bom" }
bson = { module = "org.mongodb:bson", version.ref = "bson-ver"}
caffeine = { module = "com.github.ben-manes.caffeine:caffeine", version.ref = "caffeine" }
calcite-core = { module = "org.apache.calcite:calcite-core", version.ref = "calcite" }
calcite-druid = { module = "org.apache.calcite:calcite-druid", version.ref = "calcite" }
datasketches = { module = "org.apache.datasketches:datasketches-java", version.ref = "datasketches" }
delta-standalone = { module = "io.delta:delta-standalone_2.12", version.ref = "delta-standalone" }
errorprone-annotations = { module = "com.google.errorprone:error_prone_annotations", version.ref = "errorprone-annotations" }
failsafe = { module = "dev.failsafe:failsafe", version.ref = "failsafe"}
findbugs-jsr305 = { module = "com.google.code.findbugs:jsr305", version.ref = "findbugs-jsr305" }
flink118-avro = { module = "org.apache.flink:flink-avro", version.ref = "flink118" }
flink118-connector-base = { module = "org.apache.flink:flink-connector-base", version.ref = "flink118" }
flink118-connector-files = { module = "org.apache.flink:flink-connector-files", version.ref = "flink118" }
flink118-metrics-dropwizard = { module = "org.apache.flink:flink-metrics-dropwizard", version.ref = "flink118" }
flink118-streaming-java = { module = "org.apache.flink:flink-streaming-java", version.ref = "flink118" }
flink118-table-api-java-bridge = { module = "org.apache.flink:flink-table-api-java-bridge", version.ref = "flink118" }
flink119-avro = { module = "org.apache.flink:flink-avro", version.ref = "flink119" }
flink119-connector-base = { module = "org.apache.flink:flink-connector-base", version.ref = "flink119" }
flink119-connector-files = { module = "org.apache.flink:flink-connector-files", version.ref = "flink119" }
flink119-metrics-dropwizard = { module = "org.apache.flink:flink-metrics-dropwizard", version.ref = "flink119" }
flink119-streaming-java = { module = "org.apache.flink:flink-streaming-java", version.ref = "flink119" }
flink119-table-api-java-bridge = { module = "org.apache.flink:flink-table-api-java-bridge", version.ref = "flink119" }
flink120-avro = { module = "org.apache.flink:flink-avro", version.ref = "flink120" }
flink120-connector-base = { module = "org.apache.flink:flink-connector-base", version.ref = "flink120" }
flink120-connector-files = { module = "org.apache.flink:flink-connector-files", version.ref = "flink120" }
flink120-metrics-dropwizard = { module = "org.apache.flink:flink-metrics-dropwizard", version.ref = "flink120" }
flink120-streaming-java = { module = "org.apache.flink:flink-streaming-java", version.ref = "flink120" }
flink120-table-api-java-bridge = { module = "org.apache.flink:flink-table-api-java-bridge", version.ref = "flink120" }
google-libraries-bom = { module = "com.google.cloud:libraries-bom", version.ref = "google-libraries-bom" }
guava-guava = { module = "com.google.guava:guava", version.ref = "guava" }
hadoop3-client = { module = "org.apache.hadoop:hadoop-client", version.ref = "hadoop3" }
hadoop3-common = { module = "org.apache.hadoop:hadoop-common", version.ref = "hadoop3" }
hadoop3-hdfs = { module = "org.apache.hadoop:hadoop-hdfs", version.ref = "hadoop3" }
hadoop3-mapreduce-client-core = { module = "org.apache.hadoop:hadoop-mapreduce-client-core", version.ref = "hadoop3" }
hadoop3-minicluster = { module = "org.apache.hadoop:hadoop-minicluster", version.ref = "hadoop3" }
hive2-exec = { module = "org.apache.hive:hive-exec", version.ref = "hive2" }
hive2-metastore = { module = "org.apache.hive:hive-metastore", version.ref = "hive2" }
hive2-service = { module = "org.apache.hive:hive-service", version.ref = "hive2" }
httpcomponents-httpclient5 = { module = "org.apache.httpcomponents.client5:httpclient5", version.ref = "httpcomponents-httpclient5" }
immutables-value = { module = "org.immutables:value", version.ref = "immutables-value" }
jackson-bom = { module = "com.fasterxml.jackson:jackson-bom", version.ref = "jackson-bom" }
jackson-core = { module = "com.fasterxml.jackson.core:jackson-core", version.ref = "jackson-bom" }
jackson-databind = { module = "com.fasterxml.jackson.core:jackson-databind", version.ref = "jackson-bom" }
jackson-annotations = { module = "com.fasterxml.jackson.core:jackson-annotations", version.ref = "jackson-bom" }
jackson211-bom = { module = "com.fasterxml.jackson:jackson-bom", version.ref = "jackson211" }
jackson212-bom = { module = "com.fasterxml.jackson:jackson-bom", version.ref = "jackson212" }
jackson213-bom = { module = "com.fasterxml.jackson:jackson-bom", version.ref =  "jackson213" }
jackson214-bom = { module = "com.fasterxml.jackson:jackson-bom", version.ref =  "jackson214" }
jackson215-bom = { module = "com.fasterxml.jackson:jackson-bom", version.ref = "jackson215" }
jaxb-api = { module = "javax.xml.bind:jaxb-api", version.ref = "jaxb-api" }
jaxb-runtime = { module = "org.glassfish.jaxb:jaxb-runtime", version.ref = "jaxb-runtime" }
kafka-clients = { module = "org.apache.kafka:kafka-clients", version.ref = "kafka" }
kafka-connect-api = { module = "org.apache.kafka:connect-api", version.ref = "kafka" }
kafka-connect-json = { module = "org.apache.kafka:connect-json", version.ref = "kafka" }
kafka-connect-transforms = { module = "org.apache.kafka:connect-transforms", version.ref = "kafka" }
microprofile-openapi-api = { module = "org.eclipse.microprofile.openapi:microprofile-openapi-api", version.ref = "microprofile-openapi-api" }
nessie-client = { module = "org.projectnessie.nessie:nessie-client", version.ref = "nessie" }
netty-buffer = { module = "io.netty:netty-buffer", version.ref = "netty-buffer" }
object-client-bundle = { module = "com.emc.ecs:object-client-bundle", version.ref = "object-client-bundle" }
orc-core = { module = "org.apache.orc:orc-core", version.ref = "orc" }
parquet-avro = { module = "org.apache.parquet:parquet-avro", version.ref = "parquet" }
parquet-column = { module = "org.apache.parquet:parquet-column", version.ref = "parquet" }
parquet-hadoop = { module = "org.apache.parquet:parquet-hadoop", version.ref = "parquet" }
roaringbitmap = { module = "org.roaringbitmap:RoaringBitmap", version.ref = "roaringbitmap" }
scala-collection-compat = { module = "org.scala-lang.modules:scala-collection-compat_2.13", version.ref = "scala-collection-compat"}
slf4j-api = { module = "org.slf4j:slf4j-api", version.ref = "slf4j" }
slf4j-simple = { module = "org.slf4j:slf4j-simple", version.ref = "slf4j" }
snowflake-jdbc = { module = "net.snowflake:snowflake-jdbc", version.ref = "snowflake-jdbc" }

# test libraries
apiguardian = { module = "org.apiguardian:apiguardian-api", version.ref = "apiguardian" }
assertj-core = { module = "org.assertj:assertj-core", version.ref = "assertj-core" }
awaitility = { module = "org.awaitility:awaitility", version.ref = "awaitility" }
delta-spark = { module = "io.delta:delta-spark_2.12", version.ref = "delta-spark" }
esotericsoftware-kryo = { module = "com.esotericsoftware:kryo", version.ref = "esotericsoftware-kryo" }
flink118-connector-test-utils = { module = "org.apache.flink:flink-connector-test-utils", version.ref = "flink118" }
flink118-core = { module = "org.apache.flink:flink-core", version.ref = "flink118" }
flink118-runtime = { module = "org.apache.flink:flink-runtime", version.ref = "flink118" }
flink118-test-utils = { module = "org.apache.flink:flink-test-utils", version.ref = "flink118" }
flink118-test-utilsjunit = { module = "org.apache.flink:flink-test-utils-junit", version.ref = "flink118" }
flink119-connector-test-utils = { module = "org.apache.flink:flink-connector-test-utils", version.ref = "flink119" }
flink119-core = { module = "org.apache.flink:flink-core", version.ref = "flink119" }
flink119-runtime = { module = "org.apache.flink:flink-runtime", version.ref = "flink119" }
flink119-test-utils = { module = "org.apache.flink:flink-test-utils", version.ref = "flink119" }
flink119-test-utilsjunit = { module = "org.apache.flink:flink-test-utils-junit", version.ref = "flink119" }
flink120-connector-test-utils = { module = "org.apache.flink:flink-connector-test-utils", version.ref = "flink120" }
flink120-core = { module = "org.apache.flink:flink-core", version.ref = "flink120" }
flink120-runtime = { module = "org.apache.flink:flink-runtime", version.ref = "flink120" }
flink120-test-utils = { module = "org.apache.flink:flink-test-utils", version.ref = "flink120" }
flink120-test-utilsjunit = { module = "org.apache.flink:flink-test-utils-junit", version.ref = "flink120" }
guava-testlib = { module = "com.google.guava:guava-testlib", version.ref = "guava" }
jakarta-el-api = { module = "jakarta.el:jakarta.el-api", version.ref = "jakarta-el-api" }
jakarta-servlet = {module = "jakarta.servlet:jakarta.servlet-api", version.ref = "jakarta-servlet-api"}
jetty-server = { module = "org.eclipse.jetty:jetty-server", version.ref = "jetty" }
jetty-servlet = { module = "org.eclipse.jetty:jetty-servlet", version.ref = "jetty" }
junit-jupiter = { module = "org.junit.jupiter:junit-jupiter", version.ref = "junit" }
junit-jupiter-engine = { module = "org.junit.jupiter:junit-jupiter-engine", version.ref = "junit" }
junit-suite-api = { module = "org.junit.platform:junit-platform-suite-api", version.ref = "junit-platform" }
junit-suite-engine = { module = "org.junit.platform:junit-platform-suite-engine", version.ref = "junit-platform" }
junit-vintage-engine = { module = "org.junit.vintage:junit-vintage-engine", version.ref = "junit" }
kryo-shaded = { module = "com.esotericsoftware:kryo-shaded", version.ref = "kryo-shaded" }
mockito-core = { module = "org.mockito:mockito-core", version.ref = "mockito" }
mockito-inline = { module = "org.mockito:mockito-inline", version.ref = "mockito" }
mockito-junit-jupiter = { module = "org.mockito:mockito-junit-jupiter", version.ref = "mockito" }
mockserver-client-java = { module = "org.mock-server:mockserver-client-java", version.ref = "mockserver" }
mockserver-netty = { module = "org.mock-server:mockserver-netty", version.ref = "mockserver" }
nessie-jaxrs-testextension = { module = "org.projectnessie.nessie:nessie-jaxrs-testextension", version.ref = "nessie" }
nessie-versioned-storage-inmemory-tests = { module = "org.projectnessie.nessie:nessie-versioned-storage-inmemory-tests", version.ref = "nessie" }
nessie-versioned-storage-testextension = { module = "org.projectnessie.nessie:nessie-versioned-storage-testextension", version.ref = "nessie" }
orc-tools = { module = "org.apache.orc:orc-tools", version.ref = "orc" }
sqlite-jdbc = { module = "org.xerial:sqlite-jdbc", version.ref = "sqlite-jdbc" }
testcontainers = { module = "org.testcontainers:testcontainers", version.ref = "testcontainers" }
testcontainers-junit-jupiter = { module = "org.testcontainers:junit-jupiter", version.ref = "testcontainers" }
testcontainers-minio = { module = "org.testcontainers:minio", version.ref = "testcontainers" }
tez08-dag = { module = "org.apache.tez:tez-dag", version.ref = "tez08" }
tez08-mapreduce = { module = "org.apache.tez:tez-mapreduce", version.ref = "tez08" }<|MERGE_RESOLUTION|>--- conflicted
+++ resolved
@@ -46,13 +46,8 @@
 flink118 =  { strictly = "1.18.1"}
 flink119 =  { strictly = "1.19.1"}
 flink120 = { strictly = "1.20.0"}
-<<<<<<< HEAD
-google-libraries-bom = "26.55.0"
+google-libraries-bom = "26.58.0"
 guava = "33.4.6-jre"
-=======
-google-libraries-bom = "26.58.0"
-guava = "33.4.0-jre"
->>>>>>> e55f2385
 hadoop3 = "3.4.1"
 httpcomponents-httpclient5 = "5.4.2"
 hive2 = { strictly = "2.3.10"} # see rich version usage explanation above
