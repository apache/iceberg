--- conflicted
+++ resolved
@@ -42,13 +42,8 @@
 flink117 = { strictly = "1.17.2"}
 flink118 =  { strictly = "1.18.1"}
 google-libraries-bom = "26.28.0"
-<<<<<<< HEAD
-guava = "33.0.0-jre"
-hadoop2 = "3.3.6"
-=======
 guava = "33.1.0-jre"
 hadoop2 = "2.7.3"
->>>>>>> 00f46ac0
 hadoop3-client = "3.3.6"
 httpcomponents-httpclient5 = "5.3.1"
 hive2 = { strictly = "2.3.9"} # see rich version usage explanation above
@@ -84,21 +79,12 @@
 snowflake-jdbc = "3.14.5"
 spark-hive33 = "3.3.4"
 spark-hive34 = "3.4.2"
-<<<<<<< HEAD
 spark-hive35 = "4.0.0-SNAPSHOT"
-spring-boot = "2.5.4"
-spring-web = "5.3.30"
-sqlite-jdbc = "3.44.0.0"
-testcontainers = "1.19.3"
-tez010 = "0.10.2"
-=======
-spark-hive35 = "3.5.1"
 spring-boot = "2.7.18"
 spring-web = "5.3.33"
 sqlite-jdbc = "3.45.2.0"
 testcontainers = "1.19.7"
 tez010 = "0.10.3"
->>>>>>> 00f46ac0
 tez08 = { strictly = "0.8.4"}  # see rich version usage explanation above
 
 [libraries]
