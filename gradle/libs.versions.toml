#
# Licensed to the Apache Software Foundation (ASF) under one or more
# contributor license agreements.  See the NOTICE file distributed with
# this work for additional information regarding copyright ownership.
# The ASF licenses this file to You under the Apache License, Version 2.0
# (the "License"); you may not use this file except in compliance with
# the License.  You may obtain a copy of the License at
#
#      http://www.apache.org/licenses/LICENSE-2.0
#
# Unless required by applicable law or agreed to in writing, software
# distributed under the License is distributed on an "AS IS" BASIS,
# WITHOUT WARRANTIES OR CONDITIONS OF ANY KIND, either express or implied.
# See the License for the specific language governing permissions and
# limitations under the License.
#

# Rich versions are used for better compatibility with GitHub's automated dependency tools (such as Dependabot and Renovate).
# Without a rich version definition, dependabot will try to align different versions of the same library.
# see https://docs.gradle.org/current/userguide/rich_versions.html on how to configure rich versions.

[versions]
activation = "1.1.1"
aliyun-sdk-oss = "3.10.2"
analyticsaccelerator = "1.3.0"
antlr = "4.9.3"
antlr413 = "4.13.1" # For Spark 4.0 support
aircompressor = "0.27"
apiguardian = "1.1.2"
arrow = "15.0.2"
avro = "1.12.1"
assertj-core = "3.27.6"
awaitility = "4.3.0"
awssdk-bom = "2.36.2"
azuresdk-bom = "1.3.0"
awssdk-s3accessgrants = "2.3.0"
bson-ver = "4.11.5"
caffeine = "2.9.3"
<<<<<<< HEAD
calcite = "1.40.0"
=======
calcite = "1.41.0"
>>>>>>> 94d9287b
comet = "0.10.1"
datasketches = "6.2.0"
delta-standalone = "3.3.2"
delta-spark = "3.3.2"
derby = "10.15.2.0"
esotericsoftware-kryo = "4.0.3"
errorprone-annotations = "2.43.0"
failsafe = "3.3.2"
findbugs-jsr305 = "3.0.2"
flink120 = { strictly = "1.20.1"}
flink20 = { strictly = "2.0.0"}
flink21 = { strictly = "2.1.0"}
google-libraries-bom = "26.71.0"
guava = "33.5.0-jre"
hadoop3 = "3.4.2"
httpcomponents-httpclient5 = "5.5.1"
hive2 = { strictly = "2.3.10"} # see rich version usage explanation above
immutables-value = "2.11.6"
jackson-annotations = "2.20"
jackson-bom = "2.20.1"
jackson211 = { strictly = "2.11.4"} # see rich version usage explanation above
jackson212 = { strictly = "2.12.3"}
jackson213 = { strictly = "2.13.4"}
jackson214 = { strictly = "2.14.2"}
jackson215 = { strictly = "2.15.2"}
jakarta-el-api = "3.0.3"
jakarta-servlet-api = "6.1.0"
jaxb-api = "2.3.1"
jaxb-runtime = "2.3.9"
jetty = "11.0.26"
junit = "5.14.1"
junit-platform = "1.14.1"
kafka = "3.9.1"
kryo-shaded = "4.0.3"
microprofile-openapi-api = "3.1.2"
mockito = "4.11.0"
mockserver = "5.15.0"
nessie = "0.105.6"
netty-buffer = "4.2.7.Final"
object-client-bundle = "3.3.2"
orc = "1.9.7"
parquet = "1.16.0"
roaringbitmap = "1.3.0"
scala-collection-compat = "2.14.0"
slf4j = "2.0.17"
snowflake-jdbc = "3.27.1"
spark34 = "3.4.4"
spark35 = "3.5.7"
spark40 = "4.0.1"
sqlite-jdbc = "3.50.3.0"
testcontainers = "2.0.1"
tez08 = { strictly = "0.8.4"}  # see rich version usage explanation above

[libraries]
activation = { module = "javax.activation:activation", version.ref = "activation" }
aircompressor = { module = "io.airlift:aircompressor", version.ref = "aircompressor" }
aliyun-sdk-oss = { module = "com.aliyun.oss:aliyun-sdk-oss", version.ref = "aliyun-sdk-oss" }
analyticsaccelerator-s3 = { module = "software.amazon.s3.analyticsaccelerator:analyticsaccelerator-s3", version.ref = "analyticsaccelerator" }
antlr-antlr4 = { module = "org.antlr:antlr4", version.ref = "antlr" }
antlr-runtime = { module = "org.antlr:antlr4-runtime", version.ref = "antlr" }
antlr-antlr413 = { module = "org.antlr:antlr4", version.ref = "antlr413" }
antlr-runtime413 = { module = "org.antlr:antlr4-runtime", version.ref = "antlr413" }
arrow-memory-netty = { module = "org.apache.arrow:arrow-memory-netty", version.ref = "arrow" }
arrow-vector = { module = "org.apache.arrow:arrow-vector", version.ref = "arrow" }
avro-avro = { module = "org.apache.avro:avro", version.ref = "avro" }
awssdk-bom = { module = "software.amazon.awssdk:bom", version.ref = "awssdk-bom" }
awssdk-s3accessgrants = { module = "software.amazon.s3.accessgrants:aws-s3-accessgrants-java-plugin", version.ref = "awssdk-s3accessgrants" }
azuresdk-bom = { module = "com.azure:azure-sdk-bom", version.ref = "azuresdk-bom" }
bson = { module = "org.mongodb:bson", version.ref = "bson-ver"}
caffeine = { module = "com.github.ben-manes.caffeine:caffeine", version.ref = "caffeine" }
calcite-core = { module = "org.apache.calcite:calcite-core", version.ref = "calcite" }
calcite-druid = { module = "org.apache.calcite:calcite-druid", version.ref = "calcite" }
datasketches = { module = "org.apache.datasketches:datasketches-java", version.ref = "datasketches" }
delta-standalone = { module = "io.delta:delta-standalone_2.12", version.ref = "delta-standalone" }
errorprone-annotations = { module = "com.google.errorprone:error_prone_annotations", version.ref = "errorprone-annotations" }
failsafe = { module = "dev.failsafe:failsafe", version.ref = "failsafe"}
findbugs-jsr305 = { module = "com.google.code.findbugs:jsr305", version.ref = "findbugs-jsr305" }
flink120-avro = { module = "org.apache.flink:flink-avro", version.ref = "flink120" }
flink120-connector-base = { module = "org.apache.flink:flink-connector-base", version.ref = "flink120" }
flink120-connector-files = { module = "org.apache.flink:flink-connector-files", version.ref = "flink120" }
flink120-metrics-dropwizard = { module = "org.apache.flink:flink-metrics-dropwizard", version.ref = "flink120" }
flink120-streaming-java = { module = "org.apache.flink:flink-streaming-java", version.ref = "flink120" }
flink120-table-api-java-bridge = { module = "org.apache.flink:flink-table-api-java-bridge", version.ref = "flink120" }
flink20-avro = { module = "org.apache.flink:flink-avro", version.ref = "flink20" }
flink20-connector-base = { module = "org.apache.flink:flink-connector-base", version.ref = "flink20" }
flink20-connector-files = { module = "org.apache.flink:flink-connector-files", version.ref = "flink20" }
flink20-metrics-dropwizard = { module = "org.apache.flink:flink-metrics-dropwizard", version.ref = "flink20" }
flink20-streaming-java = { module = "org.apache.flink:flink-streaming-java", version.ref = "flink20" }
flink20-table-api-java-bridge = { module = "org.apache.flink:flink-table-api-java-bridge", version.ref = "flink20" }
flink21-avro = { module = "org.apache.flink:flink-avro", version.ref = "flink21" }
flink21-connector-base = { module = "org.apache.flink:flink-connector-base", version.ref = "flink21" }
flink21-connector-files = { module = "org.apache.flink:flink-connector-files", version.ref = "flink21" }
flink21-metrics-dropwizard = { module = "org.apache.flink:flink-metrics-dropwizard", version.ref = "flink21" }
flink21-streaming-java = { module = "org.apache.flink:flink-streaming-java", version.ref = "flink21" }
flink21-table-api-java-bridge = { module = "org.apache.flink:flink-table-api-java-bridge", version.ref = "flink21" }
google-libraries-bom = { module = "com.google.cloud:libraries-bom", version.ref = "google-libraries-bom" }
guava-guava = { module = "com.google.guava:guava", version.ref = "guava" }
hadoop3-client = { module = "org.apache.hadoop:hadoop-client", version.ref = "hadoop3" }
hadoop3-common = { module = "org.apache.hadoop:hadoop-common", version.ref = "hadoop3" }
hadoop3-hdfs = { module = "org.apache.hadoop:hadoop-hdfs", version.ref = "hadoop3" }
hadoop3-mapreduce-client-core = { module = "org.apache.hadoop:hadoop-mapreduce-client-core", version.ref = "hadoop3" }
hadoop3-minicluster = { module = "org.apache.hadoop:hadoop-minicluster", version.ref = "hadoop3" }
hive2-exec = { module = "org.apache.hive:hive-exec", version.ref = "hive2" }
hive2-metastore = { module = "org.apache.hive:hive-metastore", version.ref = "hive2" }
hive2-service = { module = "org.apache.hive:hive-service", version.ref = "hive2" }
httpcomponents-httpclient5 = { module = "org.apache.httpcomponents.client5:httpclient5", version.ref = "httpcomponents-httpclient5" }
immutables-value = { module = "org.immutables:value", version.ref = "immutables-value" }
jackson-bom = { module = "com.fasterxml.jackson:jackson-bom", version.ref = "jackson-bom" }
jackson-core = { module = "com.fasterxml.jackson.core:jackson-core", version.ref = "jackson-bom" }
jackson-databind = { module = "com.fasterxml.jackson.core:jackson-databind", version.ref = "jackson-bom" }
jackson-annotations = { module = "com.fasterxml.jackson.core:jackson-annotations", version.ref = "jackson-annotations" }
jackson211-bom = { module = "com.fasterxml.jackson:jackson-bom", version.ref = "jackson211" }
jackson212-bom = { module = "com.fasterxml.jackson:jackson-bom", version.ref = "jackson212" }
jackson213-bom = { module = "com.fasterxml.jackson:jackson-bom", version.ref =  "jackson213" }
jackson214-bom = { module = "com.fasterxml.jackson:jackson-bom", version.ref =  "jackson214" }
jackson215-bom = { module = "com.fasterxml.jackson:jackson-bom", version.ref = "jackson215" }
jaxb-api = { module = "javax.xml.bind:jaxb-api", version.ref = "jaxb-api" }
jaxb-runtime = { module = "org.glassfish.jaxb:jaxb-runtime", version.ref = "jaxb-runtime" }
kafka-clients = { module = "org.apache.kafka:kafka-clients", version.ref = "kafka" }
kafka-connect-api = { module = "org.apache.kafka:connect-api", version.ref = "kafka" }
kafka-connect-json = { module = "org.apache.kafka:connect-json", version.ref = "kafka" }
kafka-connect-transforms = { module = "org.apache.kafka:connect-transforms", version.ref = "kafka" }
microprofile-openapi-api = { module = "org.eclipse.microprofile.openapi:microprofile-openapi-api", version.ref = "microprofile-openapi-api" }
nessie-client = { module = "org.projectnessie.nessie:nessie-client", version.ref = "nessie" }
netty-buffer = { module = "io.netty:netty-buffer", version.ref = "netty-buffer" }
object-client-bundle = { module = "com.emc.ecs:object-client-bundle", version.ref = "object-client-bundle" }
orc-core = { module = "org.apache.orc:orc-core", version.ref = "orc" }
parquet-avro = { module = "org.apache.parquet:parquet-avro", version.ref = "parquet" }
parquet-column = { module = "org.apache.parquet:parquet-column", version.ref = "parquet" }
parquet-hadoop = { module = "org.apache.parquet:parquet-hadoop", version.ref = "parquet" }
roaringbitmap = { module = "org.roaringbitmap:RoaringBitmap", version.ref = "roaringbitmap" }
scala-collection-compat = { module = "org.scala-lang.modules:scala-collection-compat_2.13", version.ref = "scala-collection-compat"}
slf4j-api = { module = "org.slf4j:slf4j-api", version.ref = "slf4j" }
slf4j-simple = { module = "org.slf4j:slf4j-simple", version.ref = "slf4j" }
snowflake-jdbc = { module = "net.snowflake:snowflake-jdbc", version.ref = "snowflake-jdbc" }

# test libraries
apiguardian = { module = "org.apiguardian:apiguardian-api", version.ref = "apiguardian" }
assertj-core = { module = "org.assertj:assertj-core", version.ref = "assertj-core" }
awaitility = { module = "org.awaitility:awaitility", version.ref = "awaitility" }
delta-spark = { module = "io.delta:delta-spark_2.12", version.ref = "delta-spark" }
derby-core = { module = "org.apache.derby:derby", version.ref = "derby"}
derby-tools = { module = "org.apache.derby:derbytools", version.ref = "derby"}
esotericsoftware-kryo = { module = "com.esotericsoftware:kryo", version.ref = "esotericsoftware-kryo" }
flink120-connector-test-utils = { module = "org.apache.flink:flink-connector-test-utils", version.ref = "flink120" }
flink120-core = { module = "org.apache.flink:flink-core", version.ref = "flink120" }
flink120-runtime = { module = "org.apache.flink:flink-runtime", version.ref = "flink120" }
flink120-test-utils = { module = "org.apache.flink:flink-test-utils", version.ref = "flink120" }
flink120-test-utilsjunit = { module = "org.apache.flink:flink-test-utils-junit", version.ref = "flink120" }
flink20-connector-test-utils = { module = "org.apache.flink:flink-connector-test-utils", version.ref = "flink20" }
flink20-core = { module = "org.apache.flink:flink-core", version.ref = "flink20" }
flink20-runtime = { module = "org.apache.flink:flink-runtime", version.ref = "flink20" }
flink20-test-utils = { module = "org.apache.flink:flink-test-utils", version.ref = "flink20" }
flink20-test-utilsjunit = { module = "org.apache.flink:flink-test-utils-junit", version.ref = "flink20" }
flink21-connector-test-utils = { module = "org.apache.flink:flink-connector-test-utils", version.ref = "flink21" }
flink21-core = { module = "org.apache.flink:flink-core", version.ref = "flink21" }
flink21-runtime = { module = "org.apache.flink:flink-runtime", version.ref = "flink21" }
flink21-test-utils = { module = "org.apache.flink:flink-test-utils", version.ref = "flink21" }
flink21-test-utilsjunit = { module = "org.apache.flink:flink-test-utils-junit", version.ref = "flink21" }
guava-testlib = { module = "com.google.guava:guava-testlib", version.ref = "guava" }
jakarta-el-api = { module = "jakarta.el:jakarta.el-api", version.ref = "jakarta-el-api" }
jakarta-servlet = {module = "jakarta.servlet:jakarta.servlet-api", version.ref = "jakarta-servlet-api"}
jetty-server = { module = "org.eclipse.jetty:jetty-server", version.ref = "jetty" }
jetty-servlet = { module = "org.eclipse.jetty:jetty-servlet", version.ref = "jetty" }
junit-jupiter = { module = "org.junit.jupiter:junit-jupiter", version.ref = "junit" }
junit-jupiter-engine = { module = "org.junit.jupiter:junit-jupiter-engine", version.ref = "junit" }
junit-platform-launcher = { module = "org.junit.platform:junit-platform-launcher", version.ref = "junit-platform" }
junit-suite-api = { module = "org.junit.platform:junit-platform-suite-api", version.ref = "junit-platform" }
junit-suite-engine = { module = "org.junit.platform:junit-platform-suite-engine", version.ref = "junit-platform" }
kryo-shaded = { module = "com.esotericsoftware:kryo-shaded", version.ref = "kryo-shaded" }
mockito-core = { module = "org.mockito:mockito-core", version.ref = "mockito" }
mockito-inline = { module = "org.mockito:mockito-inline", version.ref = "mockito" }
mockito-junit-jupiter = { module = "org.mockito:mockito-junit-jupiter", version.ref = "mockito" }
mockserver-client-java = { module = "org.mock-server:mockserver-client-java", version.ref = "mockserver" }
mockserver-netty = { module = "org.mock-server:mockserver-netty", version.ref = "mockserver" }
nessie-jaxrs-testextension = { module = "org.projectnessie.nessie:nessie-jaxrs-testextension", version.ref = "nessie" }
nessie-versioned-storage-inmemory-tests = { module = "org.projectnessie.nessie:nessie-versioned-storage-inmemory-tests", version.ref = "nessie" }
nessie-versioned-storage-testextension = { module = "org.projectnessie.nessie:nessie-versioned-storage-testextension", version.ref = "nessie" }
orc-tools = { module = "org.apache.orc:orc-tools", version.ref = "orc" }
sqlite-jdbc = { module = "org.xerial:sqlite-jdbc", version.ref = "sqlite-jdbc" }
testcontainers = { module = "org.testcontainers:testcontainers", version.ref = "testcontainers" }
testcontainers-junit-jupiter = { module = "org.testcontainers:testcontainers-junit-jupiter", version.ref = "testcontainers" }
testcontainers-minio = { module = "org.testcontainers:testcontainers-minio", version.ref = "testcontainers" }
tez08-dag = { module = "org.apache.tez:tez-dag", version.ref = "tez08" }
tez08-mapreduce = { module = "org.apache.tez:tez-mapreduce", version.ref = "tez08" }<|MERGE_RESOLUTION|>--- conflicted
+++ resolved
@@ -36,11 +36,7 @@
 awssdk-s3accessgrants = "2.3.0"
 bson-ver = "4.11.5"
 caffeine = "2.9.3"
-<<<<<<< HEAD
-calcite = "1.40.0"
-=======
 calcite = "1.41.0"
->>>>>>> 94d9287b
 comet = "0.10.1"
 datasketches = "6.2.0"
 delta-standalone = "3.3.2"
