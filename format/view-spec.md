---
title: "View Spec"
url: view-spec
toc: true
disableSidebar: true
---
<!--
 - Licensed to the Apache Software Foundation (ASF) under one or more
 - contributor license agreements.  See the NOTICE file distributed with
 - this work for additional information regarding copyright ownership.
 - The ASF licenses this file to You under the Apache License, Version 2.0
 - (the "License"); you may not use this file except in compliance with
 - the License.  You may obtain a copy of the License at
 -
 -   http://www.apache.org/licenses/LICENSE-2.0
 -
 - Unless required by applicable law or agreed to in writing, software
 - distributed under the License is distributed on an "AS IS" BASIS,
 - WITHOUT WARRANTIES OR CONDITIONS OF ANY KIND, either express or implied.
 - See the License for the specific language governing permissions and
 - limitations under the License.
 -->

# Iceberg View Spec

## Background and Motivation

Most compute engines (e.g. Trino and Apache Spark) support views. A view is a logical table that can be referenced by future queries. Views do not contain any data. Instead, the query stored by the view is executed every time the view is referenced by another query.

Each compute engine stores the metadata of the view in its proprietary format in the metastore of choice. Thus, views created from one engine can not be read or altered easily from another engine even when engines share the metastore as well as the storage system. This document standardizes the view metadata for ease of sharing the views across engines.

## Goals

* A common metadata format for view metadata, similar to how Iceberg supports a common table format for tables.

## Overview

View metadata storage mirrors how Iceberg table metadata is stored and retrieved. View metadata is maintained in metadata files. All changes to view state create a new view metadata file and completely replace the old metadata using an atomic swap. Like Iceberg tables, this atomic swap is delegated to the metastore that tracks tables and/or views by name. The view metadata file tracks the view schema, custom properties, current and past versions, as well as other metadata.

Each metadata file is self-sufficient. It contains the history of the last few versions of the view and can be used to roll back the view to a previous version.

### Metadata Location

An atomic swap of one view metadata file for another provides the basis for making atomic changes. Readers use the version of the view that was current when they loaded the view metadata and are not affected by changes until they refresh and pick up a new metadata location.

Writers create view metadata files optimistically, assuming that the current metadata location will not be changed before the writer's commit. Once a writer has created an update, it commits by swapping the view's metadata file pointer from the base location to the new location.

## Specification

### Terms

* **Schema** -- Names and types of fields in a view.
* **Version** -- The state of a view at some point in time.

### View Metadata

The view version metadata file has the following fields:

| Requirement | Field name           | Description |
|-------------|----------------------|-------------|
| _required_  | `format-version`     | An integer version number for the view format; must be 1 |
| _required_  | `location`           | The view's base location; used to create metadata file locations |
| _required_  | `current-schema-id`  | ID of the current schema of the view, if known |
| _required_  | `schemas`            | A list of known schemas |
| _required_  | `current-version-id` | ID of the current version of the view (`version-id`) |
| _required_  | `versions`           | A list of known [versions](#versions) of the view [1] |
| _required_  | `version-log`        | A list of [version log](#version-log) entries with the timestamp and `version-id` for every change to `current-version-id` |
| _optional_  | `properties`         | A string to string map of view properties [2] |

Notes:
1. The number of versions to retain is controlled by the table property: `version.history.num-entries`.
2. Properties are used for metadata such as `comment` and for settings that affect view maintenance. This is not intended to be used for arbitrary metadata.

#### Versions

Each version in `versions` is a struct with the following fields:

| Requirement | Field name        | Description                                                              |
|-------------|-------------------|--------------------------------------------------------------------------|
| _required_  | `version-id`      | ID for the version                                                       |
| _required_  | `schema-id`       | ID of the schema for the view version                                    |
| _required_  | `timestamp-ms`    | Timestamp when the version was created (ms from epoch)                   |
| _required_  | `summary`         | A string to string map of [summary metadata](#summary) about the version |
| _required_  | `representations` | A list of [representations](#representations) for the view definition    |

#### Summary

Summary is a string to string map of metadata about a view version. Common metadata keys are documented here.

| Requirement | Key              | Value |
|-------------|------------------|-------|
| _required_  | `operation`      | Operation that caused this metadata to be created; must be `create` or `replace` |
| _optional_  | `engine-name`    | Name of the engine that created the view version |
| _optional_  | `engine-version` | Version of the engine that created the view version |

#### Representations

View definitions can be represented in multiple ways. Representations are documented ways to express a view definition.

A view version can have more than one representation. All representations for a version must express the same underlying definition. Engines are free to choose the representation to use.

Each representation is an object with at least one common field, `type`, that is one of the following:
* `sql`: a SQL SELECT statement that defines the view

Representations further define metadata for each type.

##### SQL representation

The SQL representation stores the view definition as a SQL SELECT, with metadata such as the SQL dialect.

| Requirement | Field name          | Type           | Description |
|-------------|---------------------|----------------|-------------|
| _required_  | `type`              | `string`       | Must be `sql` |
| _required_  | `sql`               | `string`       | A SQL SELECT statement |
<<<<<<< HEAD
| _required_  | `dialect`           | `string`       | The dialect of the `sql` SELECT statement (e.g., "trino" or "spark"). Unless a version is provided only one view definition for each `type` and `dialect` should be present in a view definition.  |
| _optional_  | `dialect_version`   | `string`       | A version to provide additional information for consumers of the view. It is permissible to have multiple versions of the same dialect in a view definition.  |
| _optional_  | `schema-id`         | `int`          | ID of the schema produced by the SELECT statement |
=======
| _required_  | `dialect`           | `string`       | The dialect of the `sql` SELECT statement (e.g., "trino" or "spark") |
>>>>>>> 174c4ca5
| _optional_  | `default-catalog`   | `string`       | Catalog name to use when a reference in the SELECT does not contain a catalog |
| _optional_  | `default-namespace` | `list<string>` | Namespace to use when a reference in the SELECT is a single identifier |
| _optional_  | `field-aliases`     | `list<string>` | Column names optionally specified in the create statement. When present SQL queries should be resolved against these instead of the column names in the schema. |
| _optional_  | `field-comments`    | `list<string>` | Column descriptions (COMMENT) optionally specified in the create statement. When present systems should prefer displaying these as documentation instead of the documentation in the schema. |

For example:

```sql
USE prod.default
```
```sql
CREATE OR REPLACE VIEW event_agg (
    event_count COMMENT 'Count of events',
    event_date) AS
SELECT
    COUNT(1), CAST(event_ts AS DATE)
FROM events
GROUP BY 2
```

This create statement would produce the following `sql` representation metadata:

| Field name          | Value |
|---------------------|-------|
| `type`              | `"sql"` |
| `sql`               | `"SELECT\n    COUNT(1), CAST(event_ts AS DATE)\nFROM events\nGROUP BY 2"` |
| `dialect`           | `"spark"` |
| `default-catalog`   | `"prod"` |
| `default-namespace` | `["default"]` |
| `field-aliases`     | `["event_count", "event_date"]` |
| `field-comments`    | `["Count of events", null]` |

If a create statement does not include column names or comments before `AS`, the fields should be omitted.

#### Version log

The version log tracks changes to the view's current version. This is the view's history and allows reconstructing what version of the view would have been used at some point in time.

Note that this is not the version's creation time, which is stored in each version's metadata. A version can appear multiple times in the version log, indicating that the view definition was rolled back.


Each entry in `version-log` is a struct with the following fields:

| Requirement | Field name     | Description |
|-------------|----------------|-------------|
| _required_  | `timestamp-ms` | Timestamp when the view's `current-version-id` was updated (ms from epoch) |
| _required_  | `version-id`   | ID that `current-version-id` was set to |

## Appendix A: An Example

The JSON metadata file format is described using an example below.

Imagine the following sequence of operations:

```sql
USE prod.default
```
```sql
CREATE OR REPLACE VIEW event_agg (
    event_count COMMENT 'Count of events',
    event_date)
COMMENT 'Daily event counts'
AS
SELECT
    COUNT(1), CAST(event_ts AS DATE)
FROM events
GROUP BY 2
```


The metadata JSON file created looks as follows.

The path is intentionally similar to the path for Iceberg tables and uses a `metadata` directory.

```
s3://bucket/warehouse/default.db/event_agg/metadata/00001-(uuid).metadata.json
```
```
{
  "format-version" : 1,
  "location" : "s3://bucket/warehouse/default.db/event_agg",
  "current-version-id" : 1,
  "properties" : {
    "comment" : "Daily event counts"
  },
  "versions" : [ {
    "version-id" : 1,
    "timestamp-ms" : 1573518431292,
    "schema-id" : 1,
    "summary" : {
      "operation" : "create",
      "engine-name" : "Spark",
      "engineVersion" : "3.3.2"
    },
    "representations" : [ {
      "type" : "sql",
      "sql" : "SELECT\n    COUNT(1), CAST(event_ts AS DATE)\nFROM events\nGROUP BY 2",
      "dialect" : "spark",
      "default-catalog" : "prod",
      "default-namespace" : [ "default" ],
      "field-aliases" : ["event_count", "event_date"],
      "field-comments" : ["Count of events", null]
    } ]
  } ],
  "current-schema-id": 1,
  "schemas": [ {
    "schema-id": 1,
    "type" : "struct",
    "fields" : [ {
      "id" : 1,
      "name" : "col1",
      "required" : false,
      "type" : "int"
    }, {
      "id" : 2,
      "name" : "col2",
      "required" : false,
      "type" : "date"
    } ]
  } ],
  "version-log" : [ {
    "timestamp-ms" : 1573518431292,
    "version-id" : 1
  } ]
}
```

Each change creates a new metadata JSON file.

```sql
USE prod.other_db;
CREATE OR REPLACE VIEW default.event_agg (
    event_count,
    event_date)
AS
SELECT
    COUNT(1), CAST(event_ts AS DATE)
FROM prod.default.events
GROUP BY 2
```

Updating the view produces a new metadata file that completely replaces the old:

```
s3://bucket/warehouse/default.db/event_agg/metadata/00002-(uuid).metadata.json
```
```
{
  "format-version" : 1,
  "location" : "s3://bucket/warehouse/default.db/event_agg",
  "current-version-id" : 1,
  "properties" : {
    "comment" : "Daily event counts"
  },
  "versions" : [ {
    "version-id" : 1,
    "timestamp-ms" : 1573518431292,
    "schema-id" : 1,
    "summary" : {
      "operation" : "create",
      "engine-name" : "Spark",
      "engineVersion" : "3.3.2"
    },
    "representations" : [ {
      "type" : "sql",
      "sql" : "SELECT\n    COUNT(1), CAST(event_ts AS DATE)\nFROM events\nGROUP BY 2",
      "dialect" : "spark",
      "default-catalog" : "prod",
      "default-namespace" : [ "default" ],
      "field-aliases" : ["event_count", "event_date"],
      "field-comments" : ["Count of events", null]
    } ]
  }, {
    "version-id" : 2,
    "timestamp-ms" : 1573518981593,
    "summary" : {
      "operation" : "create",
      "engine-name" : "Spark",
      "engineVersion" : "3.3.2"
    },
    "representations" : [ {
      "type" : "sql",
      "sql" : "SELECT\n    COUNT(1), CAST(event_ts AS DATE)\nFROM prod.default.events\nGROUP BY 2",
      "dialect" : "spark",
      "default-catalog" : "prod",
      "default-namespace" : [ "default" ],
      "field-aliases" : ["event_count", "event_date"]
    } ]
  } ],
  "current-schema-id": 1,
  "schemas": [ {
    "schema-id": 1,
    "type" : "struct",
    "fields" : [ {
      "id" : 1,
      "name" : "col1",
      "required" : false,
      "type" : "int"
    }, {
      "id" : 2,
      "name" : "col2",
      "required" : false,
      "type" : "date"
    } ]
  } ],
  "version-log" : [ {
    "timestamp-ms" : 1573518431292,
    "version-id" : 1
  }, {
    "timestamp-ms" : 1573518981593,
    "version-id" : 2
  } ]
}
```

## Appendix B: Well Known (canonical) dialects

The following dialects names are reserved and indicate dialects for specific systems:

| Dialect Name | Description                                                                                           | Versioning  |
|--------------|-------------------------------------------------------------------------------------------------------|-------------|
|athena        |  [Amazon Athena Dialect](https://docs.aws.amazon.com/athena/latest/ug/ddl-sql-reference.html)         | TBD         |
|google_sql    |  [Google's SQL Dialect](https://cloud.google.com/bigquery/docs/reference/standard-sql/query-syntax)   | TBD         |
|spark         |  [Apache Spark SQL Dialect](https://spark.apache.org/docs/latest/sql-ref-ansi-compliance.html)        | TBD         | 
|trino         |  [Trino SQL Dialect](https://trino.io/docs/current/language.html)                                     | TBD         |

The dialect names list may expand in the future. Changes to the list will not increment version numbers of the specification. Users
making use of new dialect names are encouraged to open PR to add their dialect name to the list to avoid potentially being accidentally
broken in the future if a name conflict arises.<|MERGE_RESOLUTION|>--- conflicted
+++ resolved
@@ -112,13 +112,8 @@
 |-------------|---------------------|----------------|-------------|
 | _required_  | `type`              | `string`       | Must be `sql` |
 | _required_  | `sql`               | `string`       | A SQL SELECT statement |
-<<<<<<< HEAD
 | _required_  | `dialect`           | `string`       | The dialect of the `sql` SELECT statement (e.g., "trino" or "spark"). Unless a version is provided only one view definition for each `type` and `dialect` should be present in a view definition.  |
 | _optional_  | `dialect_version`   | `string`       | A version to provide additional information for consumers of the view. It is permissible to have multiple versions of the same dialect in a view definition.  |
-| _optional_  | `schema-id`         | `int`          | ID of the schema produced by the SELECT statement |
-=======
-| _required_  | `dialect`           | `string`       | The dialect of the `sql` SELECT statement (e.g., "trino" or "spark") |
->>>>>>> 174c4ca5
 | _optional_  | `default-catalog`   | `string`       | Catalog name to use when a reference in the SELECT does not contain a catalog |
 | _optional_  | `default-namespace` | `list<string>` | Namespace to use when a reference in the SELECT is a single identifier |
 | _optional_  | `field-aliases`     | `list<string>` | Column names optionally specified in the create statement. When present SQL queries should be resolved against these instead of the column names in the schema. |
