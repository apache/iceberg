---
title: "Spec"
---
<!--
 - Licensed to the Apache Software Foundation (ASF) under one or more
 - contributor license agreements.  See the NOTICE file distributed with
 - this work for additional information regarding copyright ownership.
 - The ASF licenses this file to You under the Apache License, Version 2.0
 - (the "License"); you may not use this file except in compliance with
 - the License.  You may obtain a copy of the License at
 -
 -   http://www.apache.org/licenses/LICENSE-2.0
 -
 - Unless required by applicable law or agreed to in writing, software
 - distributed under the License is distributed on an "AS IS" BASIS,
 - WITHOUT WARRANTIES OR CONDITIONS OF ANY KIND, either express or implied.
 - See the License for the specific language governing permissions and
 - limitations under the License.
 -->

# Iceberg Table Spec

This is a specification for the Iceberg table format that is designed to manage a large, slow-changing collection of files in a distributed file system or key-value store as a table.

## Format Versioning

Versions 1 and 2 of the Iceberg spec are complete and adopted by the community.

**Version 3 is under active development and has not been formally adopted.**

The format version number is incremented when new features are added that will break forward-compatibility---that is, when older readers would not read newer table features correctly. Tables may continue to be written with an older version of the spec to ensure compatibility by not using features that are not yet implemented by processing engines.

### Version 1: Analytic Data Tables

Version 1 of the Iceberg spec defines how to manage large analytic tables using immutable file formats: Parquet, Avro, and ORC.

All version 1 data and metadata files are valid after upgrading a table to version 2. [Appendix E](#version-2) documents how to default version 2 fields when reading version 1 metadata.

### Version 2: Row-level Deletes

Version 2 of the Iceberg spec adds row-level updates and deletes for analytic tables with immutable files.

The primary change in version 2 adds delete files to encode rows that are deleted in existing data files. This version can be used to delete or replace individual rows in immutable data files without rewriting the files.

In addition to row-level deletes, version 2 makes some requirements stricter for writers. The full set of changes are listed in [Appendix E](#version-2).

### Version 3: Extended Types and Capabilities

Version 3 of the Iceberg spec extends data types and existing metadata structures to add new capabilities:

* New data types: nanosecond timestamp(tz), unknown, variant, geometry, geography
* Default value support for columns
* Multi-argument transforms for partitioning and sorting
* Row Lineage tracking
* Binary deletion vectors
* Table encryption keys


## Goals

* **Serializable isolation** -- Reads will be isolated from concurrent writes and always use a committed snapshot of a table’s data. Writes will support removing and adding files in a single operation and are never partially visible. Readers will not acquire locks.
* **Speed** -- Operations will use O(1) remote calls to plan the files for a scan and not O(n) where n grows with the size of the table, like the number of partitions or files.
* **Scale** -- Job planning will be handled primarily by clients and not bottleneck on a central metadata store. Metadata will include information needed for cost-based optimization.
* **Evolution** -- Tables will support full schema and partition spec evolution. Schema evolution supports safe column add, drop, reorder and rename, including in nested structures.
* **Dependable types** -- Tables will provide well-defined and dependable support for a core set of types.
* **Storage separation** -- Partitioning will be table configuration. Reads will be planned using predicates on data values, not partition values. Tables will support evolving partition schemes.
* **Formats** -- Underlying data file formats will support identical schema evolution rules and types. Both read-optimized and write-optimized formats will be available.

## Overview

![Iceberg snapshot structure](https://iceberg.apache.org/assets/images/iceberg-metadata.png)

This table format tracks individual data files in a table instead of directories. This allows writers to create data files in-place and only adds files to the table in an explicit commit.

Table state is maintained in metadata files. All changes to table state create a new metadata file and replace the old metadata with an atomic swap. The table metadata file tracks the table schema, partitioning config, custom properties, and snapshots of the table contents. A snapshot represents the state of a table at some time and is used to access the complete set of data files in the table.

Data files in snapshots are tracked by one or more manifest files that contain a row for each data file in the table, the file's partition data, and its metrics. The data in a snapshot is the union of all files in its manifests. Manifest files are reused across snapshots to avoid rewriting metadata that is slow-changing. Manifests can track data files with any subset of a table and are not associated with partitions.

The manifests that make up a snapshot are stored in a manifest list file. Each manifest list stores metadata about manifests, including partition stats and data file counts. These stats are used to avoid reading manifests that are not required for an operation.

### Optimistic Concurrency

An atomic swap of one table metadata file for another provides the basis for serializable isolation. Readers use the snapshot that was current when they load the table metadata and are not affected by changes until they refresh and pick up a new metadata location.

Writers create table metadata files optimistically, assuming that the current version will not be changed before the writer's commit. Once a writer has created an update, it commits by swapping the table’s metadata file pointer from the base version to the new version.

If the snapshot on which an update is based is no longer current, the writer must retry the update based on the new current version. Some operations support retry by re-applying metadata changes and committing, under well-defined conditions. For example, a change that rewrites files can be applied to a new table snapshot if all of the rewritten files are still in the table.

The conditions required by a write to successfully commit determines the isolation level. Writers can select what to validate and can make different isolation guarantees.

### Sequence Numbers

The relative age of data and delete files relies on a sequence number that is assigned to every successful commit. When a snapshot is created for a commit, it is optimistically assigned the next sequence number, and it is written into the snapshot's metadata. If the commit fails and must be retried, the sequence number is reassigned and written into new snapshot metadata.

All manifests, data files, and delete files created for a snapshot inherit the snapshot's sequence number. Manifest file metadata in the manifest list stores a manifest's sequence number. New data and metadata file entries are written with `null` in place of a sequence number, which is replaced with the manifest's sequence number at read time. When a data or delete file is written to a new manifest (as "existing"), the inherited sequence number is written to ensure it does not change after it is first inherited.

Inheriting the sequence number from manifest metadata allows writing a new manifest once and reusing it in commit retries. To change a sequence number for a retry, only the manifest list must be rewritten -- which would be rewritten anyway with the latest set of manifests.


### Row-level Deletes

Row-level deletes are stored in delete files.

There are two ways to encode a row-level delete:

* [_Position deletes_](#position-delete-files) mark a row deleted by data file path and the row position in the data file
* [_Equality deletes_](#equality-delete-files) mark a row deleted by one or more column values, like `id = 5`

Like data files, delete files are tracked by partition. In general, a delete file must be applied to older data files with the same partition; see [Scan Planning](#scan-planning) for details. Column metrics can be used to determine whether a delete file's rows overlap the contents of a data file or a scan range.


### File System Operations

Iceberg only requires that file systems support the following operations:

* **In-place write** -- Files are not moved or altered once they are written.
* **Seekable reads** -- Data file formats require seek support.
* **Deletes** -- Tables delete files that are no longer used.

These requirements are compatible with object stores, like S3.

Tables do not require random-access writes. Once written, data and metadata files are immutable until they are deleted.

Tables do not require rename, except for tables that use atomic rename to implement the commit operation for new metadata files.


## Specification

#### Terms

* **Schema** -- Names and types of fields in a table.
* **Partition spec** -- A definition of how partition values are derived from data fields.
* **Snapshot** -- The state of a table at some point in time, including the set of all data files.
* **Manifest list** -- A file that lists manifest files; one per snapshot.
* **Manifest** -- A file that lists data or delete files; a subset of a snapshot.
* **Data file** -- A file that contains rows of a table.
* **Delete file** -- A file that encodes rows of a table that are deleted by position or data values.

#### Writer requirements

Some tables in this spec have columns that specify requirements for tables by version. These requirements are intended for writers when adding metadata files (including manifests files and manifest lists) to a table with the given version.

| Requirement | Write behavior |
|-------------|----------------|
| (blank)     | The field should be omitted |
| _optional_  | The field can be written or omitted |
| _required_  | The field must be written |

Readers should be more permissive because v1 metadata files are allowed in v2 tables (or later) so that tables can be upgraded to without rewriting the metadata tree. For manifest list and manifest files, this table shows the expected read behavior for later versions:

| v1         | v2         | v2+ read behavior |
|------------|------------|-------------------|
|            | _optional_ | Read the field as _optional_ |
|            | _required_ | Read the field as _optional_; it may be missing in v1 files |
| _optional_ |            | Ignore the field |
| _optional_ | _optional_ | Read the field as _optional_ |
| _optional_ | _required_ | Read the field as _optional_; it may be missing in v1 files |
| _required_ |            | Ignore the field |
| _required_ | _optional_ | Read the field as _optional_ |
| _required_ | _required_ | Fill in a default or throw an exception if the field is missing |

If a later version is not shown, the requirement for a version is not changed from the most recent version shown. For example, v3 uses the same requirements as v2 if a table shows only v1 and v2 requirements.

Readers may be more strict for metadata JSON files because the JSON files are not reused and will always match the table version. Required fields that were not present in or were optional in prior versions may be handled as required fields. For example, a v2 table that is missing `last-sequence-number` can throw an exception.

#### Writing data files

All columns must be written to data files even if they introduce redundancy with metadata stored in manifest files (e.g. columns with identity partition transforms). Writing all columns provides a backup in case of corruption or bugs in the metadata layer.

Writers are not allowed to commit files with a partition spec that contains a field with an unknown transform.

### Schemas and Data Types

A table's **schema** is a list of named columns. All data types are either primitives or nested types, which are maps, lists, or structs. A table schema is also a struct type.

For the representations of these types in Avro, ORC, and Parquet file formats, see Appendix A.

#### Nested Types

A **`struct`** is a tuple of typed values. Each field in the tuple is named and has an integer id that is unique in the table schema. Each field can be either optional or required, meaning that values can (or cannot) be null. Fields may be any type. Fields may have an optional comment or doc string. Fields can have [default values](#default-values).

A **`list`** is a collection of values with some element type. The element field has an integer id that is unique in the table schema. Elements can be either optional or required. Element types may be any type.

A **`map`** is a collection of key-value pairs with a key type and a value type. Both the key field and value field each have an integer id that is unique in the table schema. Map keys are required and map values can be either optional or required. Both map keys and map values may be any type, including nested types.

#### Semi-structured Types

A **`variant`** is a value that stores semi-structured data. The structure and data types in a variant are not necessarily consistent across rows in a table or data file. The variant type and binary encoding are defined in the [Parquet project](https://github.com/apache/parquet-format/blob/master/VariantEncoding.md), with support currently available for V1. Support for Variant is added in Iceberg v3.

Variants are similar to JSON with a wider set of primitive values including date, timestamp, timestamptz, binary, and decimals.

Variant values may contain nested types:
1. An array is an ordered collection of variant values.
2. An object is a collection of fields that are a string key and a variant value.

As a semi-structured type, there are important differences between variant and Iceberg's other types:
1. Variant arrays are similar to lists, but may contain any variant value rather than a fixed element type.
2. Variant objects are similar to structs, but may contain variable fields identified by name and field values may be any variant value rather than a fixed field type.

#### Primitive Types

Supported primitive types are defined in the table below. Primitive types added after v1 have an "added by" version that is the first spec version in which the type is allowed. For example, nanosecond-precision timestamps are part of the v3 spec; using v3 types in v1 or v2 tables can break forward compatibility.

| Added by version | Primitive type     | Description                                                              | Requirements                                     |
|------------------|--------------------|--------------------------------------------------------------------------|--------------------------------------------------|
| [v3](#version-3) | **`unknown`**      | Default / null column type used when a more specific type is not known   | Must be optional with `null` defaults; not stored in data files |
|                  | **`boolean`**      | True or false                                                            |                                                  |
|                  | **`int`**          | 32-bit signed integers                                                   | Can promote to `long`                            |
|                  | **`long`**         | 64-bit signed integers                                                   |                                                  |
|                  | **`float`**        | [32-bit IEEE 754](https://en.wikipedia.org/wiki/IEEE_754) floating point | Can promote to double                            |
|                  | **`double`**       | [64-bit IEEE 754](https://en.wikipedia.org/wiki/IEEE_754) floating point |                                                  |
|                  | **`decimal(P,S)`** | Fixed-point decimal; precision P, scale S                                | Scale is fixed, precision must be 38 or less     |
|                  | **`date`**         | Calendar date without timezone or time                                   |                                                  |
|                  | **`time`**         | Time of day, microsecond precision, without date, timezone               |                                                  |
|                  | **`timestamp`**    | Timestamp, microsecond precision, without timezone                       | [1]                                              |
|                  | **`timestamptz`**  | Timestamp, microsecond precision, with timezone                          | [2]                                              |
| [v3](#version-3) | **`timestamp_ns`** | Timestamp, nanosecond precision, without timezone                        | [1]                                              |
| [v3](#version-3) | **`timestamptz_ns`** | Timestamp, nanosecond precision, with timezone                         | [2]                                              |
|                  | **`string`**       | Arbitrary-length character sequences                                     | Encoded with UTF-8 [3]                           |
|                  | **`uuid`**         | Universally unique identifiers                                           | Should use 16-byte fixed                         |
|                  | **`fixed(L)`**     | Fixed-length byte array of length L                                      |                                                  |
|                  | **`binary`**       | Arbitrary-length byte array                                              |                                                  |
| [v3](#version-3) | **`geometry(C)`**  | Geospatial features from [OGC – Simple feature access][1001]. Edge-interpolation is always linear/planar. See [Appendix G](#appendix-g-geospatial-notes). Parameterized by CRS C. If not specified, C is `OGC:CRS84`. |                                                        |
| [v3](#version-3) | **`geography(C, A)`**  | Geospatial features from [OGC – Simple feature access][1001]. See [Appendix G](#appendix-g-geospatial-notes). Parameterized by CRS C and edge-interpolation algoritm A. If not specified, C is `OGC:CRS84` and A is `spherical`. |

Notes:

1. Timestamp values _without time zone_ represent a date and time of day regardless of zone: the time value is independent of zone adjustments (`2017-11-16 17:10:34` is always retrieved as `2017-11-16 17:10:34`).
2. Timestamp values _with time zone_ represent a point in time: values are stored as UTC and do not retain a source time zone (`2017-11-16 17:10:34 PST` is stored/retrieved as `2017-11-17 01:10:34 UTC` and these values are considered identical).
3. Character strings must be stored as UTF-8 encoded byte arrays.

For details on how to serialize a schema to JSON, see Appendix C.

[1001]: <https://portal.ogc.org/files/?artifact_id=25355> "OGC Simple feature access"

##### CRS

For `geometry` and `geography` types, the parameter C refers to the CRS (coordinate reference system), a mapping of how coordinates refer to locations on Earth.

The default CRS value `OGC:CRS84` means that the objects must be stored in longitude, latitude based on the WGS84 datum.

Custom CRS values can be specified by a string of the format `type:identifier`, where `type` is one of the following values:

* `srid`: [Spatial reference identifier](https://en.wikipedia.org/wiki/Spatial_reference_system#Identifier), `identifier` is the SRID itself.
* `projjson`: [PROJJSON](https://proj.org/en/stable/specifications/projjson.html), `identifier` is the name of a table property where the projjson string is stored.

For `geography` types, the custom CRS must be geographic, with longitudes bound by [-180, 180] and latitudes bound by [-90, 90].

##### Edge-Interpolation Algorithm

For `geography` types, an additional parameter A specifies an algorithm for interpolating edges, and is one of the following values:

* `spherical`: edges are interpolated as geodesics on a sphere.
* `vincenty`: [https://en.wikipedia.org/wiki/Vincenty%27s_formulae](https://en.wikipedia.org/wiki/Vincenty%27s_formulae)
* `thomas`: Thomas, Paul D. Spheroidal geodesics, reference systems, & local geometry. US Naval Oceanographic Office, 1970.
* `andoyer`: Thomas, Paul D. Mathematical models for navigation systems. US Naval Oceanographic Office, 1965.
* `karney`: [Karney, Charles FF. "Algorithms for geodesics." Journal of Geodesy 87 (2013): 43-55](https://link.springer.com/content/pdf/10.1007/s00190-012-0578-z.pdf), and [GeographicLib](https://geographiclib.sourceforge.io/)

#### Default values

Default values can be tracked for struct fields (both nested structs and the top-level schema's struct). There can be two defaults with a field:

* `initial-default` is used to populate the field's value for all records that were written before the field was added to the schema
* `write-default` is used to populate the field's value for any records written after the field was added to the schema, if the writer does not supply the field's value

The `initial-default` is set only when a field is added to an existing schema. The `write-default` is initially set to the same value as `initial-default` and can be changed through schema evolution. If either default is not set for an optional field, then the default value is null for compatibility with older spec versions.

The `initial-default` and `write-default` produce SQL default value behavior, without rewriting data files. SQL default value behavior when a field is added handles all existing rows as though the rows were written with the new field's default value. Default value changes may only affect future records and all known fields are written into data files. Omitting a known field when writing a data file is never allowed. The write default for a field must be written if a field is not supplied to a write. If the write default for a required field is not set, the writer must fail.

All columns of `unknown`, `variant`, `geometry`, and `geography` types must default to null. Non-null values for `initial-default` or `write-default` are invalid.

Default values for the fields of a struct are tracked as `initial-default` and `write-default` at the field level. Default values for fields that are nested structs must not contain default values for the struct's fields (sub-fields). Sub-field defaults are tracked in sub-field's metadata. As a result, the default stored for a nested struct may be either null or a non-null struct with no field values. The effective default value is produced by setting each fields' default in a new struct.

For example, a struct column `point` with fields `x` (default 0) and `y` (default 0) can be defaulted to `{"x": 0, "y": 0}` or `null`. A non-null default is stored by setting `initial-default` or `write-default` to an empty struct (`{}`) that will use field values set from each field's `initial-default` or `write-default`, respectively.

| `point` default | `point.x` default | `point.y` default | Data value   | Result value |
|-----------------|-------------------|-------------------|--------------|--------------|
| `null`          | `0`               | `0`               | (missing)    | `null` |
| `null`          | `0`               | `0`               | `{"x": 3}`   | `{"x": 3, "y": 0}` |
| `{}`            | `0`               | `0`               | (missing)    | `{"x": 0, "y": 0}` |
| `{}`            | `0`               | `0`               | `{"y": -1}`  | `{"x": 0, "y": -1}` |

Default values are attributes of fields in schemas and serialized with fields in the JSON format. See [Appendix C](#appendix-c-json-serialization).


#### Schema Evolution

Schemas may be evolved by type promotion or adding, deleting, renaming, or reordering fields in structs (both nested structs and the top-level schema’s struct).

Evolution applies changes to the table's current schema to produce a new schema that is identified by a unique schema ID, is added to the table's list of schemas, and is set as the table's current schema.

Valid primitive type promotions are:

| Primitive type   | v1, v2 valid type promotions | v3+ valid type promotions    | Requirements |
|------------------|------------------------------|------------------------------|--------------|
| `unknown`        |                              | _any type_                   | |
| `int`            | `long`                       | `long`                       | |
| `date`           |                              | `timestamp`, `timestamp_ns`  | Promotion to `timestamptz` or `timestamptz_ns` is **not** allowed; values outside the promoted type's range must result in a runtime failure |
| `float`          | `double`                     | `double`                     | |
| `decimal(P, S)`  | `decimal(P', S)` if `P' > P` | `decimal(P', S)` if `P' > P` | Widen precision only |

Iceberg's Avro manifest format does not store the type of lower and upper bounds, and type promotion does not rewrite existing bounds. For example, when a `float` is promoted to `double`, existing data file bounds are encoded as 4 little-endian bytes rather than 8 little-endian bytes for `double`. To correctly decode the value, the original type at the time the file was written must be inferred according to the following table:

| Current type     | Length of bounds | Inferred type at write time |
|------------------|------------------|-----------------------------|
| `long`           | 4 bytes          | `int`                       |
| `long`           | 8 bytes          | `long`                      |
| `double`         | 4 bytes          | `float`                     |
| `double`         | 8 bytes          | `double`                    |
| `timestamp`      | 4 bytes          | `date`                      |
| `timestamp`      | 8 bytes          | `timestamp`                 |
| `timestamp_ns`   | 4 bytes          | `date`                      |
| `timestamp_ns`   | 8 bytes          | `timestamp_ns`              |
| `decimal(P, S)`  | _any_            | `decimal(P', S)`; `P' <= P` |

Type promotion is not allowed for a field that is referenced by `source-id` or `source-ids` of a partition field if the partition transform would produce a different value after promoting the type. For example, `bucket[N]` produces different hash values for `34` and `"34"` (2017239379 != -427558391) but the same value for `34` and `34L`; when an `int` field is the source for a bucket partition field, it may be promoted to `long` but not to `string`. This may happen for the following type promotion cases:

* `date` to `timestamp` or `timestamp_ns`

Any struct, including a top-level schema, can evolve through deleting fields, adding new fields, renaming existing fields, reordering existing fields, or promoting a primitive using the valid type promotions. Adding a new field assigns a new ID for that field and for any nested fields. Renaming an existing field must change the name, but not the field ID. Deleting a field removes it from the current schema. Field deletion cannot be rolled back unless the field was nullable or if the current snapshot has not changed.

Grouping a subset of a struct’s fields into a nested struct is **not** allowed, nor is moving fields from a nested struct into its immediate parent struct (`struct<a, b, c> ↔ struct<a, struct<b, c>>`). Evolving primitive types to structs is **not** allowed, nor is evolving a single-field struct to a primitive (`map<string, int> ↔ map<string, struct<int>>`).

Struct evolution requires the following rules for default values:

* The `initial-default` must be set when a field is added and cannot change
* The `write-default` must be set when a field is added and may change
* When a required field is added, both defaults must be set to a non-null value
* When an optional field is added, the defaults may be null and should be explicitly set
* When a field that is a struct type is added, its default may only be null or a non-null struct with no field values. Default values for fields must be stored in field metadata.
* If a field value is missing from a struct's `initial-default`, the field's `initial-default` must be used for the field
* If a field value is missing from a struct's `write-default`, the field's `write-default` must be used for the field


##### Column Projection

Columns in Iceberg data files are selected by field id. The table schema's column names and order may change after a data file is written, and projection must be done using field ids.

Values for field ids which are not present in a data file must be resolved according the following rules:

* Return the value from partition metadata if an [Identity Transform](#partition-transforms) exists for the field and the partition value is present in the `partition` struct on `data_file` object in the manifest. This allows for metadata only migrations of Hive tables.
* Use `schema.name-mapping.default` metadata to map field id to columns without field id as described below and use the column if it is present.
* Return the default value if it has a defined `initial-default` (See [Default values](#default-values) section for more details). 
* Return `null` in all other cases.

For example, a file may be written with schema `1: a int, 2: b string, 3: c double` and read using projection schema `3: measurement, 2: name, 4: a`. This must select file columns `c` (renamed to `measurement`), `b` (now called `name`), and a column of `null` values called `a`; in that order.

Tables may also define a property `schema.name-mapping.default` with a JSON name mapping containing a list of field mapping objects. These mappings provide fallback field ids to be used when a data file does not contain field id information. Each object should contain

* `names`: A required list of 0 or more names for a field. 
* `field-id`: An optional Iceberg field ID used when a field's name is present in `names`
* `fields`: An optional list of field mappings for child field of structs, maps, and lists.

Field mapping fields are constrained by the following rules:

* A name may contain `.` but this refers to a literal name, not a nested field. For example, `a.b` refers to a field named `a.b`, not child field `b` of field `a`. 
* Each child field should be defined with their own field mapping under `fields`. 
* Multiple values for `names` may be mapped to a single field ID to support cases where a field may have different names in different data files. For example, all Avro field aliases should be listed in `names`.
* Fields which exist only in the Iceberg schema and not in imported data files may use an empty `names` list.
* Fields that exist in imported files but not in the Iceberg schema may omit `field-id`.
* List types should contain a mapping in `fields` for `element`. 
* Map types should contain mappings in `fields` for `key` and `value`. 
* Struct types should contain mappings in `fields` for their child fields.

For details on serialization, see [Appendix C](#name-mapping-serialization).

#### Identifier Field IDs

A schema can optionally track the set of primitive fields that identify rows in a table, using the property `identifier-field-ids` (see JSON encoding in Appendix C).

Two rows are the "same"---that is, the rows represent the same entity---if the identifier fields are equal. However, uniqueness of rows by this identifier is not guaranteed or required by Iceberg and it is the responsibility of processing engines or data providers to enforce.

Identifier fields may be nested in structs but cannot be nested within maps or lists. Float, double, and optional fields cannot be used as identifier fields and a nested field cannot be used as an identifier field if it is nested in an optional struct, to avoid null values in identifiers.


#### Reserved Field IDs

Iceberg tables must not use field ids greater than 2147483447 (`Integer.MAX_VALUE - 200`). This id range is reserved for metadata columns that can be used in user data schemas, like the `_file` column that holds the file path in which a row was stored.

The set of metadata columns is:

| Field id, name                   | Type          | Description                                                                                            |
|----------------------------------|---------------|--------------------------------------------------------------------------------------------------------|
| **`2147483646  _file`**          | `string`      | Path of the file in which a row is stored                                                              |
| **`2147483645  _pos`**           | `long`        | Ordinal position of a row in the source data file, starting at `0`                                     |
| **`2147483644  _deleted`**       | `boolean`     | Whether the row has been deleted                                                                       |
| **`2147483643  _spec_id`**       | `int`         | Spec ID used to track the file containing a row                                                        |
| **`2147483642  _partition`**     | `struct`      | Partition to which a row belongs                                                                       |
| **`2147483546  file_path`**      | `string`      | Path of a file, used in position-based delete files                                                    |
| **`2147483545  pos`**            | `long`        | Ordinal position of a row, used in position-based delete files                                         |
| **`2147483544  row`**            | `struct<...>` | Deleted row values, used in position-based delete files                                                |
| **`2147483543  _change_type`**                    | `string`      | The record type in the changelog (INSERT, DELETE, UPDATE_BEFORE, or UPDATE_AFTER)                           |
| **`2147483542  _change_ordinal`**                 | `int`         | The order of the change                                                                                     |
| **`2147483541  _commit_snapshot_id`**             | `long`        | The snapshot ID in which the change occured                                                                 |
| **`2147483540  _row_id`**                         | `long`        | A unique long assigned for row lineage, see [Row Lineage](#row-lineage)                                  |
| **`2147483539  _last_updated_sequence_number`**   | `long`        | The sequence number which last updated this row, see [Row Lineage](#row-lineage)              |

#### Row Lineage

In v3 and later, an Iceberg table must track row lineage fields for all newly created rows. Engines must maintain the `next-row-id` table field and the following row-level fields when writing data files:

* `_row_id` a unique long identifier for every row within the table. The value is assigned via inheritance when a row is first added to the table.
* `_last_updated_sequence_number` the sequence number of the commit that last updated a row. The value is inherited when a row is first added or modified.

These fields are assigned and updated by inheritance because the commit sequence number and starting row ID are not assigned until the snapshot is successfully committed. Inheritance is used to allow writing data and manifest files before values are known so that it is not necessary to rewrite data and manifest files when an optimistic commit is retried.

Row lineage does not track lineage for rows updated via [Equality Deletes](#equality-delete-files), because engines using equality deletes avoid reading existing data before writing changes and can't provide the original row ID for the new rows. These updates are always treated as if the existing row was completely removed and a unique new row was added.

##### Row lineage assignment

When a row is added or modified, the `_last_updated_sequence_number` field is set to `null` so that it is inherited when reading. Similarly, the `_row_id` field for an added row is set to `null` and assigned when reading.

A data file with only new rows for the table may omit the `_last_updated_sequence_number` and `_row_id`. If the columns are missing, readers should treat both columns as if they exist and are set to null for all rows.

On read, if `_last_updated_sequence_number` is `null` it is assigned the `sequence_number` of the data file's manifest entry. The data sequence number of a data file is documented in [Sequence Number Inheritance](#sequence-number-inheritance).

When `null`, a row's `_row_id` field is assigned to the `first_row_id` from its containing data file plus the row position in that data file (`_pos`). A data file's `first_row_id` field is assigned using inheritance and is documented in [First Row ID Inheritance](#first-row-id-inheritance). A manifest's `first_row_id` is assigned when writing the manifest list for a snapshot and is documented in [First Row ID Assignment](#first-row-id-assignment). A snapshot's `first-row-id` is set to the table's `next-row-id` and is documented in [Snapshot Row IDs](#snapshot-row-ids).

When an existing row is moved to a different data file for any reason, writers should write `_row_id` and `_last_updated_sequence_number` according to the following rules:

1. The row's existing non-null `_row_id` must be copied into the new data file
2. If the write has modified the row, the `_last_updated_sequence_number` field must be set to `null` (so that the modification's sequence number replaces the current value)
3. If the write has not modified the row, the existing non-null `_last_updated_sequence_number` value must be copied to the new data file

Engines may model operations as deleting/inserting rows or as modifications to rows that preserve row ids.

##### Row lineage example

This example demonstrates how `_row_id` and `_last_updated_sequence_number` are assigned for a snapshot. This starts with a table with a `next-row-id` of 1000.

Writing a new append snapshot creates snapshot metadata with `first-row-id` assigned to the table's `next-row-id`:

```json
{
  "operation": "append",
  "first-row-id": 1000,
  ...
}
```

The snapshot's manifest list will contain existing manifests, plus new manifests that are each assigned a `first_row_id` based on the `added_rows_count` and `existing_rows_count` of preceding new manifests:

| `manifest_path` | `added_rows_count` | `existing_rows_count` | `first_row_id`     |
|-----------------|--------------------|-----------------------|--------------------|
| ...             | ...                | ...                   | ...                |
| existing        | 75                 | 0                     | 925                |
| added1          | 100                | 25                    | 1000               |
| added2          | 0                  | 100                   | 1125               |
| added3          | 125                | 25                    | 1225               |

The existing manifests are written with the `first_row_id` assigned when the manifests were added to the table.

The first added manifest, `added1`, is assigned the same `first_row_id` as the snapshot and each of the remaining added manifests are assigned a `first_row_id` based on the number of rows in preceding manifests that were assigned a `first_row_id`.

Note that the second file, `added2`, changes the `first_row_id` of the next manifest even though it contains no added data files because any data file without a `first_row_id` could be assigned one, even if it has existing status. This is optional if the writer knows that existing data files in the manifest have assigned `first_row_id` values.

Within `added1`, the first added manifest, each data file's `first_row_id` follows a similar pattern:

| `status` | `file_path` | `record_count` | `first_row_id` |
|----------|-------------|----------------|----------------|
| EXISTING | data1       | 25             | 800            |
| ADDED    | data2       | 50             | null (1000)    |
| ADDED    | data3       | 50             | null (1050)    |

The `first_row_id` of the EXISTING file `data1` was already assigned, so the file metadata was copied into manifest `added1`.

Files `data2` and `data3` are written with `null` for `first_row_id` and are assigned `first_row_id` at read time based on the manifest's `first_row_id` and the `record_count` of previous files without `first_row_id` in this manifest: (1,000 + 0) and (1,000 + 50).

The snapshot then populates the total number of `added-rows` based on the sum of all added rows in the manifests: 100 (50 + 50)

When the new snapshot is committed, the table's `next-row-id` must also be updated (even if the new snapshot is not in the main branch). Because 375 rows were in data files in manifests that were assigned a `first_row_id` (`added1` 100+25, `added2` 0+100, `added3` 125+25) the new value is 1,000 + 375 = 1,375.


##### Row Lineage for Upgraded Tables 

When a table is upgraded to v3, its `next-row-id` is initailized to 0 and existing snapshots are not modified (that is, `first-row-id` remains unset or null). For such snapshots without `first-row-id`, `first_row_id` values for data files and data manifests are null, and values for `_row_id` are read as null for all rows. When `first_row_id` is null, inherited row ID values are also null.

Snapshots that are created after upgrading to v3 must set the snapshot's `first-row-id` and assign row IDs to existing and added files in the snapshot. When writing the manifest list, all data manifests must be assigned a `first_row_id`, which assigns a `first_row_id` to all data files via inheritance.

Note that:

* Snapshots created before upgrading to v3 do not have row IDs.
* After upgrading, new snapshots in different branches will assign disjoint ID ranges to existing data files, based on the table's `next-row-id` when the snapshot is committed. For a data file in multiple branches, a writer may write the `first_row_id` from another branch or may assign a new `first_row_id` to the data file (to avoid large metadata rewrites).
* Existing rows will inherit `_last_updated_sequence_number` from their containing data file.


### Partitioning

Data files are stored in manifests with a tuple of partition values that are used in scans to filter out files that cannot contain records that match the scan’s filter predicate. Partition values for a data file must be the same for all records stored in the data file. (Manifests store data files from any partition, as long as the partition spec is the same for the data files.)

Tables are configured with a **partition spec** that defines how to produce a tuple of partition values from a record. A partition spec has a list of fields that consist of:

*   A **source column id** or a list of **source column ids** from the table’s schema
*   A **partition field id** that is used to identify a partition field and is unique within a partition spec. In v2 table metadata, it is unique across all partition specs.
*   A **transform** that is applied to the source column(s) to produce a partition value
*   A **partition name**

The source columns, selected by ids, must be a primitive type and cannot be contained in a map or list, but may be nested in a struct. For details on how to serialize a partition spec to JSON, see Appendix C.

Partition specs capture the transform from table data to partition values. This is used to transform predicates to partition predicates, in addition to transforming data values. Deriving partition predicates from column predicates on the table data is used to separate the logical queries from physical storage: the partitioning can change and the correct partition filters are always derived from column predicates. This simplifies queries because users don’t have to supply both logical predicates and partition predicates. For more information, see Scan Planning below.

Partition fields that use an unknown transform can be read by ignoring the partition field for the purpose of filtering data files during scan planning. In v1 and v2, readers should ignore fields with unknown transforms while reading; this behavior is required in v3. Writers are not allowed to commit data using a partition spec that contains a field with an unknown transform.

Two partition specs are considered equivalent with each other if they have the same number of fields and for each corresponding field, the fields have the same source column IDs, transform definition and partition name. Writers must not create a new partition spec if there already exists a compatible partition spec defined in the table.

Partition field IDs must be reused if an existing partition spec contains an equivalent field.

#### Partition Transforms

| Transform name    | Description                                                  | Source types                                                                                              | Result type |
|-------------------|--------------------------------------------------------------|-----------------------------------------------------------------------------------------------------------|-------------|
| **`identity`**    | Source value, unmodified                                     | Any except for `geometry`, `geography`, and `variant`                                                     | Source type |
| **`bucket[N]`**   | Hash of value, mod `N` (see below)                           | `int`, `long`, `decimal`, `date`, `time`, `timestamp`, `timestamptz`, `timestamp_ns`, `timestamptz_ns`, `string`, `uuid`, `fixed`, `binary` | `int`       |
| **`truncate[W]`** | Value truncated to width `W` (see below)                     | `int`, `long`, `decimal`, `string`, `binary`                                                              | Source type |
| **`year`**        | Extract a date or timestamp year, as years from 1970         | `date`, `timestamp`, `timestamptz`, `timestamp_ns`, `timestamptz_ns`                                      | `int`       |
| **`month`**       | Extract a date or timestamp month, as months from 1970-01-01 | `date`, `timestamp`, `timestamptz`, `timestamp_ns`, `timestamptz_ns`                                      | `int`       |
| **`day`**         | Extract a date or timestamp day, as days from 1970-01-01     | `date`, `timestamp`, `timestamptz`, `timestamp_ns`, `timestamptz_ns`                                      | `int`       |
| **`hour`**        | Extract a timestamp hour, as hours from 1970-01-01 00:00:00  | `timestamp`, `timestamptz`, `timestamp_ns`, `timestamptz_ns`                                              | `int`       |
| **`void`**        | Always produces `null`                                       | Any                                                                                                       | Source type or `int` |

All transforms must return `null` for a `null` input value.

The `void` transform may be used to replace the transform in an existing partition field so that the field is effectively dropped in v1 tables. See partition evolution below.


#### Bucket Transform Details

Bucket partition transforms use a 32-bit hash of the source value. The 32-bit hash implementation is the 32-bit Murmur3 hash, x86 variant, seeded with 0.

Transforms are parameterized by a number of buckets [1], `N`. The hash mod `N` must produce a positive value by first discarding the sign bit of the hash value. In pseudo-code, the function is:

```
  def bucket_N(x) = (murmur3_x86_32_hash(x) & Integer.MAX_VALUE) % N
```

Notes:

1. Changing the number of buckets as a table grows is possible by evolving the partition spec.

For hash function details by type, see Appendix B.


#### Truncate Transform Details

| **Type**      | **Config**            | **Truncate specification**                                       | **Examples**                     |
|---------------|-----------------------|------------------------------------------------------------------|----------------------------------|
| **`int`**     | `W`, width            | `v - (v % W)`	remainders must be positive	[1]                    | `W=10`: `1` ￫ `0`, `-1` ￫ `-10`  |
| **`long`**    | `W`, width            | `v - (v % W)`	remainders must be positive	[1]                    | `W=10`: `1` ￫ `0`, `-1` ￫ `-10`  |
| **`decimal`** | `W`, width (no scale) | `scaled_W = decimal(W, scale(v))` `v - (v % scaled_W)`		[1, 2] | `W=50`, `s=2`: `10.65` ￫ `10.50` |
| **`string`**  | `L`, length           | Substring of length `L`: `v.substring(0, L)` [3]                    | `L=3`: `iceberg` ￫ `ice`         |
| **`binary`**  | `L`, length           | Sub array of length `L`: `v.subarray(0, L)`  [4]                    | `L=3`: `\x01\x02\x03\x04\x05` ￫ `\x01\x02\x03` |

Notes:

1. The remainder, `v % W`, must be positive. For languages where `%` can produce negative values, the correct truncate function is: `v - (((v % W) + W) % W)`
2. The width, `W`, used to truncate decimal values is applied using the scale of the decimal column to avoid additional (and potentially conflicting) parameters.
3. Strings are truncated to a valid UTF-8 string with no more than `L` code points.
4. In contrast to strings, binary values do not have an assumed encoding and are truncated to `L` bytes.


#### Partition Evolution

Table partitioning can be evolved by adding, removing, renaming, or reordering partition spec fields.

Changing a partition spec produces a new spec identified by a unique spec ID that is added to the table's list of partition specs and may be set as the table's default spec.

When evolving a spec, changes should not cause partition field IDs to change because the partition field IDs are used as the partition tuple field IDs in manifest files.

In v2, partition field IDs must be explicitly tracked for each partition field. New IDs are assigned based on the last assigned partition ID in table metadata.

In v1, partition field IDs were not tracked, but were assigned sequentially starting at 1000 in the reference implementation. This assignment caused problems when reading metadata tables based on manifest files from multiple specs because partition fields with the same ID may contain different data types. For compatibility with old versions, the following rules are recommended for partition evolution in v1 tables:

1. Do not reorder partition fields
2. Do not drop partition fields; instead replace the field's transform with the `void` transform
3. Only add partition fields at the end of the previous partition spec


### Sorting

Users can sort their data within partitions by columns to gain performance. The information on how the data is sorted can be declared per data or delete file, by a **sort order**.

A sort order is defined by a sort order id and a list of sort fields. The order of the sort fields within the list defines the order in which the sort is applied to the data. Each sort field consists of:

*   A **source column id** or a list of **source column ids** from the table's schema
*   A **transform** that is used to produce values to be sorted on from the source column(s). This is the same transform as described in [partition transforms](#partition-transforms).
*   A **sort direction**, that can only be either `asc` or `desc`
*   A **null order** that describes the order of null values when sorted. Can only be either `nulls-first` or `nulls-last`

For details on how to serialize a sort order to JSON, see Appendix C.

Order id `0` is reserved for the unsorted order. 

Sorting floating-point numbers should produce the following behavior: `-NaN` < `-Infinity` < `-value` < `-0` < `0` < `value` < `Infinity` < `NaN`. This aligns with the implementation of Java floating-point types comparisons. 

A data or delete file is associated with a sort order by the sort order's id within [a manifest](#manifests). Therefore, the table must declare all the sort orders for lookup. A table could also be configured with a default sort order id, indicating how the new data should be sorted by default. Writers should use this default sort order to sort the data on write, but are not required to if the default order is prohibitively expensive, as it would be for streaming writes.


### Manifests

A manifest is an immutable Avro file that lists data files or delete files, along with each file’s partition data tuple, metrics, and tracking information. One or more manifest files are used to store a [snapshot](#snapshots), which tracks all of the files in a table at some point in time. Manifests are tracked by a [manifest list](#manifest-lists) for each table snapshot.

A manifest is a valid Iceberg data file: files must use valid Iceberg formats, schemas, and column projection.

A manifest may store either data files or delete files, but not both because manifests that contain delete files are scanned first during job planning. Whether a manifest is a data manifest or a delete manifest is stored in manifest metadata.

A manifest stores files for a single partition spec. When a table’s partition spec changes, old files remain in the older manifest and newer files are written to a new manifest. This is required because a manifest file’s schema is based on its partition spec (see below). The partition spec of each manifest is also used to transform predicates on the table's data rows into predicates on partition values that are used during job planning to select files from a manifest.

A manifest file must store the partition spec and other metadata as properties in the Avro file's key-value metadata:

| v1         | v2         | Key                 | Value                                                                        |
|------------|------------|---------------------|------------------------------------------------------------------------------|
| _required_ | _required_ | `schema`            | JSON representation of the table schema at the time the manifest was written |
| _optional_ | _required_ | `schema-id`         | ID of the schema used to write the manifest as a string                      |
| _required_ | _required_ | `partition-spec`    | JSON fields representation of the partition spec used to write the manifest  |
| _optional_ | _required_ | `partition-spec-id` | ID of the partition spec used to write the manifest as a string              |
| _optional_ | _required_ | `format-version`    | Table format version number of the manifest as a string                      |
|            | _required_ | `content`           | Type of content files tracked by the manifest: "data" or "deletes"           |

The schema of a manifest file is a struct called `manifest_entry` with the following fields:

| v1         | v2         | Field id, name                | Type                                                      | Description |
| ---------- | ---------- |-------------------------------|-----------------------------------------------------------|-------------|
| _required_ | _required_ | **`0  status`**               | `int` with meaning: `0: EXISTING` `1: ADDED` `2: DELETED` | Used to track additions and deletions. Deletes are informational only and not used in scans. |
| _required_ | _optional_ | **`1  snapshot_id`**          | `long`                                                    | Snapshot id where the file was added, or deleted if status is 2. Inherited when null. |
|            | _optional_ | **`3  sequence_number`**      | `long`                                                    | Data sequence number of the file. Inherited when null and status is 1 (added). |
|            | _optional_ | **`4  file_sequence_number`** | `long`                                                    | File sequence number indicating when the file was added. Inherited when null and status is 1 (added). |
| _required_ | _required_ | **`2  data_file`**            | `data_file` `struct` (see below)                          | File path, partition tuple, metrics, ... |

`data_file` is a struct with the following fields:

| v1         | v2         | v3         | Field id, name                    | Type                                                                        | Description                                                                                                                                                                                                        |
| ---------- |------------|------------|-----------------------------------|-----------------------------------------------------------------------------|--------------------------------------------------------------------------------------------------------------------------------------------------------------------------------------------------------------------|
|            | _required_ | _required_ | **`134  content`**                | `int` with meaning: `0: DATA`, `1: POSITION DELETES`, `2: EQUALITY DELETES` | Type of content stored by the data file: data, equality deletes, or position deletes (all v1 files are data files)                                                                                                 |
| _required_ | _required_ | _required_ | **`100  file_path`**              | `string`                                                                    | Full URI for the file with FS scheme                                                                                                                                                                               |
| _required_ | _required_ | _required_ | **`101  file_format`**            | `string`                                                                    | String file format name, `avro`, `orc`, `parquet`, or `puffin`                                                                                                                                                     |
| _required_ | _required_ | _required_ | **`102  partition`**              | `struct<...>`                                                               | Partition data tuple, schema based on the partition spec output using partition field ids for the struct field ids                                                                                                 |
| _required_ | _required_ | _required_ | **`103  record_count`**           | `long`                                                                      | Number of records in this file, or the cardinality of a deletion vector                                                                                                                                            |
| _required_ | _required_ | _required_ | **`104  file_size_in_bytes`**     | `long`                                                                      | Total file size in bytes                                                                                                                                                                                           |
| _required_ |            |            | ~~**`105 block_size_in_bytes`**~~ | `long`                                                                      | **Deprecated. Always write a default in v1. Do not write in v2 or v3.**                                                                                                                                            |
| _optional_ |            |            | ~~**`106  file_ordinal`**~~       | `int`                                                                       | **Deprecated. Do not write.**                                                                                                                                                                                      |
| _optional_ |            |            | ~~**`107  sort_columns`**~~       | `list<112: int>`                                                            | **Deprecated. Do not write.**                                                                                                                                                                                      |
| _optional_ | _optional_ | _optional_ | **`108  column_sizes`**           | `map<117: int, 118: long>`                                                  | Map from column id to the total size on disk of all regions that store the column. Does not include bytes necessary to read other columns, like footers. Leave null for row-oriented formats (Avro)                |
| _optional_ | _optional_ | _optional_ | **`109  value_counts`**           | `map<119: int, 120: long>`                                                  | Map from column id to number of values in the column (including null and NaN values)                                                                                                                               |
| _optional_ | _optional_ | _optional_ | **`110  null_value_counts`**      | `map<121: int, 122: long>`                                                  | Map from column id to number of null values in the column                                                                                                                                                          |
| _optional_ | _optional_ | _optional_ | **`137  nan_value_counts`**       | `map<138: int, 139: long>`                                                  | Map from column id to number of NaN values in the column                                                                                                                                                           |
| _optional_ | _optional_ |            | ~~**`111  distinct_counts`**~~    | `map<123: int, 124: long>`                                                  | **Deprecated. Do not write.**                                                                                                                                                                                      |
| _optional_ | _optional_ | _optional_ | **`125  lower_bounds`**           | `map<126: int, 127: binary>`                                                | Map from column id to lower bound in the column serialized as binary [1]. Each value must be less than or equal to all non-null, non-NaN values in the column for the file [2]                                     |
| _optional_ | _optional_ | _optional_ | **`128  upper_bounds`**           | `map<129: int, 130: binary>`                                                | Map from column id to upper bound in the column serialized as binary [1]. Each value must be greater than or equal to all non-null, non-Nan values in the column for the file [2]                                  |
| _optional_ | _optional_ | _optional_ | **`131  key_metadata`**           | `binary`                                                                    | Implementation-specific key metadata for encryption                                                                                                                                                                |
| _optional_ | _optional_ | _optional_ | **`132  split_offsets`**          | `list<133: long>`                                                           | Split offsets for the data file. For example, all row group offsets in a Parquet file. Must be sorted ascending                                                                                                    |
|            | _optional_ | _optional_ | **`135  equality_ids`**           | `list<136: int>`                                                            | Field ids used to determine row equality in equality delete files. Required when `content=2` and should be null otherwise. Fields with ids listed in this column must be present in the delete file                |
| _optional_ | _optional_ | _optional_ | **`140  sort_order_id`**          | `int`                                                                       | ID representing sort order for this file [3].                                                                                                                                                                      |
|            |            | _optional_ | **`142  first_row_id`**           | `long`                                                                      | The `_row_id` for the first row in the data file. See [First Row ID Inheritance](#first-row-id-inheritance)                                                                                                        |
|            | _optional_ | _optional_ | **`143  referenced_data_file`**   | `string`                                                                    | Fully qualified location (URI with FS scheme) of a data file that all deletes reference [4]                                                                                                                        |
|            |            | _optional_ | **`144  content_offset`**         | `long`                                                                      | The offset in the file where the content starts [5]                                                                                                                                                                |
|            |            | _optional_ | **`145  content_size_in_bytes`**  | `long`                                                                      | The length of a referenced content stored in the file; required if `content_offset` is present [5]                                                                                                                 |

Notes:

1. Single-value serialization for lower and upper bounds is detailed in Appendix D.
2. For `float` and `double`, the value `-0.0` must precede `+0.0`, as in the IEEE 754 `totalOrder` predicate. NaNs are not permitted as lower or upper bounds.
3. If sort order ID is missing or unknown, then the order is assumed to be unsorted. Only data files and equality delete files should be written with a non-null order id. [Position deletes](#position-delete-files) are required to be sorted by file and position, not a table order, and should set sort order id to null. Readers must ignore sort order id for position delete files.
4. Position delete metadata can use `referenced_data_file` when all deletes tracked by the entry are in a single data file. Setting the referenced file is required for deletion vectors.
5. The `content_offset` and `content_size_in_bytes` fields are used to reference a specific blob for direct access to a deletion vector. For deletion vectors, these values are required and must exactly match the `offset` and `length` stored in the Puffin footer for the deletion vector blob.
6. The following field ids are reserved on `data_file`: 141.

For Variant, values in the `lower_bounds` and `upper_bounds` maps store serialized Variant objects that contain lower or upper bounds respectively. The object keys for the bound-variants are normalized JSON path expressions that uniquely identify a field. The object values are primitive Variant representations of the lower or upper bound for that field. Including bounds for any field is optional and upper and lower bounds must have the same Variant type.

Bounds for a field must be accurate for all non-null values of the field in a data file. Bounds for values within arrays must be accurate all values in the array. Bounds must not be written to describe values with mixed Variant types (other than null). For example, a "measurement" field that contains int64 and null values may have bounds, but if the field also contained a string value such as "n/a" or "0" then the field may not have bounds.

The Variant bounds objects are serialized by concatenating the [Variant encoding](https://github.com/apache/parquet-format/blob/master/VariantEncoding.md) of the metadata (containing the normalized field paths) and the bounds object.
Field paths follow the JSON path format to use normalized path, such as `$['location']['latitude']` or `$['user.name']`. The special path `$` represents bounds for the variant root, indicating that the variant data consists of uniform primitive types, such as strings.

Examples of valid field paths using normalized JSON path format are:

* `$` -- the root of the Variant value
* `$['event_type']` -- the `event_type` field in a Variant object
* `$['user.name']` -- the `"user.name"` field in a Variant object
* `$['location']['latitude']` -- the `latitude` field nested within a `location` object
* `$['tags']` -- the `tags` array 
* `$['addresses']['zip']` -- the `zip` field in an `addresses` array that contains objects

For `geometry` and `geography` types, `lower_bounds` and `upper_bounds` are both points of the following coordinates X, Y, Z, and M (see [Appendix G](#appendix-g-geospatial-notes)) which are the lower / upper bound of all objects in the file. For the X values only, xmin may be greater than xmax, in which case an object in this bounding box may match if it contains an X such that `x >= xmin` OR`x <= xmax`. In geographic terminology, the concepts of `xmin`, `xmax`, `ymin`, and `ymax` are also known as `westernmost`, `easternmost`, `southernmost` and `northernmost`, respectively. For `geography` types, these points are further restricted to the canonical ranges of [-180 180] for X and [-90 90] for Y.

The `partition` struct stores the tuple of partition values for each file. Its type is derived from the partition fields of the partition spec used to write the manifest file. In v2, the partition struct's field ids must match the ids from the partition spec.

The column metrics maps are used when filtering to select both data and delete files. For delete files, the metrics must store bounds and counts for all deleted rows, or must be omitted. Storing metrics for deleted rows ensures that the values can be used during job planning to find delete files that must be merged during a scan.


#### Manifest Entry Fields

The manifest entry fields are used to keep track of the snapshot in which files were added or logically deleted. The `data_file` struct is nested inside of the manifest entry so that it can be easily passed to job planning without the manifest entry fields.

When a file is added to the dataset, its manifest entry should store the snapshot ID in which the file was added and set status to 1 (added).

When a file is replaced or deleted from the dataset, its manifest entry fields store the snapshot ID in which the file was deleted and status 2 (deleted). The file may be deleted from the file system when the snapshot in which it was deleted is garbage collected, assuming that older snapshots have also been garbage collected [1].

Iceberg v2 adds data and file sequence numbers to the entry and makes the snapshot ID optional. Values for these fields are inherited from manifest metadata when `null`. That is, if the field is `null` for an entry, then the entry must inherit its value from the manifest file's metadata, stored in the manifest list.
The `sequence_number` field represents the data sequence number and must never change after a file is added to the dataset. The data sequence number represents a relative age of the file content and should be used for planning which delete files apply to a data file.
The `file_sequence_number` field represents the sequence number of the snapshot that added the file and must also remain unchanged upon assigning at commit. The file sequence number can't be used for pruning delete files as the data within the file may have an older data sequence number. 
The data and file sequence numbers are inherited only if the entry status is 1 (added). If the entry status is 0 (existing) or 2 (deleted), the entry must include both sequence numbers explicitly.

Notes:

1. Technically, data files can be deleted when the last snapshot that contains the file as “live” data is garbage collected. But this is harder to detect and requires finding the diff of multiple snapshots. It is easier to track what files are deleted in a snapshot and delete them when that snapshot expires.  It is not recommended to add a deleted file back to a table. Adding a deleted file can lead to edge cases where incremental deletes can break table snapshots.
2. Manifest list files are required in v2, so that the `sequence_number` and `snapshot_id` to inherit are always available.

#### Sequence Number Inheritance

Manifests track the sequence number when a data or delete file was added to the table.

When adding a new file, its data and file sequence numbers are set to `null` because the snapshot's sequence number is not assigned until the snapshot is successfully committed. When reading, sequence numbers are inherited by replacing `null` with the manifest's sequence number from the manifest list.
It is also possible to add a new file with data that logically belongs to an older sequence number. In that case, the data sequence number must be provided explicitly and not inherited. However, the file sequence number must be always assigned when the snapshot is successfully committed.

When writing an existing file to a new manifest or marking an existing file as deleted, the data and file sequence numbers must be non-null and set to the original values that were either inherited or provided at the commit time.

Inheriting sequence numbers through the metadata tree allows writing a new manifest without a known sequence number, so that a manifest can be written once and reused in commit retries. To change a sequence number for a retry, only the manifest list must be rewritten.

When reading v1 manifests with no sequence number column, sequence numbers for all files must default to 0.

#### First Row ID Inheritance

When adding a new data file, its `first_row_id` field is set to `null` because it is not assigned until the snapshot is successfully committed.

When reading, the `first_row_id` is assigned by replacing `null` with the manifest's `first_row_id` plus the sum of `record_count` for all data files that preceded the file in the manifest that also had a null `first_row_id`.

The inherited value of `first_row_id` must be written into data file metadata when creating existing and deleted entries. The value of `first_row_id` for delete files is always `null`.

Any null (unassigned) `first_row_id` must be assigned via inheritance, even if the data file is existing. This ensures that row IDs are assigned to existing data files in upgraded tables in the first commit after upgrading to v3.

### Snapshots

A snapshot consists of the following fields:

| v1         | v2         | v3         | Field                        | Description                                                                                                                        |
| ---------- | ---------- |------------|------------------------------|------------------------------------------------------------------------------------------------------------------------------------|
| _required_ | _required_ | _required_ | **`snapshot-id`**            | A unique long ID                                                                                                                   |
| _optional_ | _optional_ | _optional_ | **`parent-snapshot-id`**     | The snapshot ID of the snapshot's parent. Omitted for any snapshot with no parent                                                  |
|            | _required_ | _required_ | **`sequence-number`**        | A monotonically increasing long that tracks the order of changes to a table                                                        |
| _required_ | _required_ | _required_ | **`timestamp-ms`**           | A timestamp when the snapshot was created, used for garbage collection and table inspection                                        |
| _optional_ | _required_ | _required_ | **`manifest-list`**          | The location of a manifest list for this snapshot that tracks manifest files with additional metadata                              |
| _optional_ |            |            | **`manifests`**              | A list of manifest file locations. Must be omitted if `manifest-list` is present                                                   |
| _optional_ | _required_ | _required_ | **`summary`**                | A string map that summarizes the snapshot changes, including `operation` as a _required_ field (see below)                         |
| _optional_ | _optional_ | _optional_ | **`schema-id`**              | ID of the table's current schema when the snapshot was created                                                                     |
<<<<<<< HEAD
|            |            | _optional_ | **`first-row-id`**           | The first `_row_id` assigned to the first row in the first data file in the first manifest, see [Row Lineage](#row-lineage)        |
|            |            | _optional_ | **`added-rows`**             | Sum of the [`added_rows_count`](#manifest-lists) from all manifests added in this snapshot. Required if [Row Lineage](#row-lineage) is enabled | 
|            |            | _optional_ | **`key-id`**                 | ID of the encryption key that encrypts the manifest list key metadata |
=======
|            |            | _required_ | **`first-row-id`**           | The first `_row_id` assigned to the first row in the first data file in the first manifest, see [Row Lineage](#row-lineage)        |
>>>>>>> 5ed88a5d


The snapshot summary's `operation` field is used by some operations, like snapshot expiration, to skip processing certain snapshots. Possible `operation` values are:

*   `append` -- Only data files were added and no files were removed.
*   `replace` -- Data and delete files were added and removed without changing table data; i.e., compaction, changing the data file format, or relocating data files.
*   `overwrite` -- Data and delete files were added and removed in a logical overwrite operation.
*   `delete` -- Data files were removed and their contents logically deleted and/or delete files were added to delete rows.

For other optional snapshot summary fields, see [Appendix F](#optional-snapshot-summary-fields).

Data and delete files for a snapshot can be stored in more than one manifest. This enables:

*   Appends can add a new manifest to minimize the amount of data written, instead of adding new records by rewriting and appending to an existing manifest. (This is called a “fast append”.)
*   Tables can use multiple partition specs. A table’s partition configuration can evolve if, for example, its data volume changes. Each manifest uses a single partition spec, and queries do not need to change because partition filters are derived from data predicates.
*   Large tables can be split across multiple manifests so that implementations can parallelize job planning or reduce the cost of rewriting a manifest.

Manifests for a snapshot are tracked by a manifest list.

Valid snapshots are stored as a list in table metadata. For serialization, see Appendix C.

#### Snapshot Row IDs

A snapshot's `first-row-id` is assigned to the table's current `next-row-id` on each commit attempt. If a commit is retried, the `first-row-id` must be reassigned based on the table's current `next-row-id`. The `first-row-id` field is required even if a commit does not assign any ID space.

The snapshot's `first-row-id` is the starting `first_row_id` assigned to manifests in the snapshot's manifest list.


### Manifest Lists

Snapshots are embedded in table metadata, but the list of manifests for a snapshot are stored in a separate manifest list file.

A new manifest list is written for each attempt to commit a snapshot because the list of manifests always changes to produce a new snapshot. When a manifest list is written, the (optimistic) sequence number of the snapshot is written for all new manifest files tracked by the list.

A manifest list includes summary metadata that can be used to avoid scanning all of the manifests in a snapshot when planning a table scan. This includes the number of added, existing, and deleted files, and a summary of values for each field of the partition spec used to write the manifest.

A manifest list is a valid Iceberg data file: files must use valid Iceberg formats, schemas, and column projection.

Manifest list files store `manifest_file`, a struct with the following fields:

| v1         | v2         | v3         | Field id, name                   | Type                                        | Description                                                                                                                                          |
| ---------- | ---------- |------------|----------------------------------|---------------------------------------------|------------------------------------------------------------------------------------------------------------------------------------------------------|
| _required_ | _required_ | _required_ | **`500 manifest_path`**          | `string`                                    | Location of the manifest file                                                                                                                        |
| _required_ | _required_ | _required_ | **`501 manifest_length`**        | `long`                                      | Length of the manifest file in bytes                                                                                                                 |
| _required_ | _required_ | _required_ | **`502 partition_spec_id`**      | `int`                                       | ID of a partition spec used to write the manifest; must be listed in table metadata `partition-specs`                                                |
|            | _required_ | _required_ | **`517 content`**                | `int` with meaning: `0: data`, `1: deletes` | The type of files tracked by the manifest, either data or delete files; 0 for all v1 manifests                                                       |
|            | _required_ | _required_ | **`515 sequence_number`**        | `long`                                      | The sequence number when the manifest was added to the table; use 0 when reading v1 manifest lists                                                   |
|            | _required_ | _required_ | **`516 min_sequence_number`**    | `long`                                      | The minimum data sequence number of all live data or delete files in the manifest; use 0 when reading v1 manifest lists                              |
| _required_ | _required_ | _required_ | **`503 added_snapshot_id`**      | `long`                                      | ID of the snapshot where the  manifest file was added                                                                                                |
| _optional_ | _required_ | _required_ | **`504 added_files_count`**      | `int`                                       | Number of entries in the manifest that have status `ADDED` (1), when `null` this is assumed to be non-zero                                           |
| _optional_ | _required_ | _required_ | **`505 existing_files_count`**   | `int`                                       | Number of entries in the manifest that have status `EXISTING` (0), when `null` this is assumed to be non-zero                                        |
| _optional_ | _required_ | _required_ | **`506 deleted_files_count`**    | `int`                                       | Number of entries in the manifest that have status `DELETED` (2), when `null` this is assumed to be non-zero                                         |
| _optional_ | _required_ | _required_ | **`512 added_rows_count`**       | `long`                                      | Number of rows in all of files in the manifest that have status `ADDED`, when `null` this is assumed to be non-zero                                  |
| _optional_ | _required_ | _required_ | **`513 existing_rows_count`**    | `long`                                      | Number of rows in all of files in the manifest that have status `EXISTING`, when `null` this is assumed to be non-zero                               |
| _optional_ | _required_ | _required_ | **`514 deleted_rows_count`**     | `long`                                      | Number of rows in all of files in the manifest that have status `DELETED`, when `null` this is assumed to be non-zero                                |
| _optional_ | _optional_ | _optional_ | **`507 partitions`**             | `list<508: field_summary>` (see below)      | A list of field summaries for each partition field in the spec. Each field in the list corresponds to a field in the manifest file’s partition spec. |
| _optional_ | _optional_ | _optional_ | **`519 key_metadata`**           | `binary`                                    | Implementation-specific key metadata for encryption                                                                                                  |
|            |            | _optional_ | **`520 first_row_id`**           | `long`                                      | The starting `_row_id` to assign to rows added by `ADDED` data files [First Row ID Assignment](#first-row-id-assignment)                               |

`field_summary` is a struct with the following fields:

| v1         | v2         | Field id, name          | Type          | Description |
| ---------- | ---------- |-------------------------|---------------|-------------|
| _required_ | _required_ | **`509 contains_null`** | `boolean`     | Whether the manifest contains at least one partition with a null value for the field |
| _optional_ | _optional_ | **`518 contains_nan`**  | `boolean`     | Whether the manifest contains at least one partition with a NaN value for the field |
| _optional_ | _optional_ | **`510 lower_bound`**   | `bytes`   [1] | Lower bound for the non-null, non-NaN values in the partition field, or null if all values are null or NaN [2] |
| _optional_ | _optional_ | **`511 upper_bound`**   | `bytes`   [1] | Upper bound for the non-null, non-NaN values in the partition field, or null if all values are null or NaN [2] |

Notes:

1. Lower and upper bounds are serialized to bytes using the single-object serialization in Appendix D. The type of used to encode the value is the type of the partition field data.
2. If -0.0 is a value of the partition field, the `lower_bound` must not be +0.0, and if +0.0 is a value of the partition field, the `upper_bound` must not be -0.0.

#### First Row ID Assignment

The `first_row_id` for existing manifests must be preserved when writing a new manifest list. The value of `first_row_id` for delete manifests is always `null`. The `first_row_id` is only assigned for data manifests that do not have a `first_row_id`. Assignment must account for data files that will be assigned `first_row_id` values when the manifest is read.

The first manifest without a `first_row_id` is assigned a value that is greater than or equal to the `first_row_id` of the snapshot. Subsequent manifests without a `first_row_id` are assigned one based on the previous manifest to be assigned a `first_row_id`. Each assigned `first_row_id` must increase by the row count of all files that will be assigned a `first_row_id` via inheritance in the last assigned manifest. That is, each `first_row_id` must be greater than or equal to the last assigned `first_row_id` plus the total record count of data files with a null `first_row_id` in the last assigned manifest.

A simple and valid approach is to estimate the number of rows in data files that will be assigned a `first_row_id` using the the manifest's `added_rows_count` and `existing_rows_count`: `first_row_id = last_assigned.first_row_id + last_assigned.added_rows_count + last_assigned.existing_rows_count`.

### Scan Planning

Scans are planned by reading the manifest files for the current snapshot. Deleted entries in data and delete manifests (those marked with status "DELETED") are not used in a scan.

Manifests that contain no matching files, determined using either file counts or partition summaries, may be skipped.

For each manifest, scan predicates, which filter data rows, are converted to partition predicates, which filter partition tuples. These partition predicates are used to select relevant data files, delete files, and deletion vector metadata. Conversion uses the partition spec that was used to write the manifest file regardless of the current partition spec.

Scan predicates are converted to partition predicates using an _inclusive projection_: if a scan predicate matches a row, then the partition predicate must match that row’s partition. This is called _inclusive_ [1] because rows that do not match the scan predicate may be included in the scan by the partition predicate.

For example, an `events` table with a timestamp column named `ts` that is partitioned by `ts_day=day(ts)` is queried by users with ranges over the timestamp column: `ts > X`. The inclusive projection is `ts_day >= day(X)`, which is used to select files that may have matching rows. Note that, in most cases, timestamps just before `X` will be included in the scan because the file contains rows that match the predicate and rows that do not match the predicate.

The inclusive projection for an unknown partition transform is _true_ because the partition field is ignored and not used in filtering.

Scan predicates are also used to filter data and delete files using column bounds and counts that are stored by field id in manifests. The same filter logic can be used for both data and delete files because both store metrics of the rows either inserted or deleted. If metrics show that a delete file has no rows that match a scan predicate, it may be ignored just as a data file would be ignored [2].

Data files that match the query filter must be read by the scan. 

Note that for any snapshot, all file paths marked with "ADDED" or "EXISTING" may appear at most once across all manifest files in the snapshot. If a file path appears more than once, the results of the scan are undefined. Reader implementations may raise an error in this case, but are not required to do so.


Delete files and deletion vector metadata that match the filters must be applied to data files at read time, limited by the following scope rules.

* A deletion vector must be applied to a data file when all of the following are true:
    - The data file's `file_path` is equal to the deletion vector's `referenced_data_file`
    - The data file's data sequence number is _less than or equal to_ the deletion vector's data sequence number
    - The data file's partition (both spec and partition values) is equal [4] to the deletion vector's partition
* A _position_ delete file must be applied to a data file when all of the following are true:
    - The data file's `file_path` is equal to the delete file's `referenced_data_file` if it is non-null
    - The data file's data sequence number is _less than or equal to_ the delete file's data sequence number
    - The data file's partition (both spec and partition values) is equal [4] to the delete file's partition
    - There is no deletion vector that must be applied to the data file (when added, such a vector must contain all deletes from existing position delete files)
* An _equality_ delete file must be applied to a data file when all of the following are true:
    - The data file's data sequence number is _strictly less than_ the delete's data sequence number
    - The data file's partition (both spec id and partition values) is equal [4] to the delete file's partition _or_ the delete file's partition spec is unpartitioned

In general, deletes are applied only to data files that are older and in the same partition, except for two special cases:

* Equality delete files stored with an unpartitioned spec are applied as global deletes. Otherwise, delete files do not apply to files in other partitions.
* Position deletes (vectors and files) must be applied to data files from the same commit, when the data and delete file data sequence numbers are equal. This allows deleting rows that were added in the same commit.


Notes:

1. An alternative, *strict projection*, creates a partition predicate that will match a file if all of the rows in the file must match the scan predicate. These projections are used to calculate the residual predicates for each file in a scan.
2. For example, if `file_a` has rows with `id` between 1 and 10 and a delete file contains rows with `id` between 1 and 4, a scan for `id = 9` may ignore the delete file because none of the deletes can match a row that will be selected.
3. Floating point partition values are considered equal if their IEEE 754 floating-point "single format" bit layout are equal with NaNs normalized to have only the the most significant mantissa bit set (the equivalent of calling `Float.floatToIntBits` or `Double.doubleToLongBits` in Java). The Avro specification requires all floating point values to be encoded in this format.
4. Unknown partition transforms do not affect partition equality. Although partition fields with unknown transforms are ignored for filtering, the result of an unknown transform is still used when testing whether partition values are equal.

### Snapshot References

Iceberg tables keep track of branches and tags using snapshot references. 
Tags are labels for individual snapshots. Branches are mutable named references that can be updated by committing a new snapshot as the branch's referenced snapshot using the [Commit Conflict Resolution and Retry](#commit-conflict-resolution-and-retry) procedures.

The snapshot reference object records all the information of a reference including snapshot ID, reference type and [Snapshot Retention Policy](#snapshot-retention-policy).

| v1         | v2         | Field name                   | Type      | Description |
| ---------- | ---------- | ---------------------------- | --------- | ----------- |
| _required_ | _required_ | **`snapshot-id`**            | `long`    | A reference's snapshot ID. The tagged snapshot or latest snapshot of a branch. |
| _required_ | _required_ | **`type`**                   | `string`  | Type of the reference, `tag` or `branch` |
| _optional_ | _optional_ | **`min-snapshots-to-keep`**  | `int`     | For `branch` type only, a positive number for the minimum number of snapshots to keep in a branch while expiring snapshots. Defaults to table property `history.expire.min-snapshots-to-keep`. |
| _optional_ | _optional_ | **`max-snapshot-age-ms`**    | `long`    | For `branch` type only, a positive number for the max age of snapshots to keep when expiring, including the latest snapshot. Defaults to table property `history.expire.max-snapshot-age-ms`. |
| _optional_ | _optional_ | **`max-ref-age-ms`**         | `long`    | For snapshot references except the `main` branch, a positive number for the max age of the snapshot reference to keep while expiring snapshots. Defaults to table property `history.expire.max-ref-age-ms`. The `main` branch never expires. |

Valid snapshot references are stored as the values of the `refs` map in table metadata. For serialization, see Appendix C.

### Snapshot Retention Policy

Table snapshots expire and are removed from metadata to allow removed or replaced data files to be physically deleted.
The snapshot expiration procedure removes snapshots from table metadata and applies the table's retention policy.
Retention policy can be configured both globally and on snapshot reference through properties `min-snapshots-to-keep`, `max-snapshot-age-ms` and `max-ref-age-ms`.

When expiring snapshots, retention policies in table and snapshot references are evaluated in the following way:

1. Start with an empty set of snapshots to retain
2. Remove any refs (other than main) where the referenced snapshot is older than `max-ref-age-ms`
3. For each branch and tag, add the referenced snapshot to the retained set
4. For each branch, add its ancestors to the retained set until:
    1. The snapshot is older than `max-snapshot-age-ms`, AND
    2. The snapshot is not one of the first `min-snapshots-to-keep` in the branch (including the branch's referenced snapshot)
5. Expire any snapshot not in the set of snapshots to retain.

### Table Metadata

Table metadata is stored as JSON. Each table metadata change creates a new table metadata file that is committed by an atomic operation. This operation is used to ensure that a new version of table metadata replaces the version on which it was based. This produces a linear history of table versions and ensures that concurrent writes are not lost.

The atomic operation used to commit metadata depends on how tables are tracked and is not standardized by this spec. See the sections below for examples.

#### Table Metadata Fields

Table metadata consists of the following fields:

| v1         | v2         | v3         | Field                       | Description                                                                                                                                                                                                                                                                                                                                                                                      |
| ---------- | ---------- |------------|-----------------------------|--------------------------------------------------------------------------------------------------------------------------------------------------------------------------------------------------------------------------------------------------------------------------------------------------------------------------------------------------------------------------------------------------|
| _required_ | _required_ | _required_ | **`format-version`**        | An integer version number for the format. Currently, this can be 1 or 2 based on the spec. Implementations must throw an exception if a table's version is higher than the supported version.                                                                                                                                                                                                    |
| _optional_ | _required_ | _required_ | **`table-uuid`**            | A UUID that identifies the table, generated when the table is created. Implementations must throw an exception if a table's UUID does not match the expected UUID after refreshing metadata.                                                                                                                                                                                                     |
| _required_ | _required_ | _required_ | **`location`**              | The table's base location. This is used by writers to determine where to store data files, manifest files, and table metadata files.                                                                                                                                                                                                                                                             |
|            | _required_ | _required_ | **`last-sequence-number`**  | The table's highest assigned sequence number, a monotonically increasing long that tracks the order of snapshots in a table.                                                                                                                                                                                                                                                                     |
| _required_ | _required_ | _required_ | **`last-updated-ms`**       | Timestamp in milliseconds from the unix epoch when the table was last updated. Each table metadata file should update this field just before writing.                                                                                                                                                                                                                                            |
| _required_ | _required_ | _required_ | **`last-column-id`**        | An integer; the highest assigned column ID for the table. This is used to ensure columns are always assigned an unused ID when evolving schemas.                                                                                                                                                                                                                                                 |
| _required_ |            |            | **`schema`**                | The table’s current schema. (**Deprecated**: use `schemas` and `current-schema-id` instead)                                                                                                                                                                                                                                                                                                      |
| _optional_ | _required_ | _required_ | **`schemas`**               | A list of schemas, stored as objects with `schema-id`.                                                                                                                                                                                                                                                                                                                                           |
| _optional_ | _required_ | _required_ | **`current-schema-id`**     | ID of the table's current schema.                                                                                                                                                                                                                                                                                                                                                                |
| _required_ |            |            | **`partition-spec`**        | The table’s current partition spec, stored as only fields. Note that this is used by writers to partition data, but is not used when reading because reads use the specs stored in manifest files. (**Deprecated**: use `partition-specs` and `default-spec-id` instead)                                                                                                                         |
| _optional_ | _required_ | _required_ | **`partition-specs`**       | A list of partition specs, stored as full partition spec objects.                                                                                                                                                                                                                                                                                                                                |
| _optional_ | _required_ | _required_ | **`default-spec-id`**       | ID of the "current" spec that writers should use by default.                                                                                                                                                                                                                                                                                                                                     |
| _optional_ | _required_ | _required_ | **`last-partition-id`**     | An integer; the highest assigned partition field ID across all partition specs for the table. This is used to ensure partition fields are always assigned an unused ID when evolving specs.                                                                                                                                                                                                      |
| _optional_ | _optional_ | _optional_ | **`properties`**            | A string to string map of table properties. This is used to control settings that affect reading and writing and is not intended to be used for arbitrary metadata. For example, `commit.retry.num-retries` is used to control the number of commit retries.                                                                                                                                     |
| _optional_ | _optional_ | _optional_ | **`current-snapshot-id`**   | `long` ID of the current table snapshot; must be the same as the current ID of the `main` branch in `refs`.                                                                                                                                                                                                                                                                                      |
| _optional_ | _optional_ | _optional_ | **`snapshots`**             | A list of valid snapshots. Valid snapshots are snapshots for which all data files exist in the file system. A data file must not be deleted from the file system until the last snapshot in which it was listed is garbage collected.                                                                                                                                                            |
| _optional_ | _optional_ | _optional_ | **`snapshot-log`**          | A list (optional) of timestamp and snapshot ID pairs that encodes changes to the current snapshot for the table. Each time the current-snapshot-id is changed, a new entry should be added with the last-updated-ms and the new current-snapshot-id. When snapshots are expired from the list of valid snapshots, all entries before a snapshot that has expired should be removed.              |
| _optional_ | _optional_ | _optional_ | **`metadata-log`**          | A list (optional) of timestamp and metadata file location pairs that encodes changes to the previous metadata files for the table. Each time a new metadata file is created, a new entry of the previous metadata file location should be added to the list. Tables can be configured to remove oldest metadata log entries and keep a fixed-size log of the most recent entries after a commit. |
| _optional_ | _required_ | _required_ | **`sort-orders`**           | A list of sort orders, stored as full sort order objects.                                                                                                                                                                                                                                                                                                                                        |
| _optional_ | _required_ | _required_ | **`default-sort-order-id`** | Default sort order id of the table. Note that this could be used by writers, but is not used when reading because reads use the specs stored in manifest files.                                                                                                                                                                                                                                  |
|            | _optional_ | _optional_ | **`refs`**                  | A map of snapshot references. The map keys are the unique snapshot reference names in the table, and the map values are snapshot reference objects. There is always a `main` branch reference pointing to the `current-snapshot-id` even if the `refs` map is null.                                                                                                                              |
| _optional_ | _optional_ | _optional_ | **`statistics`**            | A list (optional) of [table statistics](#table-statistics).                                                                                                                                                                                                                                                                                                                                      |
| _optional_ | _optional_ | _optional_ | **`partition-statistics`**  | A list (optional) of [partition statistics](#partition-statistics).                                                                                                                                                                                                                                                                                                                              |
<<<<<<< HEAD
|            |            | _optional_ | **`row-lineage`**           | A boolean, defaulting to false, setting whether or not to track the creation and updates to rows in the table. See [Row Lineage](#row-lineage).                                                                                                                                                                                                                                                  |
|            |            | _optional_ | **`next-row-id`**           | A `long` higher than all assigned row IDs; the next snapshot's `first-row-id`. See [Row Lineage](#row-lineage).                                                                                                                                                                                                                                                                                  |
|            |            | _optional_ | **`encryption-keys`**       | A list (optional) of [encryption keys](#encryption-keys) used for table encryption. |
=======
|            |            | _required_ | **`next-row-id`**           | A `long` higher than all assigned row IDs; the next snapshot's `first-row-id`. See [Row Lineage](#row-lineage).                                                                                                                                                                                                                                                                                  |
>>>>>>> 5ed88a5d

For serialization details, see Appendix C.

When a new snapshot is added, the table's `next-row-id` should be increased by the sum of `record_count` for all data files that will be assigned a `first_row_id` via inheritance in the snapshot. The `next-row-id` must always be higher than any assigned row ID in the table.

A simple and valid approach is estimate of the number of rows in data files that will be assigned a `first_row_id` using the manifests' `added_rows_count` and `existing_rows_count`. Using the last assigned manifest, this is `next-row-id = last_assigned.first_row_id + last_assigned.added_rows_count + last_assigned.existing_rows_count`.

#### Table Statistics

Table statistics files are valid [Puffin files](puffin-spec.md). Statistics are informational. A reader can choose to
ignore statistics information. Statistics support is not required to read the table correctly. A table can contain
many statistics files associated with different table snapshots.

Statistics files metadata within `statistics` table metadata field is a struct with the following fields:

| v1 | v2 | Field name | Type | Description |
|----|----|------------|------|-------------|
| _required_ | _required_ | **`snapshot-id`** | `string` | ID of the Iceberg table's snapshot the statistics file is associated with. |
| _required_ | _required_ | **`statistics-path`** | `string` | Path of the statistics file. See [Puffin file format](puffin-spec.md). |
| _required_ | _required_ | **`file-size-in-bytes`** | `long` | Size of the statistics file. |
| _required_ | _required_ | **`file-footer-size-in-bytes`** | `long` | Total size of the statistics file's footer (not the footer payload size). See [Puffin file format](puffin-spec.md) for footer definition. |
| _optional_ | _optional_ | **`key-metadata`** | Base64-encoded implementation-specific key metadata for encryption. |
| _required_ | _required_ | **`blob-metadata`** | `list<blob metadata>` (see below) | A list of the blob metadata for statistics contained in the file with structure described below. |

Blob metadata is a struct with the following fields:

| v1 | v2 | Field name | Type | Description |
|----|----|------------|------|-------------|
| _required_ | _required_ | **`type`** | `string` | Type of the blob. Matches Blob type in the Puffin file. |
| _required_ | _required_ | **`snapshot-id`** | `long` | ID of the Iceberg table's snapshot the blob was computed from. |
| _required_ | _required_ | **`sequence-number`** | `long` | Sequence number of the Iceberg table's snapshot the blob was computed from. |
| _required_ | _required_ | **`fields`** | `list<integer>` | Ordered list of fields, given by field ID, on which the statistic was calculated. |
| _optional_ | _optional_ | **`properties`** | `map<string, string>` | Additional properties associated with the statistic. Subset of Blob properties in the Puffin file. |


#### Partition Statistics

Partition statistics files are based on [partition statistics file spec](#partition-statistics-file). 
Partition statistics are not required for reading or planning and readers may ignore them.
Each table snapshot may be associated with at most one partition statistics file.
A writer can optionally write the partition statistics file during each write operation, or it can also be computed on demand.
Partition statistics file must be registered in the table metadata file to be considered as a valid statistics file for the reader.

`partition-statistics` field of table metadata is an optional list of structs with the following fields:

| v1 | v2 | Field name | Type | Description |
|----|----|------------|------|-------------|
| _required_ | _required_ | **`snapshot-id`** | `long` | ID of the Iceberg table's snapshot the partition statistics file is associated with. |
| _required_ | _required_ | **`statistics-path`** | `string` | Path of the partition statistics file. See [Partition statistics file](#partition-statistics-file). |
| _required_ | _required_ | **`file-size-in-bytes`** | `long` | Size of the partition statistics file. |

##### Partition Statistics File

Statistics information for each unique partition tuple is stored as a row in any of the data file format of the table (for example, Parquet or ORC).
These rows must be sorted (in ascending manner with NULL FIRST) by `partition` field to optimize filtering rows while scanning.

The schema of the partition statistics file is as follows:

| v1 | v2 | Field id, name | Type | Description |
|----|----|----------------|------|-------------|
| _required_ | _required_ | **`1 partition`** | `struct<..>` | Partition data tuple, schema based on the unified partition type considering all specs in a table |
| _required_ | _required_ | **`2 spec_id`** | `int` | Partition spec id |
| _required_ | _required_ | **`3 data_record_count`** | `long` | Count of records in data files |
| _required_ | _required_ | **`4 data_file_count`** | `int` | Count of data files |
| _required_ | _required_ | **`5 total_data_file_size_in_bytes`** | `long` | Total size of data files in bytes |
| _optional_ | _optional_ | **`6 position_delete_record_count`** | `long` | Count of records in position delete files |
| _optional_ | _optional_ | **`7 position_delete_file_count`** | `int` | Count of position delete files |
| _optional_ | _optional_ | **`8 equality_delete_record_count`** | `long` | Count of records in equality delete files |
| _optional_ | _optional_ | **`9 equality_delete_file_count`** | `int` | Count of equality delete files |
| _optional_ | _optional_ | **`10 total_record_count`** | `long` | Accurate count of records in a partition after applying the delete files if any |
| _optional_ | _optional_ | **`11 last_updated_at`** | `long` | Timestamp in milliseconds from the unix epoch when the partition was last updated |
| _optional_ | _optional_ | **`12 last_updated_snapshot_id`** | `long` | ID of snapshot that last updated this partition |

Note that partition data tuple's schema is based on the partition spec output using partition field ids for the struct field ids.
The unified partition type is a struct containing all fields that have ever been a part of any spec in the table 
and sorted by the field ids in ascending order.  
In other words, the struct fields represent a union of all known partition fields sorted in ascending order by the field ids.

For example,

1. `spec#0` has two fields `{field#1, field#2}`
and then the table has evolved into `spec#1` which has three fields `{field#1, field#2, field#3}`.
The unified partition type looks like `Struct<field#1, field#2, field#3>`.

2. `spec#0` has two fields `{field#1, field#2}`
and then the table has evolved into `spec#1` which has just one field `{field#2}`.
The unified partition type looks like `Struct<field#1, field#2>`.

#### Encryption Keys

Keys used for table encryption can be tracked in table metadata as a list named `encryption-keys`. The schema of each key is a struct with the following fields:

| v1 | v2 |     v3     |     Field name               |   Type.               | Description |
|----|----|------------|------------------------------|-----------------------|-------------|
|    |    | _required_ | **`key-id`**                 | `string`              | ID of the encryption key |
|    |    | _required_ | **`encrypted-key-metadata`** | `string`              | Encrypted key and metadata, base64 encoded [1] |
|    |    | _optional_ | **`encrypted-by-id`**        | `string`              | Optional ID of the key used to encrypt or wrap `key-metadata` |
|    |    | _optional_ | **`properties`**             | `map<string, string>` | A string to string map of additional metadata used by the table's encryption scheme |

Notes:

1. The format of encrypted key metadata is determined by the table's encryption scheme and can be a wrapped format specific to the table's KMS provider.


### Commit Conflict Resolution and Retry

When two commits happen at the same time and are based on the same version, only one commit will succeed. In most cases, the failed commit can be applied to the new current version of table metadata and retried. Updates verify the conditions under which they can be applied to a new version and retry if those conditions are met.

*   Append operations have no requirements and can always be applied.
*   Replace operations must verify that the files that will be deleted are still in the table. Examples of replace operations include format changes (replace an Avro file with a Parquet file) and compactions (several files are replaced with a single file that contains the same rows).
*   Delete operations must verify that specific files to delete are still in the table. Delete operations based on expressions can always be applied (e.g., where timestamp < X).
*   Table schema updates and partition spec changes must validate that the schema has not changed between the base version and the current version.


#### File System Tables

_Note: This file system based scheme to commit a metadata file is **deprecated** and will be removed in version 4 of this spec. The scheme is **unsafe** in object stores and local file systems._

An atomic swap can be implemented using atomic rename in file systems that support it, like HDFS [1].

Each version of table metadata is stored in a metadata folder under the table’s base location using a file naming scheme that includes a version number, `V`: `v<V>.metadata.json`. To commit a new metadata version, `V+1`, the writer performs the following steps:

1. Read the current table metadata version `V`.
2. Create new table metadata based on version `V`.
3. Write the new table metadata to a unique file: `<random-uuid>.metadata.json`.
4. Rename the unique file to the well-known file for version `V`: `v<V+1>.metadata.json`.
    1. If the rename succeeds, the commit succeeded and `V+1` is the table’s current version
    2. If the rename fails, go back to step 1.

Notes:

1. The file system table scheme is implemented in [HadoopTableOperations](../javadoc/{{ icebergVersion }}/org/apache/iceberg/hadoop/HadoopTableOperations.html).

#### Metastore Tables

The atomic swap needed to commit new versions of table metadata can be implemented by storing a pointer in a metastore or database that is updated with a check-and-put operation [1]. The check-and-put validates that the version of the table that a write is based on is still current and then makes the new metadata from the write the current version.

Each version of table metadata is stored in a metadata folder under the table’s base location using a naming scheme that includes a version and UUID: `<V>-<random-uuid>.metadata.json`. To commit a new metadata version, `V+1`, the writer performs the following steps:

1. Create a new table metadata file based on the current metadata.
2. Write the new table metadata to a unique file: `<V+1>-<random-uuid>.metadata.json`.
3. Request that the metastore swap the table’s metadata pointer from the location of `V` to the location of `V+1`.
    1. If the swap succeeds, the commit succeeded. `V` was still the latest metadata version and the metadata file for `V+1` is now the current metadata.
    2. If the swap fails, another writer has already created `V+1`. The current writer goes back to step 1.

Notes:

1. The metastore table scheme is partly implemented in [BaseMetastoreTableOperations](../javadoc/{{ icebergVersion }}/org/apache/iceberg/BaseMetastoreTableOperations.html).


### Delete Formats

This section details how to encode row-level deletes in Iceberg delete files. Row-level deletes are added by v2 and are not supported in v1. Deletion vectors are added in v3 and are not supported in v2 or earlier. Position delete files must not be added to v3 tables, but existing position delete files are valid.

There are three types of row-level deletes:

* Deletion vectors (DVs) identify deleted rows within a single referenced data file by position in a bitmap
* Position delete files identify deleted rows by file location and row position (**deprecated**)
* Equality delete files identify deleted rows by the value of one or more columns

Deletion vectors are a binary representation of deletes for a single data file that is more efficient at execution time than position delete files. Unlike equality or position delete files, there can be at most one deletion vector for a given data file in a snapshot. Writers must ensure that there is at most one deletion vector per data file and must merge new deletes with existing vectors or position delete files.

Row-level delete files (both equality and position delete files) are valid Iceberg data files: files must use valid Iceberg formats, schemas, and column projection. It is recommended that these delete files are written using the table's default file format.

Row-level delete files and deletion vectors are tracked by manifests. A separate set of manifests is used for delete files and DVs, but the same manifest schema is used for both data and delete manifests. Deletion vectors are tracked individually by file location, offset, and length within the containing file. Deletion vector metadata must include the referenced data file.

Both position and equality delete files allow encoding deleted row values with a delete. This can be used to reconstruct a stream of changes to a table.


#### Deletion Vectors

Deletion vectors identify deleted rows of a file by encoding deleted positions in a bitmap. A set bit at position P indicates that the row at position P is deleted.

These vectors are stored using the `deletion-vector-v1` blob definition from the [Puffin spec][puffin-spec].

Deletion vectors support positive 64-bit positions, but are optimized for cases where most positions fit in 32 bits by using a collection of 32-bit Roaring bitmaps. 64-bit positions are divided into a 32-bit "key" using the most significant 4 bytes and a 32-bit sub-position using the least significant 4 bytes. For each key in the set of positions, a 32-bit Roaring bitmap is maintained to store a set of 32-bit sub-positions for that key.

To test whether a certain position is set, its most significant 4 bytes (the key) are used to find a 32-bit bitmap and the least significant 4 bytes (the sub-position) are tested for inclusion in the bitmap. If a bitmap is not found for the key, then it is not set.

Delete manifests track deletion vectors individually by the containing file location (`file_path`), starting offset of the DV blob (`content_offset`), and total length of the blob (`content_size_in_bytes`). Multiple deletion vectors can be stored in the same file. There are no restrictions on the data files that can be referenced by deletion vectors in the same Puffin file.

At most one deletion vector is allowed per data file in a snapshot. If a DV is written for a data file, it must replace all previously written position delete files so that when a DV is present, readers can safely ignore matching position delete files.


[puffin-spec]: https://iceberg.apache.org/puffin-spec/

#### Position Delete Files

Position-based delete files identify deleted rows by file and position in one or more data files, and may optionally contain the deleted row.

_Note: Position delete files are **deprecated** in v3. Existing position deletes must be written to delete vectors when updating the position deletes for a data file._

A data row is deleted if there is an entry in a position delete file for the row's file and position in the data file, starting at 0.

Position-based delete files store `file_position_delete`, a struct with the following fields:

| Field id, name              | Type                       | Description |
|-----------------------------|----------------------------|-------------|
| **`2147483546  file_path`** | `string`                   | Full URI of a data file with FS scheme. This must match the `file_path` of the target data file in a manifest entry |
| **`2147483545  pos`**       | `long`                     | Ordinal position of a deleted row in the target data file identified by `file_path`, starting at `0` |
| **`2147483544  row`**       | `required struct<...>` [1] | Deleted row values. Omit the column when not storing deleted rows. |

1. When present in the delete file, `row` is required because all delete entries must include the row values.

When the deleted row column is present, its schema may be any subset of the table schema and must use field ids matching the table.

To ensure the accuracy of statistics, all delete entries must include row values, or the column must be omitted (this is why the column type is `required`).

The rows in the delete file must be sorted by `file_path` then `pos` to optimize filtering rows while scanning. 

*  Sorting by `file_path` allows filter pushdown by file in columnar storage formats.
*  Sorting by `pos` allows filtering rows while scanning, to avoid keeping deletes in memory.

#### Equality Delete Files

Equality delete files identify deleted rows in a collection of data files by one or more column values, and may optionally contain additional columns of the deleted row.

Equality delete files store any subset of a table's columns and use the table's field ids. The _delete columns_ are the columns of the delete file used to match data rows. Delete columns are identified by id in the delete file [metadata column `equality_ids`](#manifests). The column restrictions for columns used in equality delete files are the same as those for [identifier fields](#identifier-field-ids) with the exception that optional columns and columns nested under optional structs are allowed (if a parent struct column is null it implies the leaf column is null).

A data row is deleted if its values are equal to all delete columns for any row in an equality delete file that applies to the row's data file (see [`Scan Planning`](#scan-planning)).

Each row of the delete file produces one equality predicate that matches any row where the delete columns are equal. Multiple columns can be thought of as an `AND` of equality predicates. A `null` value in a delete column matches a row if the row's value is `null`, equivalent to `col IS NULL`.

For example, a table with the following data:

```text
 1: id | 2: category | 3: name
-------|-------------|---------
 1     | marsupial   | Koala
 2     | toy         | Teddy
 3     | NULL        | Grizzly
 4     | NULL        | Polar
```

The delete `id = 3` could be written as either of the following equality delete files:

```text
equality_ids=[1]

 1: id
-------
 3
```

```text
equality_ids=[1]

 1: id | 2: category | 3: name
-------|-------------|---------
 3     | NULL        | Grizzly
```

The delete `id = 4 AND category IS NULL` could be written as the following equality delete file:

```text
equality_ids=[1, 2]

 1: id | 2: category | 3: name
-------|-------------|---------
 4     | NULL        | Polar
```

If a delete column in an equality delete file is later dropped from the table, it must still be used when applying the equality deletes. If a column was added to a table and later used as a delete column in an equality delete file, the column value is read for older data files using normal projection rules (defaults to `null`).


#### Delete File Stats

Manifests hold the same statistics for delete files and data files. For delete files, the metrics describe the values that were deleted.


## Appendix A: Format-specific Requirements


### Avro

**Data Type Mappings**

Values should be stored in Avro using the Avro types and logical type annotations in the table below.

Optional fields, array elements, and map values must be wrapped in an Avro `union` with `null`. This is the only union type allowed in Iceberg data files.

Optional fields without an Iceberg default must set the Avro field default value to null. Fields with a non-null Iceberg default must convert the default to an equivalent Avro default.

Maps with non-string keys must use an array representation with the `map` logical type. The array representation or Avro’s map type may be used for maps with string keys.

|Type|Avro type|Notes|
|--- |--- |--- |
|**`unknown`**|`null` or omitted||
|**`boolean`**|`boolean`||
|**`int`**|`int`||
|**`long`**|`long`||
|**`float`**|`float`||
|**`double`**|`double`||
|**`decimal(P,S)`**|`{ "type": "fixed",`<br />&nbsp;&nbsp;`"size": minBytesRequired(P),`<br />&nbsp;&nbsp;`"logicalType": "decimal",`<br />&nbsp;&nbsp;`"precision": P,`<br />&nbsp;&nbsp;`"scale": S }`|Stored as fixed using the minimum number of bytes for the given precision.|
|**`date`**|`{ "type": "int",`<br />&nbsp;&nbsp;`"logicalType": "date" }`|Stores days from 1970-01-01.|
|**`time`**|`{ "type": "long",`<br />&nbsp;&nbsp;`"logicalType": "time-micros" }`|Stores microseconds from midnight.|
|**`timestamp`**      | `{ "type": "long",`<br />&nbsp;&nbsp;`"logicalType": "timestamp-micros",`<br />&nbsp;&nbsp;`"adjust-to-utc": false }` | Stores microseconds from 1970-01-01 00:00:00.000000. [1]            |
|**`timestamptz`**    | `{ "type": "long",`<br />&nbsp;&nbsp;`"logicalType": "timestamp-micros",`<br />&nbsp;&nbsp;`"adjust-to-utc": true }`  | Stores microseconds from 1970-01-01 00:00:00.000000 UTC. [1]        |
|**`timestamp_ns`**   | `{ "type": "long",`<br />&nbsp;&nbsp;`"logicalType": "timestamp-nanos",`<br />&nbsp;&nbsp;`"adjust-to-utc": false }`  | Stores nanoseconds from 1970-01-01 00:00:00.000000000. [1], [2]     |
|**`timestamptz_ns`** | `{ "type": "long",`<br />&nbsp;&nbsp;`"logicalType": "timestamp-nanos",`<br />&nbsp;&nbsp;`"adjust-to-utc": true }`   | Stores nanoseconds from 1970-01-01 00:00:00.000000000 UTC. [1], [2] |
|**`string`**|`string`||
|**`uuid`**|`{ "type": "fixed",`<br />&nbsp;&nbsp;`"size": 16,`<br />&nbsp;&nbsp;`"logicalType": "uuid" }`||
|**`fixed(L)`**|`{ "type": "fixed",`<br />&nbsp;&nbsp;`"size": L }`||
|**`binary`**|`bytes`||
|**`struct`**|`record`||
|**`list`**|`array`||
|**`map`**|`array` of key-value records, or `map` when keys are strings (optional).|Array storage must use logical type name `map` and must store elements that are 2-field records. The first field is a non-null key and the second field is the value.|
|**`variant`**|`record` with `metadata` and `value` fields. `metadata` and `value` must not be assigned field IDs and the fields are accessed through names. |Shredding is not supported in Avro.|
|**`geometry`**|`bytes`|WKB format, see [Appendix G](#appendix-g-geospatial-notes)|
|**`geography`**|`bytes`|WKB format, see [Appendix G](#appendix-g-geospatial-notes)|

Notes:

1. Avro type annotation `adjust-to-utc` is an Iceberg convention; default value is `false` if not present.
2. Avro logical type `timestamp-nanos` is an Iceberg convention; the Avro specification does not define this type.


**Field IDs**

Iceberg struct, list, and map types identify nested types by ID. When writing data to Avro files, these IDs must be stored in the Avro schema to support ID-based column pruning.

IDs are stored as JSON integers in the following locations:

|ID|Avro schema location|Property|Example|
|--- |--- |--- |--- |
|**Struct field**|Record field object|`field-id`|`{ "type": "record", ...`<br />&nbsp;&nbsp;`"fields": [`<br />&nbsp;&nbsp;&nbsp;&nbsp;`{ "name": "l",`<br />&nbsp;&nbsp;&nbsp;&nbsp;&nbsp;&nbsp;`"type": ["null", "long"],`<br />&nbsp;&nbsp;&nbsp;&nbsp;&nbsp;&nbsp;`"default": null,`<br />&nbsp;&nbsp;&nbsp;&nbsp;&nbsp;&nbsp;`"field-id": 8 }`<br />&nbsp;&nbsp;`] }`|
|**List element**|Array schema object|`element-id`|`{ "type": "array",`<br />&nbsp;&nbsp;`"items": "int",`<br />&nbsp;&nbsp;`"element-id": 9 }`|
|**String map key**|Map schema object|`key-id`|`{ "type": "map",`<br />&nbsp;&nbsp;`"values": "int",`<br />&nbsp;&nbsp;`"key-id": 10,`<br />&nbsp;&nbsp;`"value-id": 11 }`|
|**String map value**|Map schema object|`value-id`||
|**Map key, value**|Key, value fields in the element record.|`field-id`|`{ "type": "array",`<br />&nbsp;&nbsp;`"logicalType": "map",`<br />&nbsp;&nbsp;`"items": {`<br />&nbsp;&nbsp;&nbsp;&nbsp;`"type": "record",`<br />&nbsp;&nbsp;&nbsp;&nbsp;`"name": "k12_v13",`<br />&nbsp;&nbsp;&nbsp;&nbsp;`"fields": [`<br />&nbsp;&nbsp;&nbsp;&nbsp;&nbsp;&nbsp;`{ "name": "key",`<br />&nbsp;&nbsp;&nbsp;&nbsp;&nbsp;&nbsp;&nbsp;&nbsp;`"type": "int",`<br />&nbsp;&nbsp;&nbsp;&nbsp;&nbsp;&nbsp;&nbsp;&nbsp;`"field-id": 12 },`<br />&nbsp;&nbsp;&nbsp;&nbsp;&nbsp;&nbsp;`{ "name": "value",`<br />&nbsp;&nbsp;&nbsp;&nbsp;&nbsp;&nbsp;&nbsp;&nbsp;`"type": "string",`<br />&nbsp;&nbsp;&nbsp;&nbsp;&nbsp;&nbsp;&nbsp;&nbsp;`"field-id": 13 }`<br />&nbsp;&nbsp;&nbsp;&nbsp;`] } }`|

Note that the string map case is for maps where the key type is a string. Using Avro’s map type in this case is optional. Maps with string keys may be stored as arrays.


### Parquet

**Data Type Mappings**

Values should be stored in Parquet using the types and logical type annotations in the table below. Column IDs are required to be stored as [field IDs](http://github.com/apache/parquet-format/blob/40699d05bd24181de6b1457babbee2c16dce3803/src/main/thrift/parquet.thrift#L459) on the parquet schema.

Lists must use the [3-level representation](https://github.com/apache/parquet-format/blob/master/LogicalTypes.md#lists).

| Type               | Parquet physical type                                              | Logical type                                | Notes                                                          |
|--------------------|--------------------------------------------------------------------|---------------------------------------------|----------------------------------------------------------------|
| **`unknown`**      | None                                                               |                                             | Omit from data files                                           |
| **`boolean`**      | `boolean`                                                          |                                             |                                                                |
| **`int`**          | `int`                                                              |                                             |                                                                |
| **`long`**         | `long`                                                             |                                             |                                                                |
| **`float`**        | `float`                                                            |                                             |                                                                |
| **`double`**       | `double`                                                           |                                             |                                                                |
| **`decimal(P,S)`** | `P <= 9`: `int32`,<br />`P <= 18`: `int64`,<br />`fixed` otherwise | `DECIMAL(P,S)`                              | Fixed must use the minimum number of bytes that can store `P`. |
| **`date`**         | `int32`                                                            | `DATE`                                      | Stores days from 1970-01-01.                                   |
| **`time`**         | `int64`                                                            | `TIME_MICROS` with `adjustToUtc=false`      | Stores microseconds from midnight.                             |
| **`timestamp`**    | `int64`                                                            | `TIMESTAMP_MICROS` with `adjustToUtc=false` | Stores microseconds from 1970-01-01 00:00:00.000000.           |
| **`timestamptz`**  | `int64`                                                            | `TIMESTAMP_MICROS` with `adjustToUtc=true`  | Stores microseconds from 1970-01-01 00:00:00.000000 UTC.       |
| **`timestamp_ns`**   | `int64`                                                          | `TIMESTAMP_NANOS` with `adjustToUtc=false`  | Stores nanoseconds from 1970-01-01 00:00:00.000000000.         |
| **`timestamptz_ns`** | `int64`                                                          | `TIMESTAMP_NANOS` with `adjustToUtc=true`   | Stores nanoseconds from 1970-01-01 00:00:00.000000000 UTC.     |
| **`string`**       | `binary`                                                           | `UTF8`                                      | Encoding must be UTF-8.                                        |
| **`uuid`**         | `fixed_len_byte_array[16]`                                         | `UUID`                                      |                                                                |
| **`fixed(L)`**     | `fixed_len_byte_array[L]`                                          |                                             |                                                                |
| **`binary`**       | `binary`                                                           |                                             |                                                                |
| **`struct`**       | `group`                                                            |                                             |                                                                |
| **`list`**         | `3-level list`                                                     | `LIST`                                      | See Parquet docs for 3-level representation.                   |
| **`map`**          | `3-level map`                                                      | `MAP`                                       | See Parquet docs for 3-level representation.                   |
| **`variant`**      | `group` with `metadata` and `value` fields. `metadata` and `value` must not be assigned field IDs and the fields are accessed through names.| `VARIANT`                                   | See Parquet docs for [Variant encoding](https://github.com/apache/parquet-format/blob/master/VariantEncoding.md) and [Variant shredding encoding](https://github.com/apache/parquet-format/blob/master/VariantShredding.md). |
| **`geometry`**     | `binary`                                                           | `GEOMETRY`                                  | WKB format, see [Appendix G](#appendix-g-geospatial-notes).                             |
| **`geography`**    | `binary`                                                           | `GEOGRAPHY`                                 | WKB format, see [Appendix G](#appendix-g-geospatial-notes).                             |


When reading an `unknown` column, any corresponding column must be ignored and replaced with `null` values.


### ORC

**Data Type Mappings**

| Type               | ORC type            | ORC type attributes                                  | Notes                                                                                   |
|--------------------|---------------------|------------------------------------------------------|-----------------------------------------------------------------------------------------|
| **`unknown`**      | None                |                                                      | Omit from data files                                                                    |
| **`boolean`**      | `boolean`           |                                                      |                                                                                         |
| **`int`**          | `int`               |                                                      | ORC `tinyint` and `smallint` would also map to **`int`**.                               |
| **`long`**         | `long`              |                                                      |                                                                                         |
| **`float`**        | `float`             |                                                      |                                                                                         |
| **`double`**       | `double`            |                                                      |                                                                                         |
| **`decimal(P,S)`** | `decimal`           |                                                      |                                                                                         |
| **`date`**         | `date`              |                                                      |                                                                                         |
| **`time`**         | `long`              | `iceberg.long-type`=`TIME`                           | Stores microseconds from midnight.                                                      |
| **`timestamp`**    | `timestamp`         | `iceberg.timestamp-unit`=`MICROS`                    | Stores microseconds from 2015-01-01 00:00:00.000000. [1], [2]                           |
| **`timestamptz`**  | `timestamp_instant` | `iceberg.timestamp-unit`=`MICROS`                    | Stores microseconds from 2015-01-01 00:00:00.000000 UTC. [1], [2]                       |
| **`timestamp_ns`** | `timestamp`         | `iceberg.timestamp-unit`=`NANOS`                     | Stores nanoseconds from 2015-01-01 00:00:00.000000000. [1]                              |
| **`timestamptz_ns`** | `timestamp_instant` | `iceberg.timestamp-unit`=`NANOS`                   | Stores nanoseconds from 2015-01-01 00:00:00.000000000 UTC. [1]                          |
| **`string`**       | `string`            |                                                      | ORC `varchar` and `char` would also map to **`string`**.                                |
| **`uuid`**         | `binary`            | `iceberg.binary-type`=`UUID`                         |                                                                                         |
| **`fixed(L)`**     | `binary`            | `iceberg.binary-type`=`FIXED` & `iceberg.length`=`L` | The length would not be checked by the ORC reader and should be checked by the adapter. |
| **`binary`**       | `binary`            |                                                      |                                                                                         |
| **`struct`**       | `struct`            |                                                      |                                                                                         |
| **`list`**         | `array`             |                                                      |                                                                                         |
| **`map`**          | `map`               |                                                      |                                                                                         |
| **`variant`**      | `struct` with `metadata` and `value` fields. `metadata` and `value` must not be assigned field IDs. |  `iceberg.struct-type`=`VARIANT`   | Shredding is not supported in ORC.                                                 |
| **`geometry`**     | `binary`            | `iceberg.binary-type`=`GEOMETRY`                     | WKB format, see [Appendix G](#appendix-g-geospatial-notes).                                                      |
| **`geography`**    | `binary`            | `iceberg.binary-type`=`GEOMETRY`                     | WKB format, see [Appendix G](#appendix-g-geospatial-notes).                                                      |


Notes:

1. ORC's [TimestampColumnVector](https://orc.apache.org/api/hive-storage-api/org/apache/hadoop/hive/ql/exec/vector/TimestampColumnVector.html) consists of a time field (milliseconds since epoch) and a nanos field (nanoseconds within the second). Hence the milliseconds within the second are reported twice; once in the time field and again in the nanos field. The read adapter should only use milliseconds within the second from one of these fields. The write adapter should also report milliseconds within the second twice; once in the time field and again in the nanos field. ORC writer is expected to correctly consider millis information from one of the fields. More details at https://issues.apache.org/jira/browse/ORC-546
2. ORC `timestamp` and `timestamp_instant` values store nanosecond precision. Iceberg ORC writers for Iceberg types `timestamp` and `timestamptz` **must** truncate nanoseconds to microseconds. `iceberg.timestamp-unit` is assumed to be `MICROS` if not present.

One of the interesting challenges with this is how to map Iceberg’s schema evolution (id based) on to ORC’s (name based). In theory, we could use Iceberg’s column ids as the column and field names, but that would be inconvenient.

The column IDs must be stored in ORC type attributes using the key `iceberg.id`, and `iceberg.required` to store `"true"` if the Iceberg column is required, otherwise it will be optional.

Iceberg would build the desired reader schema with their schema evolution rules and pass that down to the ORC reader, which would then use its schema evolution to map that to the writer’s schema. Basically, Iceberg would need to change the names of columns and fields to get the desired mapping.

|Iceberg writer|ORC writer|Iceberg reader|ORC reader|
|--- |--- |--- |--- |
|`struct<a (1): int, b (2): string>`|`struct<a: int, b: string>`|`struct<a (2): string, c (3): date>`|`struct<b: string, c: date>`|
|`struct<a (1): struct<b (2): string, c (3): date>>`|`struct<a: struct<b:string, c:date>>`|`struct<aa (1): struct<cc (3): date, bb (2): string>>`|`struct<a: struct<c:date, b:string>>`|

## Appendix B: 32-bit Hash Requirements

The 32-bit hash implementation is 32-bit Murmur3 hash, x86 variant, seeded with 0.

| Primitive type     | Hash specification                        | Test value                                 |
|--------------------|-------------------------------------------|--------------------------------------------|
| **`int`**          | `hashLong(long(v))`			[1]          | `34` ￫ `2017239379`                        |
| **`long`**         | `hashBytes(littleEndianBytes(v))`         | `34L` ￫ `2017239379`                       |
| **`decimal(P,S)`** | `hashBytes(minBigEndian(unscaled(v)))`[2] | `14.20` ￫ `-500754589`                     |
| **`date`**         | `hashInt(daysFromUnixEpoch(v))`           | `2017-11-16` ￫ `-653330422`                |
| **`time`**         | `hashLong(microsecsFromMidnight(v))`      | `22:31:08` ￫ `-662762989`                  |
| **`timestamp`**    | `hashLong(microsecsFromUnixEpoch(v))`     | `2017-11-16T22:31:08` ￫ `-2047944441`<br />`2017-11-16T22:31:08.000001` ￫ `-1207196810` |
| **`timestamptz`**  | `hashLong(microsecsFromUnixEpoch(v))`     | `2017-11-16T14:31:08-08:00` ￫ `-2047944441`<br />`2017-11-16T14:31:08.000001-08:00` ￫ `-1207196810` |
| **`timestamp_ns`** | `hashLong(microsecsFromUnixEpoch(v))` [3] | `2017-11-16T22:31:08` ￫ `-2047944441`<br />`2017-11-16T22:31:08.000001001` ￫ `-1207196810` |
| **`timestamptz_ns`** | `hashLong(microsecsFromUnixEpoch(v))` [3]| `2017-11-16T14:31:08-08:00` ￫ `-2047944441`<br />`2017-11-16T14:31:08.000001001-08:00` ￫ `-1207196810` |
| **`string`**       | `hashBytes(utf8Bytes(v))`                 | `iceberg` ￫ `1210000089`                   |
| **`uuid`**         | `hashBytes(uuidBytes(v))`		[4]      | `f79c3e09-677c-4bbd-a479-3f349cb785e7` ￫ `1488055340`               |
| **`fixed(L)`**     | `hashBytes(v)`                            | `00 01 02 03` ￫ `-188683207`               |
| **`binary`**       | `hashBytes(v)`                            | `00 01 02 03` ￫ `-188683207`               |

The types below are not currently valid for bucketing, and so are not hashed. However, if that changes and a hash value is needed, the following table shall apply:

| Primitive type     | Hash specification                        | Test value                                 |
|--------------------|-------------------------------------------|--------------------------------------------|
| **`unknown`**      | always `null`                             |                                            |
| **`boolean`**      | `false: hashInt(0)`, `true: hashInt(1)`   | `true` ￫ `1392991556`                      |
| **`float`**        | `hashLong(doubleToLongBits(double(v))` [5]| `1.0F` ￫ `-142385009`, `0.0F` ￫ `1669671676`, `-0.0F` ￫ `1669671676` |
| **`double`**       | `hashLong(doubleToLongBits(v))`        [5]| `1.0D` ￫ `-142385009`, `0.0D` ￫ `1669671676`, `-0.0D` ￫ `1669671676` |

A 32-bit hash is not defined for `variant` because there are multiple representations for equivalent values.

Notes:

1. Integer and long hash results must be identical for all integer values. This ensures that schema evolution does not change bucket partition values if integer types are promoted.
2. Decimal values are hashed using the minimum number of bytes required to hold the unscaled value as a two’s complement big-endian; this representation does not include padding bytes required for storage in a fixed-length array.
Hash results are not dependent on decimal scale, which is part of the type, not the data value.
3. Nanosecond timestamps must be converted to microsecond precision before hashing to ensure timestamps have the same hash value.
4. UUIDs are encoded using big endian. The test UUID for the example above is: `f79c3e09-677c-4bbd-a479-3f349cb785e7`. This UUID encoded as a byte array is:
`F7 9C 3E 09 67 7C 4B BD A4 79 3F 34 9C B7 85 E7`
5. `doubleToLongBits` must give the IEEE 754 compliant bit representation of the double value. All `NaN` bit patterns must be canonicalized to `0x7ff8000000000000L`. Negative zero (`-0.0`) must be canonicalized to positive zero (`0.0`). Float hash values are the result of hashing the float cast to double to ensure that schema evolution does not change hash values if float types are promoted.

## Appendix C: JSON serialization


### Schemas

Schemas are serialized as a JSON object with the same fields as a struct in the table below, and the following additional fields:

| v1         | v2         |Field|JSON representation|Example|
| ---------- | ---------- |--- |--- |--- |
| _optional_ | _required_ |**`schema-id`**|`JSON int`|`0`|
| _optional_ | _optional_ |**`identifier-field-ids`**|`JSON list of ints`|`[1, 2]`|

Types are serialized according to this table:

|Type|JSON representation|Example|
|--- |--- |--- |
|**`unknown`**|`JSON string: "unknown"`|`"unknown"`|
|**`boolean`**|`JSON string: "boolean"`|`"boolean"`|
|**`int`**|`JSON string: "int"`|`"int"`|
|**`long`**|`JSON string: "long"`|`"long"`|
|**`float`**|`JSON string: "float"`|`"float"`|
|**`double`**|`JSON string: "double"`|`"double"`|
|**`date`**|`JSON string: "date"`|`"date"`|
|**`time`**|`JSON string: "time"`|`"time"`|
|**`timestamp, microseconds, without zone`**|`JSON string: "timestamp"`|`"timestamp"`|
|**`timestamp, microseconds, with zone`**|`JSON string: "timestamptz"`|`"timestamptz"`|
|**`timestamp, nanoseconds, without zone`**|`JSON string: "timestamp_ns"`|`"timestamp_ns"`|
|**`timestamp, nanoseconds, with zone`**|`JSON string: "timestamptz_ns"`|`"timestamptz_ns"`|
|**`string`**|`JSON string: "string"`|`"string"`|
|**`uuid`**|`JSON string: "uuid"`|`"uuid"`|
|**`fixed(L)`**|`JSON string: "fixed[<L>]"`|`"fixed[16]"`|
|**`binary`**|`JSON string: "binary"`|`"binary"`|
|**`decimal(P, S)`**|`JSON string: "decimal(<P>,<S>)"`|`"decimal(9,2)"`,<br />`"decimal(9, 2)"`|
|**`struct`**|`JSON object: {`<br />&nbsp;&nbsp;`"type": "struct",`<br />&nbsp;&nbsp;`"fields": [ {`<br />&nbsp;&nbsp;&nbsp;&nbsp;`"id": <field id int>,`<br />&nbsp;&nbsp;&nbsp;&nbsp;`"name": <name string>,`<br />&nbsp;&nbsp;&nbsp;&nbsp;`"required": <boolean>,`<br />&nbsp;&nbsp;&nbsp;&nbsp;`"type": <type JSON>,`<br />&nbsp;&nbsp;&nbsp;&nbsp;`"doc": <comment string>,`<br />&nbsp;&nbsp;&nbsp;&nbsp;`"initial-default": <JSON encoding of default value>,`<br />&nbsp;&nbsp;&nbsp;&nbsp;`"write-default": <JSON encoding of default value>`<br />&nbsp;&nbsp;&nbsp;&nbsp;`}, ...`<br />&nbsp;&nbsp;`] }`|`{`<br />&nbsp;&nbsp;`"type": "struct",`<br />&nbsp;&nbsp;`"fields": [ {`<br />&nbsp;&nbsp;&nbsp;&nbsp;`"id": 1,`<br />&nbsp;&nbsp;&nbsp;&nbsp;`"name": "id",`<br />&nbsp;&nbsp;&nbsp;&nbsp;`"required": true,`<br />&nbsp;&nbsp;&nbsp;&nbsp;`"type": "uuid",`<br />&nbsp;&nbsp;&nbsp;&nbsp;`"initial-default": "0db3e2a8-9d1d-42b9-aa7b-74ebe558dceb",`<br />&nbsp;&nbsp;&nbsp;&nbsp;`"write-default": "ec5911be-b0a7-458c-8438-c9a3e53cffae"`<br />&nbsp;&nbsp;`}, {`<br />&nbsp;&nbsp;&nbsp;&nbsp;`"id": 2,`<br />&nbsp;&nbsp;&nbsp;&nbsp;`"name": "data",`<br />&nbsp;&nbsp;&nbsp;&nbsp;`"required": false,`<br />&nbsp;&nbsp;&nbsp;&nbsp;`"type": {`<br />&nbsp;&nbsp;&nbsp;&nbsp;&nbsp;&nbsp;`"type": "list",`<br />&nbsp;&nbsp;&nbsp;&nbsp;&nbsp;&nbsp;`...`<br />&nbsp;&nbsp;&nbsp;&nbsp;`}`<br />&nbsp;&nbsp;`} ]`<br />`}`|
|**`list`**|`JSON object: {`<br />&nbsp;&nbsp;`"type": "list",`<br />&nbsp;&nbsp;`"element-id": <id int>,`<br />&nbsp;&nbsp;`"element-required": <bool>`<br />&nbsp;&nbsp;`"element": <type JSON>`<br />`}`|`{`<br />&nbsp;&nbsp;`"type": "list",`<br />&nbsp;&nbsp;`"element-id": 3,`<br />&nbsp;&nbsp;`"element-required": true,`<br />&nbsp;&nbsp;`"element": "string"`<br />`}`|
|**`map`**|`JSON object: {`<br />&nbsp;&nbsp;`"type": "map",`<br />&nbsp;&nbsp;`"key-id": <key id int>,`<br />&nbsp;&nbsp;`"key": <type JSON>,`<br />&nbsp;&nbsp;`"value-id": <val id int>,`<br />&nbsp;&nbsp;`"value-required": <bool>`<br />&nbsp;&nbsp;`"value": <type JSON>`<br />`}`|`{`<br />&nbsp;&nbsp;`"type": "map",`<br />&nbsp;&nbsp;`"key-id": 4,`<br />&nbsp;&nbsp;`"key": "string",`<br />&nbsp;&nbsp;`"value-id": 5,`<br />&nbsp;&nbsp;`"value-required": false,`<br />&nbsp;&nbsp;`"value": "double"`<br />`}`|
| **`variant`**| `JSON string: "variant"`|`"variant"`|
| **`geometry(C)`** |`JSON string: "geometry(<C>)"`|`"geometry(srid:4326)"`|
| **`geography(C, A)`** |`JSON string: "geography(<C>,<E>)"`|`"geography(srid:4326,spherical)"`|

Note that default values are serialized using the JSON single-value serialization in [Appendix D](#appendix-d-single-value-serialization).


### Partition Specs

Partition specs are serialized as a JSON object with the following fields:

|Field|JSON representation|Example|
|--- |--- |--- |
|**`spec-id`**|`JSON int`|`0`|
|**`fields`**|`JSON list: [`<br />&nbsp;&nbsp;`<partition field JSON>,`<br />&nbsp;&nbsp;`...`<br />`]`|`[ {`<br />&nbsp;&nbsp;`"source-id": 4,`<br />&nbsp;&nbsp;`"field-id": 1000,`<br />&nbsp;&nbsp;`"name": "ts_day",`<br />&nbsp;&nbsp;`"transform": "day"`<br />`}, {`<br />&nbsp;&nbsp;`"source-id": 1,`<br />&nbsp;&nbsp;`"field-id": 1001,`<br />&nbsp;&nbsp;`"name": "id_bucket",`<br />&nbsp;&nbsp;`"transform": "bucket[16]"`<br />`} ]`|

Each partition field in `fields` is stored as a JSON object with the following properties.

| V1       | V2       | V3       | Field            | JSON representation | Example      |
|----------|----------|----------|------------------|---------------------|--------------|
| required | required | optional | **`source-id`**  | `JSON int`          | 1            |
|          |          | optional | **`source-ids`** | `JSON list of ints` | `[1,2]`      |
|          | required | required | **`field-id`**   | `JSON int`          | 1000         |
| required | required | required | **`name`**       | `JSON string`       | `id_bucket`  |
| required | required | required | **`transform`**  | `JSON string`       | `bucket[16]` |

Notes:

1. For partition fields with a transform with a single argument, only `source-id` is written. In case of a multi-argument transform, only `source-ids` is written.

Supported partition transforms are listed below.

|Transform or Field|JSON representation|Example|
|--- |--- |--- |
|**`identity`**|`JSON string: "identity"`|`"identity"`|
|**`bucket[N]`**|`JSON string: "bucket[<N>]"`|`"bucket[16]"`|
|**`truncate[W]`**|`JSON string: "truncate[<W>]"`|`"truncate[20]"`|
|**`year`**|`JSON string: "year"`|`"year"`|
|**`month`**|`JSON string: "month"`|`"month"`|
|**`day`**|`JSON string: "day"`|`"day"`|
|**`hour`**|`JSON string: "hour"`|`"hour"`|

In some cases partition specs are stored using only the field list instead of the object format that includes the spec ID, like the deprecated `partition-spec` field in table metadata. The object format should be used unless otherwise noted in this spec.

The `field-id` property was added for each partition field in v2. In v1, the reference implementation assigned field ids sequentially in each spec starting at 1,000. See Partition Evolution for more details.

In v3 metadata, writers must use only `source-ids` because v3 requires reader support for multi-arg transforms.

Older versions of the reference implementation can read tables with transforms unknown to it, ignoring them. But other implementations may break if they encounter unknown transforms. All v3 readers are required to read tables with unknown transforms, ignoring them. Writers should not write using partition specs that use unknown transforms.

### Sort Orders

Sort orders are serialized as a list of JSON object, each of which contains the following fields:

|Field|JSON representation|Example|
|--- |--- |--- |
|**`order-id`**|`JSON int`|`1`|
|**`fields`**|`JSON list: [`<br />&nbsp;&nbsp;`<sort field JSON>,`<br />&nbsp;&nbsp;`...`<br />`]`|`[ {`<br />&nbsp;&nbsp;`  "transform": "identity",`<br />&nbsp;&nbsp;`  "source-id": 2,`<br />&nbsp;&nbsp;`  "direction": "asc",`<br />&nbsp;&nbsp;`  "null-order": "nulls-first"`<br />&nbsp;&nbsp;`}, {`<br />&nbsp;&nbsp;`  "transform": "bucket[4]",`<br />&nbsp;&nbsp;`  "source-id": 3,`<br />&nbsp;&nbsp;`  "direction": "desc",`<br />&nbsp;&nbsp;`  "null-order": "nulls-last"`<br />`} ]`|

Each sort field in the fields list is stored as an object with the following properties:

| V1       | V2       | V3       | Field            | JSON representation | Example     |
|----------|----------|----------|------------------|---------------------|-------------|
| required | required | required | **`transform`**  | `JSON string`       | `bucket[4]` |
| required | required | optional | **`source-id`**  | `JSON int`          | 1           |
|          |          | optional | **`source-ids`** | `JSON list of ints` | `[1,2]`     |
| required | required | required | **`direction`**  | `JSON string`       | `asc`       |
| required | required | required | **`null-order`** | `JSON string`       | `nulls-last`|

Notes:

1. For sort fields with a transform with a single argument, only `source-id` is written. In case of a multi-argument transform, only `source-ids` is written.

Older versions of the reference implementation can read tables with transforms unknown to it, ignoring them. But other implementations may break if they encounter unknown transforms. All v3 readers are required to read tables with unknown transforms, ignoring them.

The following table describes the possible values for the some of the field within sort field: 

|Field|JSON representation|Possible values|
|--- |--- |--- |
|**`direction`**|`JSON string`|`"asc", "desc"`|
|**`null-order`**|`JSON string`|`"nulls-first", "nulls-last"`|


### Table Metadata and Snapshots

Table metadata is serialized as a JSON object according to the following table. Snapshots are not serialized separately. Instead, they are stored in the table metadata JSON.

|Metadata field|JSON representation|Example|
|--- |--- |--- |
|**`format-version`**|`JSON int`|`1`|
|**`table-uuid`**|`JSON string`|`"fb072c92-a02b-11e9-ae9c-1bb7bc9eca94"`|
|**`location`**|`JSON string`|`"s3://b/wh/data.db/table"`|
|**`last-updated-ms`**|`JSON long`|`1515100955770`|
|**`last-column-id`**|`JSON int`|`22`|
|**`schema`**|`JSON schema (object)`|`See above, read schemas instead`|
|**`schemas`**|`JSON schemas (list of objects)`|`See above`|
|**`current-schema-id`**|`JSON int`|`0`|
|**`partition-spec`**|`JSON partition fields (list)`|`See above, read partition-specs instead`|
|**`partition-specs`**|`JSON partition specs (list of objects)`|`See above`|
|**`default-spec-id`**|`JSON int`|`0`|
|**`last-partition-id`**|`JSON int`|`1000`|
|**`properties`**|`JSON object: {`<br />&nbsp;&nbsp;`"<key>": "<val>",`<br />&nbsp;&nbsp;`...`<br />`}`|`{`<br />&nbsp;&nbsp;`"write.format.default": "avro",`<br />&nbsp;&nbsp;`"commit.retry.num-retries": "4"`<br />`}`|
|**`current-snapshot-id`**|`JSON long`|`3051729675574597004`|
|**`snapshots`**|`JSON list of objects: [ {`<br />&nbsp;&nbsp;`"snapshot-id": <id>,`<br />&nbsp;&nbsp;`"timestamp-ms": <timestamp-in-ms>,`<br />&nbsp;&nbsp;`"summary": {`<br />&nbsp;&nbsp;&nbsp;&nbsp;`"operation": <operation>,`<br />&nbsp;&nbsp;&nbsp;&nbsp;`... },`<br />&nbsp;&nbsp;`"manifest-list": "<location>",`<br />&nbsp;&nbsp;`"schema-id": "<id>"`<br />&nbsp;&nbsp;`},`<br />&nbsp;&nbsp;`...`<br />`]`|`[ {`<br />&nbsp;&nbsp;`"snapshot-id": 3051729675574597004,`<br />&nbsp;&nbsp;`"timestamp-ms": 1515100955770,`<br />&nbsp;&nbsp;`"summary": {`<br />&nbsp;&nbsp;&nbsp;&nbsp;`"operation": "append"`<br />&nbsp;&nbsp;`},`<br />&nbsp;&nbsp;`"manifest-list": "s3://b/wh/.../s1.avro"`<br />&nbsp;&nbsp;`"schema-id": 0`<br />`} ]`|
|**`snapshot-log`**|`JSON list of objects: [`<br />&nbsp;&nbsp;`{`<br />&nbsp;&nbsp;`"snapshot-id": ,`<br />&nbsp;&nbsp;`"timestamp-ms": `<br />&nbsp;&nbsp;`},`<br />&nbsp;&nbsp;`...`<br />`]`|`[ {`<br />&nbsp;&nbsp;`"snapshot-id": 30517296...,`<br />&nbsp;&nbsp;`"timestamp-ms": 1515100...`<br />`} ]`|
|**`metadata-log`**|`JSON list of objects: [`<br />&nbsp;&nbsp;`{`<br />&nbsp;&nbsp;`"metadata-file": ,`<br />&nbsp;&nbsp;`"timestamp-ms": `<br />&nbsp;&nbsp;`},`<br />&nbsp;&nbsp;`...`<br />`]`|`[ {`<br />&nbsp;&nbsp;`"metadata-file": "s3://bucket/.../v1.json",`<br />&nbsp;&nbsp;`"timestamp-ms": 1515100...`<br />`} ]` |
|**`sort-orders`**|`JSON sort orders (list of sort field object)`|`See above`|
|**`default-sort-order-id`**|`JSON int`|`0`|
|**`refs`**|`JSON map with string key and object value:`<br />`{`<br />&nbsp;&nbsp;`"<name>": {`<br />&nbsp;&nbsp;`"snapshot-id": <id>,`<br />&nbsp;&nbsp;`"type": <type>,`<br />&nbsp;&nbsp;`"max-ref-age-ms": <long>,`<br />&nbsp;&nbsp;`...`<br />&nbsp;&nbsp;`}`<br />&nbsp;&nbsp;`...`<br />`}`|`{`<br />&nbsp;&nbsp;`"test": {`<br />&nbsp;&nbsp;`"snapshot-id": 123456789000,`<br />&nbsp;&nbsp;`"type": "tag",`<br />&nbsp;&nbsp;`"max-ref-age-ms": 10000000`<br />&nbsp;&nbsp;`}`<br />`}`|
|**`encryption-keys`**|`JSON list of encryption key objects`|`[ {"key-id": "5f819b", "key-metadata": "aWNlYmVyZwo="} ]`|

### Name Mapping Serialization

Name mapping is serialized as a list of field mapping JSON Objects which are serialized as follows

|Field mapping field|JSON representation|Example|
|--- |--- |--- |
|**`names`**|`JSON list of strings`|`["latitude", "lat"]`|
|**`field-id`**|`JSON int`|`1`|
|**`fields`**|`JSON field mappings (list of objects)`|`[{ `<br />&nbsp;&nbsp;`"field-id": 4,`<br />&nbsp;&nbsp;`"names": ["latitude", "lat"]`<br />`}, {`<br />&nbsp;&nbsp;`"field-id": 5,`<br />&nbsp;&nbsp;`"names": ["longitude", "long"]`<br />`}]`|

Example
```json
[ { "field-id": 1, "names": ["id", "record_id"] },
   { "field-id": 2, "names": ["data"] },
   { "field-id": 3, "names": ["location"], "fields": [
       { "field-id": 4, "names": ["latitude", "lat"] },
       { "field-id": 5, "names": ["longitude", "long"] }
     ] } ]
```

## Appendix D: Single-value serialization

### Binary single-value serialization

This serialization scheme is for storing single values as individual binary values.

| Type                         | Binary serialization                                                                                         |
|------------------------------|--------------------------------------------------------------------------------------------------------------|
| **`unknown`**                | Not supported                                                                                                |
| **`boolean`**                | `0x00` for false, non-zero byte for true                                                                     |
| **`int`**                    | Stored as 4-byte little-endian                                                                               |
| **`long`**                   | Stored as 8-byte little-endian                                                                               |
| **`float`**                  | Stored as 4-byte little-endian                                                                               |
| **`double`**                 | Stored as 8-byte little-endian                                                                               |
| **`date`**                   | Stores days from the 1970-01-01 in an 4-byte little-endian int                                               |
| **`time`**                   | Stores microseconds from midnight in an 8-byte little-endian long                                            |
| **`timestamp`**              | Stores microseconds from 1970-01-01 00:00:00.000000 in an 8-byte little-endian long                          |
| **`timestamptz`**            | Stores microseconds from 1970-01-01 00:00:00.000000 UTC in an 8-byte little-endian long                      |
| **`timestamp_ns`**           | Stores nanoseconds from 1970-01-01 00:00:00.000000000 in an 8-byte little-endian long                        |
| **`timestamptz_ns`**         | Stores nanoseconds from 1970-01-01 00:00:00.000000000 UTC in an 8-byte little-endian long                    |
| **`string`**                 | UTF-8 bytes (without length)                                                                                 |
| **`uuid`**                   | 16-byte big-endian value, see example in Appendix B                                                          |
| **`fixed(L)`**               | Binary value                                                                                                 |
| **`binary`**                 | Binary value (without length)                                                                                |
| **`decimal(P, S)`**          | Stores unscaled value as two’s-complement big-endian binary, using the minimum number of bytes for the value |
| **`struct`**                 | Not supported                                                                                                |
| **`list`**                   | Not supported                                                                                                |
| **`map`**                    | Not supported                                                                                                |
| **`variant`**                | Not supported                                                                                                |
| **`geometry`**               | WKB format, see [Appendix G](#appendix-g-geospatial-notes)                                                   |
| **`geography`**              | WKB format, see [Appendix G](#appendix-g-geospatial-notes)                                                   |

### Bound serialization

The binary single-value serialization can be used to store the lower and upper bounds maps of manifest files, except as specified by the following table.

| Type                         | Binary serialization                                                                                                                                                                                                                      |
|------------------------------|-------------------------------------------------------------------------------------------------------------------------------------------------------------------------------------------------------------------------------------------|
| **`geometry`**               | A single point, encoded as a x:y:z:m concatenation of its 8-byte little-endian IEEE 754 coordinate values. x and y are mandatory. This becomes x:y if z and m are both unset, x:y:z if only m is unset, and x:y:NaN:m if only z is unset. |
| **`geography`**              | A single point, encoded as a x:y:z:m concatenation of its 8-byte little-endian IEEE 754 coordinate values. x and y are mandatory. This becomes x:y if z and m are both unset, x:y:z if only m is unset, and x:y:NaN:m if only z is unset. |
| **`variant`**                | A serialized Variant of encoded v1 metadata concatenated with an encoded variant object. Object keys are normalized JSON paths to identify fields; values are lower or upper bound values. |

### JSON single-value serialization

 Single values are serialized as JSON by type according to the following table:

| Type               | JSON representation                       | Example                                    | Description                                                                                                                 |
| ------------------ | ----------------------------------------- | ------------------------------------------ | -- |
| **`boolean`**      | **`JSON boolean`**                        | `true`                                     | |
| **`int`**          | **`JSON int`**                            | `34`                                       | |
| **`long`**         | **`JSON long`**                           | `34`                                       | |
| **`float`**        | **`JSON number`**                         | `1.0`                                      | |
| **`double`**       | **`JSON number`**                         | `1.0`                                      | |
| **`decimal(P,S)`** | **`JSON string`**                         | `"14.20"`, `"2E+20"`                       | Stores the string representation of the decimal value, specifically, for values with a positive scale, the number of digits to the right of the decimal point is used to indicate scale, for values with a negative scale, the scientific notation is used and the exponent must equal the negated scale |
| **`date`**         | **`JSON string`**                         | `"2017-11-16"`                             | Stores ISO-8601 standard date |
| **`time`**         | **`JSON string`**                         | `"22:31:08.123456"`                        | Stores ISO-8601 standard time with microsecond precision |
| **`timestamp`**    | **`JSON string`**                         | `"2017-11-16T22:31:08.123456"`             | Stores ISO-8601 standard timestamp with microsecond precision; must not include a zone offset |
| **`timestamptz`**  | **`JSON string`**                         | `"2017-11-16T22:31:08.123456+00:00"`       | Stores ISO-8601 standard timestamp with microsecond precision; must include a zone offset and it must be '+00:00' |
| **`timestamp_ns`** | **`JSON string`**                         | `"2017-11-16T22:31:08.123456789"`          | Stores ISO-8601 standard timestamp with nanosecond precision; must not include a zone offset |
| **`timestamptz_ns`** | **`JSON string`**                       | `"2017-11-16T22:31:08.123456789+00:00"`    | Stores ISO-8601 standard timestamp with nanosecond precision; must include a zone offset and it must be '+00:00' |
| **`string`**       | **`JSON string`**                         | `"iceberg"`                                | |
| **`uuid`**         | **`JSON string`**                         | `"f79c3e09-677c-4bbd-a479-3f349cb785e7"`   | Stores the lowercase uuid string |
| **`fixed(L)`**     | **`JSON string`**                         | `"000102ff"`                               | Stored as a hexadecimal string |
| **`binary`**       | **`JSON string`**                         | `"000102ff"`                               | Stored as a hexadecimal string |
| **`struct`**       | **`JSON object by field ID`**             | `{"1": 1, "2": "bar"}`                     | Stores struct fields using the field ID as the JSON field name; field values are stored using this JSON single-value format |
| **`list`**         | **`JSON array of values`**                | `[1, 2, 3]`                                | Stores a JSON array of values that are serialized using this JSON single-value format |
| **`map`**          | **`JSON object of key and value arrays`** | `{ "keys": ["a", "b"], "values": [1, 2] }` | Stores arrays of keys and values; individual keys and values are serialized using this JSON single-value format |
| **`geometry`**     | **`JSON string`**                         | `POINT (30 10)`                            | Stored using WKT representation, see [Appendix G](#appendix-g-geospatial-notes) |
| **`geography`**    | **`JSON string`**                         | `POINT (30 10)`                            | Stored using WKT representation, see [Appendix G](#appendix-g-geospatial-notes) |



## Appendix E: Format version changes

### Version 3

Default values are added to struct fields in v3.

* The `write-default` is a forward-compatible change because it is only used at write time. Old writers will fail because the field is missing.
* Tables with `initial-default` will be read correctly by older readers if `initial-default` is always null for optional fields. Otherwise, old readers will default optional columns with null. Old readers will fail to read required fields which are populated by `initial-default` because that default is not supported.

Types `variant`, `geometry`, `geography`, `unknown`, `timestamp_ns`, and `timestamptz_ns` are added in v3.

All readers are required to read tables with unknown partition transforms, ignoring the unsupported partition fields when filtering.

Writing v3 metadata:

* Partition Field and Sort Field JSON:
    * `source-ids` was added and must be written in the case of a multi-argument transform.
    * `source-id` must be written in the case of single-argument transforms.

Row-level delete changes:

* Deletion vectors are added in v3, stored using the Puffin `deletion-vector-v1` blob type
* Manifests are updated to track deletion vectors:
    * `referenced_data_file` was added and can be used for both deletion vectors (required) and v2 position delete files that contain deletes for only one data file (optional)
    * `content_offset` was added and must match the deletion vector blob's offset in a Puffin file
    * `content_size_in_bytes` was added and must match the deletion vector blob's length in a Puffin file
* Deletion vectors are maintained synchronously: Writers must merge DVs (and older position delete files) to ensure there is at most one DV per data file
    * Readers can safely ignore position delete files if there is a DV for a data file
* Writers are not allowed to add new position delete files to v3 tables
* Existing position delete files are valid in tables that have been upgraded from v2
    * These position delete files must be merged into the DV for a data file when one is created
    * Position delete files that contain deletes for more than one data file need to be kept in table metadata until all deletes are replaced by DVs

Encryption changes:

* Encryption keys are tracked by table metadata `encryption-keys`
* The encryption key used for a snapshot is specified by `key-id`

### Version 2

Writing v1 metadata:

* Table metadata field `last-sequence-number` should not be written
* Snapshot field `sequence-number` should not be written
* Manifest list field `sequence-number` should not be written
* Manifest list field `min-sequence-number` should not be written
* Manifest list field `content` must be 0 (data) or omitted
* Manifest entry field `sequence_number` should not be written
* Manifest entry field `file_sequence_number` should not be written
* Data file field `content` must be 0 (data) or omitted

Reading v1 metadata for v2:

* Table metadata field `last-sequence-number` must default to 0
* Snapshot field `sequence-number` must default to 0
* Manifest list field `sequence-number` must default to 0
* Manifest list field `min-sequence-number` must default to 0
* Manifest list field `content` must default to 0 (data)
* Manifest entry field `sequence_number` must default to 0
* Manifest entry field `file_sequence_number` must default to 0
* Data file field `content` must default to 0 (data)

Writing v2 metadata:

* Table metadata JSON:
    * `last-sequence-number` was added and is required; default to 0 when reading v1 metadata
    * `table-uuid` is now required
    * `current-schema-id` is now required
    * `schemas` is now required
    * `partition-specs` is now required
    * `default-spec-id` is now required
    * `last-partition-id` is now required
    * `sort-orders` is now required
    * `default-sort-order-id` is now required
    * `schema` is no longer required and should be omitted; use `schemas` and `current-schema-id` instead
    * `partition-spec` is no longer required and should be omitted; use `partition-specs` and `default-spec-id` instead
* Snapshot JSON:
    * `sequence-number` was added and is required; default to 0 when reading v1 metadata
    * `manifest-list` is now required
    * `manifests` is no longer required and should be omitted; always use `manifest-list` instead
* Manifest list `manifest_file`:
    * `content` was added and is required; 0=data, 1=deletes; default to 0 when reading v1 manifest lists
    * `sequence_number` was added and is required
    * `min_sequence_number` was added and is required
    * `added_files_count` is now required
    * `existing_files_count` is now required
    * `deleted_files_count` is now required
    * `added_rows_count` is now required
    * `existing_rows_count` is now required
    * `deleted_rows_count` is now required
* Manifest key-value metadata:
    * `schema-id` is now required
    * `partition-spec-id` is now required
    * `format-version` is now required
    * `content` was added and is required (must be "data" or "deletes")
* Manifest `manifest_entry`:
    * `snapshot_id` is now optional to support inheritance
    * `sequence_number` was added and is optional, to support inheritance
    * `file_sequence_number` was added and is optional, to support inheritance
* Manifest `data_file`:
    * `content` was added and is required; 0=data, 1=position deletes, 2=equality deletes; default to 0 when reading v1 manifests
    * `equality_ids` was added, to be used for equality deletes only
    * `block_size_in_bytes` was removed (breaks v1 reader compatibility)
    * `file_ordinal` was removed
    * `sort_columns` was removed

Note that these requirements apply when writing data to a v2 table. Tables that are upgraded from v1 may contain metadata that does not follow these requirements. Implementations should remain backward-compatible with v1 metadata requirements.

## Appendix F: Implementation Notes

This section covers topics not required by the specification but recommendations for systems implementing the Iceberg specification to help maintain a uniform experience.

### Point in Time Reads (Time Travel)

Iceberg supports two types of histories for tables. A history of previous "current snapshots" stored in ["snapshot-log" table metadata](#table-metadata-fields) and [parent-child lineage stored in "snapshots"](#table-metadata-fields). These two histories 
might indicate different snapshot IDs for a specific timestamp. The discrepancies can be caused by a variety of table operations (e.g. updating the `current-snapshot-id` can be used to set the snapshot of a table to any arbitrary snapshot, which might have a lineage derived from a table branch or no lineage at all).

When processing point in time queries implementations should use "snapshot-log" metadata to lookup the table state at the given point in time. This ensures time-travel queries reflect the state of the table at the provided timestamp. For example a SQL query like `SELECT * FROM prod.db.table TIMESTAMP AS OF '1986-10-26 01:21:00Z';` would find the snapshot of the Iceberg table just prior to '1986-10-26 01:21:00 UTC' in the snapshot logs and use the metadata from that snapshot to perform the scan of the table. If no  snapshot exists prior to the timestamp given or "snapshot-log" is not populated (it is an optional field), then systems should raise an informative error message about the missing metadata.

### Optional Snapshot Summary Fields

Snapshot summary can include metrics fields to track numeric stats of the snapshot (see [Metrics](#metrics)) and operational details (see [Other Fields](#other-fields)). The value of these fields should be of string type (e.g., `"120"`).

#### Metrics

| Field                               | Description                                                                                      |
|-------------------------------------|--------------------------------------------------------------------------------------------------|
| **`added-data-files`**              | Number of data files added in the snapshot                                                       |
| **`deleted-data-files`**            | Number of data files deleted in the snapshot                                                     |
| **`total-data-files`**              | Total number of live data files in the snapshot                                                  |
| **`added-delete-files`**            | Number of positional/equality delete files and deletion vectors added in the snapshot            |
| **`added-equality-delete-files`**   | Number of equality delete files added in the snapshot                                            |
| **`removed-equality-delete-files`** | Number of equality delete files removed in the snapshot                                          |
| **`added-position-delete-files`**   | Number of position delete files added in the snapshot                                            |
| **`removed-position-delete-files`** | Number of position delete files removed in the snapshot                                          |
| **`added-dvs`**                     | Number of deletion vectors added in the snapshot                                                 |
| **`removed-dvs`**                   | Number of deletion vectors removed in the snapshot                                               |
| **`removed-delete-files`**          | Number of positional/equality delete files and deletion vectors removed in the snapshot          |
| **`total-delete-files`**            | Total number of live positional/equality delete files and deletion vectors in the snapshot       |
| **`added-records`**                 | Number of records added in the snapshot                                                          |
| **`deleted-records`**               | Number of records deleted in the snapshot                                                        |
| **`total-records`**                 | Total number of records in the snapshot                                                          |
| **`added-files-size`**              | The size of files added in the snapshot                                                          |
| **`removed-files-size`**            | The size of files removed in the snapshot                                                        |
| **`total-files-size`**              | Total size of live files in the snapshot                                                         |
| **`added-position-deletes`**        | Number of position delete records added in the snapshot                                          |
| **`removed-position-deletes`**      | Number of position delete records removed in the snapshot                                        |
| **`total-position-deletes`**        | Total number of position delete records in the snapshot                                          |
| **`added-equality-deletes`**        | Number of equality delete records added in the snapshot                                          |
| **`removed-equality-deletes`**      | Number of equality delete records removed in the snapshot                                        |
| **`total-equality-deletes`**        | Total number of equality delete records in the snapshot                                          |
| **`deleted-duplicate-files`**       | Number of duplicate files deleted (duplicates are files recorded more than once in the manifest) |
| **`changed-partition-count`**       | Number of partitions with files added or removed in the snapshot                                 |

#### Other Fields

| Field                    | Example    | Description                                                     |
|--------------------------|------------|-----------------------------------------------------------------|
| **`wap.id`**             | "12345678" | The Write-Audit-Publish id of a staged snapshot                 |
| **`published-wap-id`**   | "12345678" | The Write-Audit-Publish id of a snapshot already been published |
| **`source-snapshot-id`** | "12345678" | The original id of a cherry-picked snapshot                     |
| **`engine-name`**        | "spark"    | Name of the engine that created the snapshot                    |
| **`engine-version`**     | "3.5.4"    | Version of the engine that created the snapshot                 |

### Assignment of Snapshot IDs and `current-snapshot-id`

Writers should produce positive values for snapshot ids in a manner that minimizes the probability of id collisions and should verify the id does not conflict with existing snapshots. Producing snapshot ids based on timestamps alone is not recommended as it increases the potential for collisions.

The reference Java implementation uses a type 4 uuid and XORs the 4 most significant bytes with the 4 least significant bytes then ANDs with the maximum long value to arrive at a pseudo-random snapshot id with a low probability of collision.

Java writes `-1` for "no current snapshot" with V1 and V2 tables and considers this equivalent to omitted or `null`. This has never been formalized in the spec, but for compatibility, other implementations can accept `-1` as `null`. Java will no longer write `-1` and will use `null` for "no current snapshot" for all tables with a version greater than or equal to V3.

## Appendix G: Geospatial Notes

The Geometry and Geography class hierarchy and its Well-known text (WKT) and Well-known binary (WKB) serializations (ISO supporting XY, XYZ, XYM, XYZM) are defined by [OpenGIS Implementation Specification for Geographic information – Simple feature access – Part 1: Common architecture](https://portal.ogc.org/files/?artifact_id=25355), from [OGC (Open Geospatial Consortium)](https://www.ogc.org/standard/sfa/).

Points are always defined by the coordinates X, Y, Z (optional), and M (optional), in this order. X is the longitude/easting, Y is the latitude/northing, and Z is usually the height, or elevation. M is a fourth optional dimension, for example a linear reference value (e.g., highway milepost value), a timestamp, or some other value as defined by the CRS.

The version of the OGC standard first used here is 1.2.1, but future versions may also be used if the WKB representation remains wire-compatible.<|MERGE_RESOLUTION|>--- conflicted
+++ resolved
@@ -742,13 +742,8 @@
 | _optional_ |            |            | **`manifests`**              | A list of manifest file locations. Must be omitted if `manifest-list` is present                                                   |
 | _optional_ | _required_ | _required_ | **`summary`**                | A string map that summarizes the snapshot changes, including `operation` as a _required_ field (see below)                         |
 | _optional_ | _optional_ | _optional_ | **`schema-id`**              | ID of the table's current schema when the snapshot was created                                                                     |
-<<<<<<< HEAD
-|            |            | _optional_ | **`first-row-id`**           | The first `_row_id` assigned to the first row in the first data file in the first manifest, see [Row Lineage](#row-lineage)        |
-|            |            | _optional_ | **`added-rows`**             | Sum of the [`added_rows_count`](#manifest-lists) from all manifests added in this snapshot. Required if [Row Lineage](#row-lineage) is enabled | 
+|            |            | _required_ | **`first-row-id`**           | The first `_row_id` assigned to the first row in the first data file in the first manifest, see [Row Lineage](#row-lineage)        |
 |            |            | _optional_ | **`key-id`**                 | ID of the encryption key that encrypts the manifest list key metadata |
-=======
-|            |            | _required_ | **`first-row-id`**           | The first `_row_id` assigned to the first row in the first data file in the first manifest, see [Row Lineage](#row-lineage)        |
->>>>>>> 5ed88a5d
 
 
 The snapshot summary's `operation` field is used by some operations, like snapshot expiration, to skip processing certain snapshots. Possible `operation` values are:
@@ -947,13 +942,8 @@
 |            | _optional_ | _optional_ | **`refs`**                  | A map of snapshot references. The map keys are the unique snapshot reference names in the table, and the map values are snapshot reference objects. There is always a `main` branch reference pointing to the `current-snapshot-id` even if the `refs` map is null.                                                                                                                              |
 | _optional_ | _optional_ | _optional_ | **`statistics`**            | A list (optional) of [table statistics](#table-statistics).                                                                                                                                                                                                                                                                                                                                      |
 | _optional_ | _optional_ | _optional_ | **`partition-statistics`**  | A list (optional) of [partition statistics](#partition-statistics).                                                                                                                                                                                                                                                                                                                              |
-<<<<<<< HEAD
-|            |            | _optional_ | **`row-lineage`**           | A boolean, defaulting to false, setting whether or not to track the creation and updates to rows in the table. See [Row Lineage](#row-lineage).                                                                                                                                                                                                                                                  |
-|            |            | _optional_ | **`next-row-id`**           | A `long` higher than all assigned row IDs; the next snapshot's `first-row-id`. See [Row Lineage](#row-lineage).                                                                                                                                                                                                                                                                                  |
+|            |            | _required_ | **`next-row-id`**           | A `long` higher than all assigned row IDs; the next snapshot's `first-row-id`. See [Row Lineage](#row-lineage).                                                                                                                                                                                                                                                                                  |
 |            |            | _optional_ | **`encryption-keys`**       | A list (optional) of [encryption keys](#encryption-keys) used for table encryption. |
-=======
-|            |            | _required_ | **`next-row-id`**           | A `long` higher than all assigned row IDs; the next snapshot's `first-row-id`. See [Row Lineage](#row-lineage).                                                                                                                                                                                                                                                                                  |
->>>>>>> 5ed88a5d
 
 For serialization details, see Appendix C.
 
