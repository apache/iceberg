#  Licensed to the Apache Software Foundation (ASF) under one
#  or more contributor license agreements.  See the NOTICE file
#  distributed with this work for additional information
#  regarding copyright ownership.  The ASF licenses this file
#  to you under the Apache License, Version 2.0 (the
#  "License"); you may not use this file except in compliance
#  with the License.  You may obtain a copy of the License at
#
#    http://www.apache.org/licenses/LICENSE-2.0
#
#  Unless required by applicable law or agreed to in writing,
#  software distributed under the License is distributed on an
#  "AS IS" BASIS, WITHOUT WARRANTIES OR CONDITIONS OF ANY
#  KIND, either express or implied.  See the License for the
#  specific language governing permissions and limitations
#  under the License.
import getpass as gt
import random
import string
import pytest

from pyiceberg.catalog.glue import GlueCatalog
from pyiceberg.exceptions import NoSuchNamespaceError
from pyiceberg.schema import Schema
from .test_glue_helper import fixture_s3, fixture_glue, patch_aiobotocore, fixture_aws_credentials

# early develop stage only, change this to a user with aws cli configured locally
MY_USERNAME = "jonasjiang"


def get_random_table_name():
    prefix = "my_iceberg_table-"
    random_tag = "".join(random.choice(string.ascii_letters) for _ in range(20))
    return (prefix + random_tag).lower()


@pytest.mark.skipif(gt.getuser() != MY_USERNAME, reason="currently need aws account, will be unit test later")
def test_create_table(table_schema_nested: Schema):
    table_name = get_random_table_name()
    identifier = ("myicebergtest", table_name)
<<<<<<< HEAD
    table = GlueCatalog("glue").create_table(identifier, table_schema_nested,
                                             f"s3://pythongluetest/gluetest.db/{table_name}")
=======
    table = GlueCatalog("glue").create_table(
        identifier, table_schema_nested, f"s3://pythongluetest/myicebergtest.db/{table_name}"
    )
>>>>>>> c8fbff2e
    assert table.identifier == identifier


@pytest.mark.skipif(gt.getuser() != MY_USERNAME, reason="currently need aws account, will be unit test later")
def test_create_table_with_default_location(table_schema_nested: Schema):
    table_name = get_random_table_name()
    identifier = ("myicebergtest", table_name)
    test_catalog = GlueCatalog("glue", warehouse="s3://pythongluetest")
    table = test_catalog.create_table(identifier, table_schema_nested)
    assert table.identifier == identifier


@pytest.mark.skipif(gt.getuser() != MY_USERNAME, reason="currently need aws account, will be unit test later")
def test_create_table_with_invalid_database(table_schema_nested: Schema):
    table_name = get_random_table_name()
    identifier = ("invalid", table_name)
    test_catalog = GlueCatalog("glue", warehouse="s3://pythongluetest")
    with pytest.raises(NoSuchNamespaceError):
        test_catalog.create_table(identifier, table_schema_nested)


@pytest.mark.skipif(gt.getuser() != MY_USERNAME, reason="currently need aws account, will be unit test later")
def test_create_table_with_invalid_location(table_schema_nested: Schema):
    table_name = get_random_table_name()
    identifier = ("myicebergtest", table_name)
    test_catalog = GlueCatalog("glue")
    with pytest.raises(ValueError):
        test_catalog.create_table(identifier, table_schema_nested)


@pytest.mark.skipif(gt.getuser() != MY_USERNAME, reason="currently need aws account, will be unit test later")
def test_load_table():
    table = GlueCatalog("glue").load_table(("myicebergtest", "loadtest"))
    assert table.identifier == ("myicebergtest", "loadtest")


@pytest.mark.skipif(gt.getuser() != MY_USERNAME, reason="currently need aws account, will be unit test later")
def test_list_namespaces():
    db_list = GlueCatalog("glue").list_namespaces()
    assert db_list == [("listdatabasetest",), ("myicebergtest",)]


# prototype of unit test
def test_unit_create_table(s3, glue, patch_aiobotocore, table_schema_nested):
    bucket_name = "testBucket"
    database_name = "testDatabase"
    table_name = get_random_table_name()
    directory_name = f"{database_name}.db"
    identifier = (database_name, table_name)

    s3.create_bucket(Bucket=bucket_name)
    s3.put_object(Bucket=bucket_name, Key=(directory_name + '/'))
    glue.create_database(DatabaseInput={
        "Name": database_name,
        "LocationUri": f"s3://{bucket_name}/{directory_name}"
    })

    test_catalog = GlueCatalog("glue")
    table = test_catalog.create_table(identifier, table_schema_nested)
    assert table.identifier == identifier


def test_unit_list_namespaces(s3, glue, patch_aiobotocore):
    bucket_name = "testBucket"
    database_name = "testDatabase"
    directory_name = f"{database_name}.db"

    s3.create_bucket(Bucket=bucket_name)
    s3.put_object(Bucket=bucket_name, Key=(directory_name + '/'))
    glue.create_database(DatabaseInput={
        "Name": database_name,
        "LocationUri": f"s3://{bucket_name}/{directory_name}"
    })
    test_catalog = GlueCatalog("glue")
    identifiers = test_catalog.list_namespaces()
    assert len(identifiers) == 1
    assert identifiers[0] == (database_name,)
<|MERGE_RESOLUTION|>--- conflicted
+++ resolved
@@ -38,14 +38,9 @@
 def test_create_table(table_schema_nested: Schema):
     table_name = get_random_table_name()
     identifier = ("myicebergtest", table_name)
-<<<<<<< HEAD
-    table = GlueCatalog("glue").create_table(identifier, table_schema_nested,
-                                             f"s3://pythongluetest/gluetest.db/{table_name}")
-=======
     table = GlueCatalog("glue").create_table(
         identifier, table_schema_nested, f"s3://pythongluetest/myicebergtest.db/{table_name}"
     )
->>>>>>> c8fbff2e
     assert table.identifier == identifier
 
 
