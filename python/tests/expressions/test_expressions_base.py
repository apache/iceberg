# Licensed to the Apache Software Foundation (ASF) under one
# or more contributor license agreements.  See the NOTICE file
# distributed with this work for additional information
# regarding copyright ownership.  The ASF licenses this file
# to you under the Apache License, Version 2.0 (the
# "License"); you may not use this file except in compliance
# with the License.  You may obtain a copy of the License at
#
#   http://www.apache.org/licenses/LICENSE-2.0
#
# Unless required by applicable law or agreed to in writing,
# software distributed under the License is distributed on an
# "AS IS" BASIS, WITHOUT WARRANTIES OR CONDITIONS OF ANY
# KIND, either express or implied.  See the License for the
# specific language governing permissions and limitations
# under the License.

import uuid
from decimal import Decimal
from typing import Any, List, Set

import pytest

from pyiceberg.conversions import to_bytes
from pyiceberg.expressions import base
<<<<<<< HEAD
from pyiceberg.expressions.base import IN_PREDICATE_LIMIT, ManifestEvaluator
=======
from pyiceberg.expressions.base import rewrite_not, visit_bound_predicate
>>>>>>> d1f06737
from pyiceberg.expressions.literals import (
    Literal,
    LongLiteral,
    StringLiteral,
    literal,
)
from pyiceberg.manifest import ManifestFile, PartitionFieldSummary
from pyiceberg.schema import Accessor, Schema
from pyiceberg.types import (
    DoubleType,
    FloatType,
    IcebergType,
    IntegerType,
    LongType,
    NestedField,
    PrimitiveType,
    StringType,
)
from pyiceberg.utils.singleton import Singleton


class ExpressionA(base.BooleanExpression, Singleton):
    def __invert__(self):
        return ExpressionB()

    def __repr__(self):
        return "ExpressionA()"

    def __str__(self):
        return "testexpra"


class ExpressionB(base.BooleanExpression, Singleton):
    def __invert__(self):
        return ExpressionA()

    def __repr__(self):
        return "ExpressionB()"

    def __str__(self):
        return "testexprb"


class ExampleVisitor(base.BooleanExpressionVisitor[List]):
    """A test implementation of a BooleanExpressionVisitor

    As this visitor visits each node, it appends an element to a `visit_history` list. This enables testing that a given expression is
    visited in an expected order by the `visit` method.
    """

    def __init__(self):
        self.visit_history: List = []

    def visit_true(self) -> List:
        self.visit_history.append("TRUE")
        return self.visit_history

    def visit_false(self) -> List:
        self.visit_history.append("FALSE")
        return self.visit_history

    def visit_not(self, child_result: List) -> List:
        self.visit_history.append("NOT")
        return self.visit_history

    def visit_and(self, left_result: List, right_result: List) -> List:
        self.visit_history.append("AND")
        return self.visit_history

    def visit_or(self, left_result: List, right_result: List) -> List:
        self.visit_history.append("OR")
        return self.visit_history

    def visit_unbound_predicate(self, predicate) -> List:
        self.visit_history.append("UNBOUND PREDICATE")
        return self.visit_history

    def visit_bound_predicate(self, predicate) -> List:
        self.visit_history.append("BOUND PREDICATE")
        return self.visit_history

    def visit_test_expression_a(self) -> List:
        self.visit_history.append("ExpressionA")
        return self.visit_history

    def visit_test_expression_b(self) -> List:
        self.visit_history.append("ExpressionB")
        return self.visit_history


@base.visit.register(ExpressionA)
def _(obj: ExpressionA, visitor: ExampleVisitor) -> List:
    """Visit a ExpressionA with a BooleanExpressionVisitor"""
    return visitor.visit_test_expression_a()


@base.visit.register(ExpressionB)
def _(obj: ExpressionB, visitor: ExampleVisitor) -> List:
    """Visit a ExpressionB with a BooleanExpressionVisitor"""
    return visitor.visit_test_expression_b()


class FooBoundBooleanExpressionVisitor(base.BoundBooleanExpressionVisitor[List]):
    """A test implementation of a BoundBooleanExpressionVisitor
    As this visitor visits each node, it appends an element to a `visit_history` list. This enables testing that a given bound expression is
    visited in an expected order by the `visit` method.
    """

    def __init__(self):
        self.visit_history: List = []

    def visit_in(self, term: base.BoundTerm, literals: Set) -> List:
        self.visit_history.append("IN")
        return self.visit_history

    def visit_not_in(self, term: base.BoundTerm, literals: Set) -> List:
        self.visit_history.append("NOT_IN")
        return self.visit_history

    def visit_is_nan(self, term: base.BoundTerm) -> List:
        self.visit_history.append("IS_NAN")
        return self.visit_history

    def visit_not_nan(self, term: base.BoundTerm) -> List:
        self.visit_history.append("NOT_NAN")
        return self.visit_history

    def visit_is_null(self, term: base.BoundTerm) -> List:
        self.visit_history.append("IS_NULL")
        return self.visit_history

    def visit_not_null(self, term: base.BoundTerm) -> List:
        self.visit_history.append("NOT_NULL")
        return self.visit_history

    def visit_equal(self, term: base.BoundTerm, literal: Literal) -> List:  # pylint: disable=redefined-outer-name
        self.visit_history.append("EQUAL")
        return self.visit_history

    def visit_not_equal(self, term: base.BoundTerm, literal: Literal) -> List:  # pylint: disable=redefined-outer-name
        self.visit_history.append("NOT_EQUAL")
        return self.visit_history

    def visit_greater_than_or_equal(self, term: base.BoundTerm, literal: Literal) -> List:  # pylint: disable=redefined-outer-name
        self.visit_history.append("GREATER_THAN_OR_EQUAL")
        return self.visit_history

    def visit_greater_than(self, term: base.BoundTerm, literal: Literal) -> List:  # pylint: disable=redefined-outer-name
        self.visit_history.append("GREATER_THAN")
        return self.visit_history

    def visit_less_than(self, term: base.BoundTerm, literal: Literal) -> List:  # pylint: disable=redefined-outer-name
        self.visit_history.append("LESS_THAN")
        return self.visit_history

    def visit_less_than_or_equal(self, term: base.BoundTerm, literal: Literal) -> List:  # pylint: disable=redefined-outer-name
        self.visit_history.append("LESS_THAN_OR_EQUAL")
        return self.visit_history

    def visit_true(self) -> List:
        self.visit_history.append("TRUE")
        return self.visit_history

    def visit_false(self) -> List:
        self.visit_history.append("FALSE")
        return self.visit_history

    def visit_not(self, child_result: List) -> List:
        self.visit_history.append("NOT")
        return self.visit_history

    def visit_and(self, left_result: List, right_result: List) -> List:
        self.visit_history.append("AND")
        return self.visit_history

    def visit_or(self, left_result: List, right_result: List) -> List:
        self.visit_history.append("OR")
        return self.visit_history


@pytest.mark.parametrize(
    "op, rep",
    [
        (
            base.And(ExpressionA(), ExpressionB()),
            "And(left=ExpressionA(), right=ExpressionB())",
        ),
        (
            base.Or(ExpressionA(), ExpressionB()),
            "Or(left=ExpressionA(), right=ExpressionB())",
        ),
        (base.Not(ExpressionA()), "Not(child=ExpressionA())"),
    ],
)
def test_reprs(op: base.BooleanExpression, rep: str):
    assert repr(op) == rep


def test_isnull_inverse():
    assert ~base.IsNull(base.Reference("a")) == base.NotNull(base.Reference("a"))


def test_isnull_bind():
    schema = Schema(NestedField(2, "a", IntegerType()), schema_id=1)
    bound = base.BoundIsNull(base.BoundReference(schema.find_field(2), schema.accessor_for_field(2)))
    assert base.IsNull(base.Reference("a")).bind(schema) == bound


def test_invert_is_null_bind():
    schema = Schema(NestedField(2, "a", IntegerType(), required=False), schema_id=1)
    assert ~base.IsNull(base.Reference("a")).bind(schema) == base.NotNull(base.Reference("a")).bind(schema)


def test_invert_not_null_bind():
    schema = Schema(NestedField(2, "a", IntegerType(), required=False), schema_id=1)
    assert ~base.NotNull(base.Reference("a")).bind(schema) == base.IsNull(base.Reference("a")).bind(schema)


def test_invert_is_nan_bind():
    schema = Schema(NestedField(2, "a", DoubleType(), required=False), schema_id=1)
    assert ~base.IsNaN(base.Reference("a")).bind(schema) == base.NotNaN(base.Reference("a")).bind(schema)


def test_invert_not_nan_bind():
    schema = Schema(NestedField(2, "a", DoubleType(), required=False), schema_id=1)
    assert ~base.NotNaN(base.Reference("a")).bind(schema) == base.IsNaN(base.Reference("a")).bind(schema)


def test_bind_expr_does_not_exists():
    schema = Schema(NestedField(2, "a", IntegerType()), schema_id=1)
    with pytest.raises(ValueError) as exc_info:
        base.IsNull(base.Reference("b")).bind(schema)

    assert str(exc_info.value) == "Could not find field with name b, case_sensitive=True"


def test_bind_does_not_exists():
    schema = Schema(NestedField(2, "a", IntegerType()), schema_id=1)
    with pytest.raises(ValueError) as exc_info:
        base.Reference("b").bind(schema)

    assert str(exc_info.value) == "Could not find field with name b, case_sensitive=True"


def test_isnull_bind_required():
    schema = Schema(NestedField(2, "a", IntegerType(), required=True), schema_id=1)
    assert base.IsNull(base.Reference("a")).bind(schema) == base.AlwaysFalse()


def test_notnull_inverse():
    assert ~base.NotNull(base.Reference("a")) == base.IsNull(base.Reference("a"))


def test_notnull_bind():
    schema = Schema(NestedField(2, "a", IntegerType()), schema_id=1)
    bound = base.BoundNotNull(base.BoundReference(schema.find_field(2), schema.accessor_for_field(2)))
    assert base.NotNull(base.Reference("a")).bind(schema) == bound


def test_notnull_bind_required():
    schema = Schema(NestedField(2, "a", IntegerType(), required=True), schema_id=1)
    assert base.NotNull(base.Reference("a")).bind(schema) == base.AlwaysTrue()


def test_isnan_inverse():
    assert ~base.IsNaN(base.Reference("f")) == base.NotNaN(base.Reference("f"))


def test_isnan_bind_float():
    schema = Schema(NestedField(2, "f", FloatType()), schema_id=1)
    bound = base.BoundIsNaN(base.BoundReference(schema.find_field(2), schema.accessor_for_field(2)))
    assert base.IsNaN(base.Reference("f")).bind(schema) == bound


def test_isnan_bind_double():
    schema = Schema(NestedField(2, "d", DoubleType()), schema_id=1)
    bound = base.BoundIsNaN(base.BoundReference(schema.find_field(2), schema.accessor_for_field(2)))
    assert base.IsNaN(base.Reference("d")).bind(schema) == bound


def test_isnan_bind_nonfloat():
    schema = Schema(NestedField(2, "i", IntegerType()), schema_id=1)
    assert base.IsNaN(base.Reference("i")).bind(schema) == base.AlwaysFalse()


def test_notnan_inverse():
    assert ~base.NotNaN(base.Reference("f")) == base.IsNaN(base.Reference("f"))


def test_notnan_bind_float():
    schema = Schema(NestedField(2, "f", FloatType()), schema_id=1)
    bound = base.BoundNotNaN(base.BoundReference(schema.find_field(2), schema.accessor_for_field(2)))
    assert base.NotNaN(base.Reference("f")).bind(schema) == bound


def test_notnan_bind_double():
    schema = Schema(NestedField(2, "d", DoubleType()), schema_id=1)
    bound = base.BoundNotNaN(base.BoundReference(schema.find_field(2), schema.accessor_for_field(2)))
    assert base.NotNaN(base.Reference("d")).bind(schema) == bound


def test_notnan_bind_nonfloat():
    schema = Schema(NestedField(2, "i", IntegerType()), schema_id=1)
    assert base.NotNaN(base.Reference("i")).bind(schema) == base.AlwaysTrue()


@pytest.mark.parametrize(
    "op, string",
    [
        (base.And(ExpressionA(), ExpressionB()), "And(left=ExpressionA(), right=ExpressionB())"),
        (base.Or(ExpressionA(), ExpressionB()), "Or(left=ExpressionA(), right=ExpressionB())"),
        (base.Not(ExpressionA()), "Not(child=ExpressionA())"),
    ],
)
def test_strs(op, string):
    assert str(op) == string


def test_ref_binding_case_sensitive(table_schema_simple: Schema):
    ref = base.Reference[str]("foo")
    bound = base.BoundReference[str](table_schema_simple.find_field(1), table_schema_simple.accessor_for_field(1))
    assert ref.bind(table_schema_simple, case_sensitive=True) == bound


def test_ref_binding_case_sensitive_failure(table_schema_simple: Schema):
    ref = base.Reference[str]("Foo")
    with pytest.raises(ValueError):
        ref.bind(table_schema_simple, case_sensitive=True)


def test_ref_binding_case_insensitive(table_schema_simple: Schema):
    ref = base.Reference[str]("Foo")
    bound = base.BoundReference[str](table_schema_simple.find_field(1), table_schema_simple.accessor_for_field(1))
    assert ref.bind(table_schema_simple, case_sensitive=False) == bound


def test_ref_binding_case_insensitive_failure(table_schema_simple: Schema):
    ref = base.Reference[str]("Foot")
    with pytest.raises(ValueError):
        ref.bind(table_schema_simple, case_sensitive=False)


def test_in_to_eq():
    assert base.In(base.Reference("x"), (literal(34.56),)) == base.EqualTo(base.Reference("x"), literal(34.56))


def test_empty_bind_in(table_schema_simple: Schema):
    bound = base.BoundIn[str](
        base.BoundReference(table_schema_simple.find_field(1), table_schema_simple.accessor_for_field(1)), set()
    )
    assert bound == base.AlwaysFalse()


def test_empty_bind_not_in(table_schema_simple: Schema):
    bound = base.BoundNotIn(
        base.BoundReference[str](table_schema_simple.find_field(1), table_schema_simple.accessor_for_field(1)), set()
    )
    assert bound == base.AlwaysTrue()


def test_bind_not_in_equal_term(table_schema_simple: Schema):
    bound = base.BoundNotIn(
        base.BoundReference(table_schema_simple.find_field(1), table_schema_simple.accessor_for_field(1)), {literal("hello")}
    )
    assert (
        base.BoundNotEqualTo[str](
            term=base.BoundReference(
                field=NestedField(field_id=1, name="foo", field_type=StringType(), required=False),
                accessor=Accessor(position=0, inner=None),
            ),
            literal=StringLiteral("hello"),
        )
        == bound
    )


def test_in_empty():
    assert base.In(base.Reference("foo"), ()) == base.AlwaysFalse()


def test_not_in_empty():
    assert base.NotIn(base.Reference("foo"), ()) == base.AlwaysTrue()


def test_not_in_equal():
    assert base.NotIn(base.Reference("foo"), (literal("hello"),)) == base.NotEqualTo(
        term=base.Reference(name="foo"), literal=StringLiteral("hello")
    )


def test_bind_in(table_schema_simple: Schema):
    bound = base.BoundIn(
        base.BoundReference(table_schema_simple.find_field(1), table_schema_simple.accessor_for_field(1)),
        {literal("hello"), literal("world")},
    )
    assert base.In(base.Reference("foo"), (literal("hello"), literal("world"))).bind(table_schema_simple) == bound


def test_bind_in_invert(table_schema_simple: Schema):
    bound = base.BoundIn(
        base.BoundReference(table_schema_simple.find_field(1), table_schema_simple.accessor_for_field(1)),
        {literal("hello"), literal("world")},
    )
    assert ~bound == base.BoundNotIn(
        base.BoundReference(table_schema_simple.find_field(1), table_schema_simple.accessor_for_field(1)),
        {literal("hello"), literal("world")},
    )


def test_bind_not_in_invert(table_schema_simple: Schema):
    bound = base.BoundNotIn(
        base.BoundReference(table_schema_simple.find_field(1), table_schema_simple.accessor_for_field(1)),
        {literal("hello"), literal("world")},
    )
    assert ~bound == base.BoundIn(
        base.BoundReference(table_schema_simple.find_field(1), table_schema_simple.accessor_for_field(1)),
        {literal("hello"), literal("world")},
    )


def test_bind_dedup(table_schema_simple: Schema):
    bound = base.BoundIn(
        base.BoundReference(table_schema_simple.find_field(1), table_schema_simple.accessor_for_field(1)),
        {literal("hello"), literal("world")},
    )
    assert (
        base.In(base.Reference("foo"), (literal("hello"), literal("world"), literal("world"))).bind(table_schema_simple) == bound
    )


def test_bind_dedup_to_eq(table_schema_simple: Schema):
    bound = base.BoundEqualTo(
        base.BoundReference(table_schema_simple.find_field(1), table_schema_simple.accessor_for_field(1)), literal("hello")
    )
    assert base.In(base.Reference("foo"), (literal("hello"), literal("hello"))).bind(table_schema_simple) == bound


def test_bound_equal_to_invert(table_schema_simple: Schema):
    bound = base.BoundEqualTo(
        base.BoundReference(table_schema_simple.find_field(1), table_schema_simple.accessor_for_field(1)), literal("hello")
    )
    assert ~bound == base.BoundNotEqualTo(
        term=base.BoundReference[str](
            field=NestedField(field_id=1, name="foo", field_type=StringType(), required=False),
            accessor=Accessor(position=0, inner=None),
        ),
        literal=StringLiteral("hello"),
    )


def test_bound_not_equal_to_invert(table_schema_simple: Schema):
    bound = base.BoundNotEqualTo(
        base.BoundReference(table_schema_simple.find_field(1), table_schema_simple.accessor_for_field(1)), literal("hello")
    )
    assert ~bound == base.BoundEqualTo(
        term=base.BoundReference[str](
            field=NestedField(field_id=1, name="foo", field_type=StringType(), required=False),
            accessor=Accessor(position=0, inner=None),
        ),
        literal=StringLiteral("hello"),
    )


def test_bound_greater_than_or_equal_invert(table_schema_simple: Schema):
    bound = base.BoundGreaterThanOrEqual(
        base.BoundReference(table_schema_simple.find_field(1), table_schema_simple.accessor_for_field(1)), literal("hello")
    )
    assert ~bound == base.BoundLessThan(
        term=base.BoundReference[str](
            field=NestedField(field_id=1, name="foo", field_type=StringType(), required=False),
            accessor=Accessor(position=0, inner=None),
        ),
        literal=StringLiteral("hello"),
    )


def test_bound_greater_than_invert(table_schema_simple: Schema):
    bound = base.BoundGreaterThan(
        base.BoundReference(table_schema_simple.find_field(1), table_schema_simple.accessor_for_field(1)), literal("hello")
    )
    assert ~bound == base.BoundLessThanOrEqual(
        term=base.BoundReference[str](
            field=NestedField(field_id=1, name="foo", field_type=StringType(), required=False),
            accessor=Accessor(position=0, inner=None),
        ),
        literal=StringLiteral("hello"),
    )


def test_bound_less_than_invert(table_schema_simple: Schema):
    bound = base.BoundLessThan(
        base.BoundReference(table_schema_simple.find_field(1), table_schema_simple.accessor_for_field(1)), literal("hello")
    )
    assert ~bound == base.BoundGreaterThanOrEqual(
        term=base.BoundReference[str](
            field=NestedField(field_id=1, name="foo", field_type=StringType(), required=False),
            accessor=Accessor(position=0, inner=None),
        ),
        literal=StringLiteral("hello"),
    )


def test_bound_less_than_or_equal_invert(table_schema_simple: Schema):
    bound = base.BoundLessThanOrEqual(
        base.BoundReference(table_schema_simple.find_field(1), table_schema_simple.accessor_for_field(1)), literal("hello")
    )
    assert ~bound == base.BoundGreaterThan(
        term=base.BoundReference[str](
            field=NestedField(field_id=1, name="foo", field_type=StringType(), required=False),
            accessor=Accessor(position=0, inner=None),
        ),
        literal=StringLiteral("hello"),
    )


def test_not_equal_to_invert():
    bound = base.NotEqualTo(
        term=base.BoundReference(
            field=NestedField(field_id=1, name="foo", field_type=StringType(), required=False),
            accessor=Accessor(position=0, inner=None),
        ),
        literal=StringLiteral("hello"),
    )
    assert ~bound == base.EqualTo(
        term=base.BoundReference(
            field=NestedField(field_id=1, name="foo", field_type=StringType(), required=False),
            accessor=Accessor(position=0, inner=None),
        ),
        literal=StringLiteral("hello"),
    )


def test_greater_than_or_equal_invert():
    bound = base.GreaterThanOrEqual(
        term=base.BoundReference(
            field=NestedField(field_id=1, name="foo", field_type=StringType(), required=False),
            accessor=Accessor(position=0, inner=None),
        ),
        literal=StringLiteral("hello"),
    )
    assert ~bound == base.LessThan(
        term=base.BoundReference(
            field=NestedField(field_id=1, name="foo", field_type=StringType(), required=False),
            accessor=Accessor(position=0, inner=None),
        ),
        literal=StringLiteral("hello"),
    )


def test_less_than_or_equal_invert():
    bound = base.LessThanOrEqual(
        term=base.BoundReference(
            field=NestedField(field_id=1, name="foo", field_type=StringType(), required=False),
            accessor=Accessor(position=0, inner=None),
        ),
        literal=StringLiteral("hello"),
    )
    assert ~bound == base.GreaterThan(
        term=base.BoundReference(
            field=NestedField(field_id=1, name="foo", field_type=StringType(), required=False),
            accessor=Accessor(position=0, inner=None),
        ),
        literal=StringLiteral("hello"),
    )


@pytest.mark.parametrize(
    "pred",
    [
        base.NotIn(base.Reference("foo"), (literal("hello"), literal("world"))),
        base.NotEqualTo(base.Reference("foo"), literal("hello")),
        base.EqualTo(base.Reference("foo"), literal("hello")),
        base.GreaterThan(base.Reference("foo"), literal("hello")),
        base.LessThan(base.Reference("foo"), literal("hello")),
        base.GreaterThanOrEqual(base.Reference("foo"), literal("hello")),
        base.LessThanOrEqual(base.Reference("foo"), literal("hello")),
    ],
)
def test_bind(pred, table_schema_simple: Schema):
    assert pred.bind(table_schema_simple, case_sensitive=True).term.field == table_schema_simple.find_field(
        pred.term.name, case_sensitive=True
    )


@pytest.mark.parametrize(
    "pred",
    [
        base.In(base.Reference("Bar"), (literal(5), literal(2))),
        base.NotIn(base.Reference("Bar"), (literal(5), literal(2))),
        base.NotEqualTo(base.Reference("Bar"), literal(5)),
        base.EqualTo(base.Reference("Bar"), literal(5)),
        base.GreaterThan(base.Reference("Bar"), literal(5)),
        base.LessThan(base.Reference("Bar"), literal(5)),
        base.GreaterThanOrEqual(base.Reference("Bar"), literal(5)),
        base.LessThanOrEqual(base.Reference("Bar"), literal(5)),
    ],
)
def test_bind_case_insensitive(pred, table_schema_simple: Schema):
    assert pred.bind(table_schema_simple, case_sensitive=False).term.field == table_schema_simple.find_field(
        pred.term.name, case_sensitive=False
    )


@pytest.mark.parametrize(
    "exp, testexpra, testexprb",
    [
        (
            base.And(ExpressionA(), ExpressionB()),
            base.And(ExpressionA(), ExpressionB()),
            base.Or(ExpressionA(), ExpressionB()),
        ),
        (
            base.Or(ExpressionA(), ExpressionB()),
            base.Or(ExpressionA(), ExpressionB()),
            base.And(ExpressionA(), ExpressionB()),
        ),
        (base.Not(ExpressionA()), base.Not(ExpressionA()), ExpressionB()),
        (ExpressionA(), ExpressionA(), ExpressionB()),
        (ExpressionB(), ExpressionB(), ExpressionA()),
        (
            base.In(base.Reference("foo"), (literal("hello"), literal("world"))),
            base.In(base.Reference("foo"), (literal("hello"), literal("world"))),
            base.In(base.Reference("not_foo"), (literal("hello"), literal("world"))),
        ),
        (
            base.In(base.Reference("foo"), (literal("hello"), literal("world"))),
            base.In(base.Reference("foo"), (literal("hello"), literal("world"))),
            base.In(base.Reference("foo"), (literal("goodbye"), literal("world"))),
        ),
    ],
)
def test_eq(exp, testexpra, testexprb):
    assert exp == testexpra and exp != testexprb


@pytest.mark.parametrize(
    "lhs, rhs",
    [
        (
            base.And(ExpressionA(), ExpressionB()),
            base.Or(ExpressionB(), ExpressionA()),
        ),
        (
            base.Or(ExpressionA(), ExpressionB()),
            base.And(ExpressionB(), ExpressionA()),
        ),
        (
            base.Not(ExpressionA()),
            ExpressionA(),
        ),
        (
            base.In(base.Reference("foo"), (literal("hello"), literal("world"))),
            base.NotIn(base.Reference("foo"), (literal("hello"), literal("world"))),
        ),
        (
            base.NotIn(base.Reference("foo"), (literal("hello"), literal("world"))),
            base.In(base.Reference("foo"), (literal("hello"), literal("world"))),
        ),
        (base.GreaterThan(base.Reference("foo"), literal(5)), base.LessThanOrEqual(base.Reference("foo"), literal(5))),
        (base.LessThan(base.Reference("foo"), literal(5)), base.GreaterThanOrEqual(base.Reference("foo"), literal(5))),
        (base.EqualTo(base.Reference("foo"), literal(5)), base.NotEqualTo(base.Reference("foo"), literal(5))),
        (
            ExpressionA(),
            ExpressionB(),
        ),
    ],
)
def test_negate(lhs, rhs):
    assert ~lhs == rhs


@pytest.mark.parametrize(
    "lhs, rhs",
    [
        (
            base.And(ExpressionA(), ExpressionB(), ExpressionA()),
            base.And(base.And(ExpressionA(), ExpressionB()), ExpressionA()),
        ),
        (
            base.Or(ExpressionA(), ExpressionB(), ExpressionA()),
            base.Or(base.Or(ExpressionA(), ExpressionB()), ExpressionA()),
        ),
        (base.Not(base.Not(ExpressionA())), ExpressionA()),
    ],
)
def test_reduce(lhs, rhs):
    assert lhs == rhs


@pytest.mark.parametrize(
    "lhs, rhs",
    [
        (base.And(base.AlwaysTrue(), ExpressionB()), ExpressionB()),
        (base.And(base.AlwaysFalse(), ExpressionB()), base.AlwaysFalse()),
        (base.And(ExpressionB(), base.AlwaysTrue()), ExpressionB()),
        (base.Or(base.AlwaysTrue(), ExpressionB()), base.AlwaysTrue()),
        (base.Or(base.AlwaysFalse(), ExpressionB()), ExpressionB()),
        (base.Or(ExpressionA(), base.AlwaysFalse()), ExpressionA()),
        (base.Not(base.Not(ExpressionA())), ExpressionA()),
        (base.Not(base.AlwaysTrue()), base.AlwaysFalse()),
        (base.Not(base.AlwaysFalse()), base.AlwaysTrue()),
    ],
)
def test_base_AlwaysTrue_base_AlwaysFalse(lhs, rhs):
    assert lhs == rhs


def test_invert_always():
    assert ~base.AlwaysFalse() == base.AlwaysTrue()
    assert ~base.AlwaysTrue() == base.AlwaysFalse()


def test_accessor_base_class(foo_struct):
    """Test retrieving a value at a position of a container using an accessor"""

    uuid_value = uuid.uuid4()

    foo_struct.set(0, "foo")
    foo_struct.set(1, "bar")
    foo_struct.set(2, "baz")
    foo_struct.set(3, 1)
    foo_struct.set(4, 2)
    foo_struct.set(5, 3)
    foo_struct.set(6, 1.234)
    foo_struct.set(7, Decimal("1.234"))
    foo_struct.set(8, uuid_value)
    foo_struct.set(9, True)
    foo_struct.set(10, False)
    foo_struct.set(11, b"\x19\x04\x9e?")

    assert base.Accessor(position=0).get(foo_struct) == "foo"
    assert base.Accessor(position=1).get(foo_struct) == "bar"
    assert base.Accessor(position=2).get(foo_struct) == "baz"
    assert base.Accessor(position=3).get(foo_struct) == 1
    assert base.Accessor(position=4).get(foo_struct) == 2
    assert base.Accessor(position=5).get(foo_struct) == 3
    assert base.Accessor(position=6).get(foo_struct) == 1.234
    assert base.Accessor(position=7).get(foo_struct) == Decimal("1.234")
    assert base.Accessor(position=8).get(foo_struct) == uuid_value
    assert base.Accessor(position=9).get(foo_struct) is True
    assert base.Accessor(position=10).get(foo_struct) is False
    assert base.Accessor(position=11).get(foo_struct) == b"\x19\x04\x9e?"


def test_bound_reference_str_and_repr():
    """Test str and repr of BoundReference"""
    field = NestedField(field_id=1, name="foo", field_type=StringType(), required=False)
    position1_accessor = base.Accessor(position=1)
    bound_ref = base.BoundReference(field=field, accessor=position1_accessor)
    assert str(bound_ref) == f"BoundReference(field={repr(field)}, accessor={repr(position1_accessor)})"
    assert repr(bound_ref) == f"BoundReference(field={repr(field)}, accessor={repr(position1_accessor)})"


def test_bound_reference_field_property():
    """Test str and repr of BoundReference"""
    field = NestedField(field_id=1, name="foo", field_type=StringType(), required=False)
    position1_accessor = base.Accessor(position=1)
    bound_ref = base.BoundReference(field=field, accessor=position1_accessor)
    assert bound_ref.field == NestedField(field_id=1, name="foo", field_type=StringType(), required=False)


def test_bound_reference(table_schema_simple, foo_struct):
    """Test creating a BoundReference and evaluating it on a StructProtocol"""
    foo_struct.set(pos=1, value="foovalue")
    foo_struct.set(pos=2, value=123)
    foo_struct.set(pos=3, value=True)

    position1_accessor = base.Accessor(position=1)
    position2_accessor = base.Accessor(position=2)
    position3_accessor = base.Accessor(position=3)

    field1 = table_schema_simple.find_field(1)
    field2 = table_schema_simple.find_field(2)
    field3 = table_schema_simple.find_field(3)

    bound_ref1 = base.BoundReference(field=field1, accessor=position1_accessor)
    bound_ref2 = base.BoundReference(field=field2, accessor=position2_accessor)
    bound_ref3 = base.BoundReference(field=field3, accessor=position3_accessor)

    assert bound_ref1.eval(foo_struct) == "foovalue"
    assert bound_ref2.eval(foo_struct) == 123
    assert bound_ref3.eval(foo_struct) is True


def test_boolean_expression_visitor():
    """Test post-order traversal of boolean expression visit method"""
    expr = base.And(
        base.Or(base.Not(ExpressionA()), base.Not(ExpressionB()), ExpressionA(), ExpressionB()),
        base.Not(ExpressionA()),
        ExpressionB(),
    )
    visitor = ExampleVisitor()
    result = base.visit(expr, visitor=visitor)
    assert result == [
        "ExpressionA",
        "NOT",
        "ExpressionB",
        "NOT",
        "OR",
        "ExpressionA",
        "OR",
        "ExpressionB",
        "OR",
        "ExpressionA",
        "NOT",
        "AND",
        "ExpressionB",
        "AND",
    ]


def test_boolean_expression_visit_raise_not_implemented_error():
    """Test raise NotImplementedError when visiting an unsupported object type"""
    visitor = ExampleVisitor()
    with pytest.raises(NotImplementedError) as exc_info:
        base.visit("foo", visitor=visitor)

    assert str(exc_info.value) == "Cannot visit unsupported expression: foo"


def test_bind_visitor_already_bound(table_schema_simple: Schema):
    bound = base.BoundEqualTo(
        base.BoundReference(table_schema_simple.find_field(1), table_schema_simple.accessor_for_field(1)), literal("hello")
    )
    with pytest.raises(TypeError) as exc_info:
        base.BindVisitor(base.visit(bound, visitor=base.BindVisitor(schema=table_schema_simple)))  # type: ignore
    assert (
        "Found already bound predicate: BoundEqualTo(term=BoundReference(field=NestedField(field_id=1, name='foo', field_type=StringType(), required=False), accessor=Accessor(position=0,inner=None)), literal=StringLiteral(hello))"
        == str(exc_info.value)
    )


def test_visit_bound_visitor_unknown_predicate():
    with pytest.raises(TypeError) as exc_info:
        visit_bound_predicate({"something"}, FooBoundBooleanExpressionVisitor())
    assert "Unknown predicate: {'something'}" == str(exc_info.value)


def test_always_true_expression_binding(table_schema_simple: Schema):
    """Test that visiting an always-true expression returns always-true"""
    unbound_expression = base.AlwaysTrue()
    bound_expression = base.visit(unbound_expression, visitor=base.BindVisitor(schema=table_schema_simple))
    assert bound_expression == base.AlwaysTrue()


def test_always_false_expression_binding(table_schema_simple: Schema):
    """Test that visiting an always-false expression returns always-false"""
    unbound_expression = base.AlwaysFalse()
    bound_expression = base.visit(unbound_expression, visitor=base.BindVisitor(schema=table_schema_simple))
    assert bound_expression == base.AlwaysFalse()


def test_always_false_and_always_true_expression_binding(table_schema_simple: Schema):
    """Test that visiting both an always-true AND always-false expression returns always-false"""
    unbound_expression = base.And(base.AlwaysTrue(), base.AlwaysFalse())
    bound_expression = base.visit(unbound_expression, visitor=base.BindVisitor(schema=table_schema_simple))
    assert bound_expression == base.AlwaysFalse()


def test_always_false_or_always_true_expression_binding(table_schema_simple: Schema):
    """Test that visiting always-true OR always-false expression returns always-true"""
    unbound_expression = base.Or(base.AlwaysTrue(), base.AlwaysFalse())
    bound_expression = base.visit(unbound_expression, visitor=base.BindVisitor(schema=table_schema_simple))
    assert bound_expression == base.AlwaysTrue()


@pytest.mark.parametrize(
    "unbound_and_expression,expected_bound_expression",
    [
        (
            base.And(
                base.In(base.Reference("foo"), (literal("foo"), literal("bar"))),
                base.In(base.Reference("bar"), (literal(1), literal(2), literal(3))),
            ),
            base.And(
                base.BoundIn[str](
                    base.BoundReference(
                        field=NestedField(field_id=1, name="foo", field_type=StringType(), required=False),
                        accessor=Accessor(position=0, inner=None),
                    ),
                    {StringLiteral("foo"), StringLiteral("bar")},
                ),
                base.BoundIn[int](
                    base.BoundReference(
                        field=NestedField(field_id=2, name="bar", field_type=IntegerType(), required=True),
                        accessor=Accessor(position=1, inner=None),
                    ),
                    {LongLiteral(1), LongLiteral(2), LongLiteral(3)},
                ),
            ),
        ),
        (
            base.And(
                base.In(base.Reference("foo"), (literal("bar"), literal("baz"))),
                base.In(
                    base.Reference("bar"),
                    (literal(1),),
                ),
                base.In(
                    base.Reference("foo"),
                    (literal("baz"),),
                ),
            ),
            base.And(
                base.And(
                    base.BoundIn[str](
                        base.BoundReference(
                            field=NestedField(field_id=1, name="foo", field_type=StringType(), required=False),
                            accessor=Accessor(position=0, inner=None),
                        ),
                        {StringLiteral("bar"), StringLiteral("baz")},
                    ),
                    base.BoundEqualTo[int](
                        base.BoundReference(
                            field=NestedField(field_id=2, name="bar", field_type=IntegerType(), required=True),
                            accessor=Accessor(position=1, inner=None),
                        ),
                        LongLiteral(1),
                    ),
                ),
                base.BoundEqualTo[str](
                    base.BoundReference(
                        field=NestedField(field_id=1, name="foo", field_type=StringType(), required=False),
                        accessor=Accessor(position=0, inner=None),
                    ),
                    StringLiteral("baz"),
                ),
            ),
        ),
    ],
)
def test_and_expression_binding(unbound_and_expression, expected_bound_expression, table_schema_simple):
    """Test that visiting an unbound AND expression with a bind-visitor returns the expected bound expression"""
    bound_expression = base.visit(unbound_and_expression, visitor=base.BindVisitor(schema=table_schema_simple))
    assert bound_expression == expected_bound_expression


@pytest.mark.parametrize(
    "unbound_or_expression,expected_bound_expression",
    [
        (
            base.Or(
                base.In(base.Reference("foo"), (literal("foo"), literal("bar"))),
                base.In(base.Reference("bar"), (literal(1), literal(2), literal(3))),
            ),
            base.Or(
                base.BoundIn[str](
                    base.BoundReference(
                        field=NestedField(field_id=1, name="foo", field_type=StringType(), required=False),
                        accessor=Accessor(position=0, inner=None),
                    ),
                    {StringLiteral("foo"), StringLiteral("bar")},
                ),
                base.BoundIn[int](
                    base.BoundReference(
                        field=NestedField(field_id=2, name="bar", field_type=IntegerType(), required=True),
                        accessor=Accessor(position=1, inner=None),
                    ),
                    {LongLiteral(1), LongLiteral(2), LongLiteral(3)},
                ),
            ),
        ),
        (
            base.Or(
                base.In(base.Reference("foo"), (literal("bar"), literal("baz"))),
                base.In(
                    base.Reference("foo"),
                    (literal("bar"),),
                ),
                base.In(
                    base.Reference("foo"),
                    (literal("baz"),),
                ),
            ),
            base.Or(
                base.Or(
                    base.BoundIn[str](
                        base.BoundReference(
                            field=NestedField(field_id=1, name="foo", field_type=StringType(), required=False),
                            accessor=Accessor(position=0, inner=None),
                        ),
                        {StringLiteral("bar"), StringLiteral("baz")},
                    ),
                    base.BoundIn[str](
                        base.BoundReference(
                            field=NestedField(field_id=1, name="foo", field_type=StringType(), required=False),
                            accessor=Accessor(position=0, inner=None),
                        ),
                        {StringLiteral("bar")},
                    ),
                ),
                base.BoundIn[str](
                    base.BoundReference(
                        field=NestedField(field_id=1, name="foo", field_type=StringType(), required=False),
                        accessor=Accessor(position=0, inner=None),
                    ),
                    {StringLiteral("baz")},
                ),
            ),
        ),
        (
            base.Or(
                base.AlwaysTrue(),
                base.AlwaysFalse(),
            ),
            base.AlwaysTrue(),
        ),
        (
            base.Or(
                base.AlwaysTrue(),
                base.AlwaysTrue(),
            ),
            base.AlwaysTrue(),
        ),
        (
            base.Or(
                base.AlwaysFalse(),
                base.AlwaysFalse(),
            ),
            base.AlwaysFalse(),
        ),
    ],
)
def test_or_expression_binding(unbound_or_expression, expected_bound_expression, table_schema_simple):
    """Test that visiting an unbound OR expression with a bind-visitor returns the expected bound expression"""
    bound_expression = base.visit(unbound_or_expression, visitor=base.BindVisitor(schema=table_schema_simple))
    assert bound_expression == expected_bound_expression


@pytest.mark.parametrize(
    "unbound_in_expression,expected_bound_expression",
    [
        (
            base.In(base.Reference("foo"), (literal("foo"), literal("bar"))),
            base.BoundIn[str](
                base.BoundReference[str](
                    field=NestedField(field_id=1, name="foo", field_type=StringType(), required=False),
                    accessor=Accessor(position=0, inner=None),
                ),
                {StringLiteral("foo"), StringLiteral("bar")},
            ),
        ),
        (
            base.In(base.Reference("foo"), (literal("bar"), literal("baz"))),
            base.BoundIn[str](
                base.BoundReference[str](
                    field=NestedField(field_id=1, name="foo", field_type=StringType(), required=False),
                    accessor=Accessor(position=0, inner=None),
                ),
                {StringLiteral("bar"), StringLiteral("baz")},
            ),
        ),
        (
            base.In(
                base.Reference("foo"),
                (literal("bar"),),
            ),
            base.BoundEqualTo(
                base.BoundReference[str](
                    field=NestedField(field_id=1, name="foo", field_type=StringType(), required=False),
                    accessor=Accessor(position=0, inner=None),
                ),
                StringLiteral("bar"),
            ),
        ),
    ],
)
def test_in_expression_binding(unbound_in_expression, expected_bound_expression, table_schema_simple):
    """Test that visiting an unbound IN expression with a bind-visitor returns the expected bound expression"""
    bound_expression = base.visit(unbound_in_expression, visitor=base.BindVisitor(schema=table_schema_simple))
    assert bound_expression == expected_bound_expression


@pytest.mark.parametrize(
    "unbound_not_expression,expected_bound_expression",
    [
        (
            base.Not(base.In(base.Reference("foo"), (literal("foo"), literal("bar")))),
            base.Not(
                base.BoundIn[str](
                    base.BoundReference[str](
                        field=NestedField(field_id=1, name="foo", field_type=StringType(), required=False),
                        accessor=Accessor(position=0, inner=None),
                    ),
                    {StringLiteral("foo"), StringLiteral("bar")},
                )
            ),
        ),
        (
            base.Not(
                base.Or(
                    base.In(base.Reference("foo"), (literal("foo"), literal("bar"))),
                    base.In(base.Reference("foo"), (literal("foo"), literal("bar"), literal("baz"))),
                )
            ),
            base.Not(
                base.Or(
                    base.BoundIn[str](
                        base.BoundReference(
                            field=NestedField(field_id=1, name="foo", field_type=StringType(), required=False),
                            accessor=Accessor(position=0, inner=None),
                        ),
                        {StringLiteral("foo"), StringLiteral("bar")},
                    ),
                    base.BoundIn[str](
                        base.BoundReference(
                            field=NestedField(field_id=1, name="foo", field_type=StringType(), required=False),
                            accessor=Accessor(position=0, inner=None),
                        ),
                        {StringLiteral("foo"), StringLiteral("bar"), StringLiteral("baz")},
                    ),
                ),
            ),
        ),
    ],
)
def test_not_expression_binding(unbound_not_expression, expected_bound_expression, table_schema_simple):
    """Test that visiting an unbound NOT expression with a bind-visitor returns the expected bound expression"""
    bound_expression = base.visit(unbound_not_expression, visitor=base.BindVisitor(schema=table_schema_simple))
    assert bound_expression == expected_bound_expression


def test_bound_boolean_expression_visitor_and_in():
    """Test visiting an And and In expression with a bound boolean expression visitor"""
    bound_expression = base.And(
        base.BoundIn[str](
            term=base.BoundReference(
                field=NestedField(field_id=1, name="foo", field_type=StringType(), required=False),
                accessor=Accessor(position=0, inner=None),
            ),
            literals=(StringLiteral("foo"), StringLiteral("bar")),
        ),
        base.BoundIn[str](
            term=base.BoundReference(
                field=NestedField(field_id=2, name="bar", field_type=StringType(), required=False),
                accessor=Accessor(position=1, inner=None),
            ),
            literals=(StringLiteral("baz"), StringLiteral("qux")),
        ),
    )
    visitor = FooBoundBooleanExpressionVisitor()
    result = base.visit(bound_expression, visitor=visitor)
    assert result == ["IN", "IN", "AND"]


def test_bound_boolean_expression_visitor_or():
    """Test visiting an Or expression with a bound boolean expression visitor"""
    bound_expression = base.Or(
        base.Not(
            base.BoundIn[str](
                base.BoundReference[str](
                    field=NestedField(field_id=1, name="foo", field_type=StringType(), required=False),
                    accessor=Accessor(position=0, inner=None),
                ),
                {StringLiteral("foo"), StringLiteral("bar")},
            )
        ),
        base.Not(
            base.BoundIn[str](
                base.BoundReference[str](
                    field=NestedField(field_id=2, name="bar", field_type=StringType(), required=False),
                    accessor=Accessor(position=1, inner=None),
                ),
                {StringLiteral("baz"), StringLiteral("qux")},
            )
        ),
    )
    visitor = FooBoundBooleanExpressionVisitor()
    result = base.visit(bound_expression, visitor=visitor)
    assert result == ["IN", "NOT", "IN", "NOT", "OR"]


def test_bound_boolean_expression_visitor_equal():
    bound_expression = base.BoundEqualTo[str](
        term=base.BoundReference(
            field=NestedField(field_id=2, name="bar", field_type=StringType(), required=False),
            accessor=Accessor(position=1, inner=None),
        ),
        literal=StringLiteral("foo"),
    )
    visitor = FooBoundBooleanExpressionVisitor()
    result = base.visit(bound_expression, visitor=visitor)
    assert result == ["EQUAL"]


def test_bound_boolean_expression_visitor_not_equal():
    bound_expression = base.BoundNotEqualTo[str](
        term=base.BoundReference(
            field=NestedField(field_id=1, name="foo", field_type=StringType(), required=False),
            accessor=Accessor(position=0, inner=None),
        ),
        literal=StringLiteral("foo"),
    )
    visitor = FooBoundBooleanExpressionVisitor()
    result = base.visit(bound_expression, visitor=visitor)
    assert result == ["NOT_EQUAL"]


def test_bound_boolean_expression_visitor_always_true():
    bound_expression = base.AlwaysTrue()
    visitor = FooBoundBooleanExpressionVisitor()
    result = base.visit(bound_expression, visitor=visitor)
    assert result == ["TRUE"]


def test_bound_boolean_expression_visitor_always_false():
    bound_expression = base.AlwaysFalse()
    visitor = FooBoundBooleanExpressionVisitor()
    result = base.visit(bound_expression, visitor=visitor)
    assert result == ["FALSE"]


def test_bound_boolean_expression_visitor_in():
    bound_expression = base.BoundIn[str](
        term=base.BoundReference(
            field=NestedField(field_id=1, name="foo", field_type=StringType(), required=False),
            accessor=Accessor(position=0, inner=None),
        ),
        literals=(StringLiteral("foo"), StringLiteral("bar")),
    )
    visitor = FooBoundBooleanExpressionVisitor()
    result = base.visit(bound_expression, visitor=visitor)
    assert result == ["IN"]


def test_bound_boolean_expression_visitor_not_in():
    bound_expression = base.BoundNotIn[str](
        term=base.BoundReference(
            field=NestedField(field_id=1, name="foo", field_type=StringType(), required=False),
            accessor=Accessor(position=0, inner=None),
        ),
        literals=(StringLiteral("foo"), StringLiteral("bar")),
    )
    visitor = FooBoundBooleanExpressionVisitor()
    result = base.visit(bound_expression, visitor=visitor)
    assert result == ["NOT_IN"]


def test_bound_boolean_expression_visitor_is_nan():
    bound_expression = base.BoundIsNaN[str](
        term=base.BoundReference(
            field=NestedField(field_id=3, name="baz", field_type=FloatType(), required=False),
            accessor=Accessor(position=0, inner=None),
        ),
    )
    visitor = FooBoundBooleanExpressionVisitor()
    result = base.visit(bound_expression, visitor=visitor)
    assert result == ["IS_NAN"]


def test_bound_boolean_expression_visitor_not_nan():
    bound_expression = base.BoundNotNaN[str](
        term=base.BoundReference(
            field=NestedField(field_id=3, name="baz", field_type=FloatType(), required=False),
            accessor=Accessor(position=0, inner=None),
        ),
    )
    visitor = FooBoundBooleanExpressionVisitor()
    result = base.visit(bound_expression, visitor=visitor)
    assert result == ["NOT_NAN"]


def test_bound_boolean_expression_visitor_is_null():
    bound_expression = base.BoundIsNull[str](
        term=base.BoundReference(
            field=NestedField(field_id=1, name="foo", field_type=StringType(), required=False),
            accessor=Accessor(position=0, inner=None),
        ),
    )
    visitor = FooBoundBooleanExpressionVisitor()
    result = base.visit(bound_expression, visitor=visitor)
    assert result == ["IS_NULL"]


def test_bound_boolean_expression_visitor_not_null():
    bound_expression = base.BoundNotNull[str](
        term=base.BoundReference(
            field=NestedField(field_id=1, name="foo", field_type=StringType(), required=False),
            accessor=Accessor(position=0, inner=None),
        ),
    )
    visitor = FooBoundBooleanExpressionVisitor()
    result = base.visit(bound_expression, visitor=visitor)
    assert result == ["NOT_NULL"]


def test_bound_boolean_expression_visitor_greater_than():
    bound_expression = base.BoundGreaterThan[str](
        term=base.BoundReference(
            field=NestedField(field_id=1, name="foo", field_type=StringType(), required=False),
            accessor=Accessor(position=0, inner=None),
        ),
        literal=StringLiteral("foo"),
    )
    visitor = FooBoundBooleanExpressionVisitor()
    result = base.visit(bound_expression, visitor=visitor)
    assert result == ["GREATER_THAN"]


def test_bound_boolean_expression_visitor_greater_than_or_equal():
    bound_expression = base.BoundGreaterThanOrEqual[str](
        term=base.BoundReference(
            field=NestedField(field_id=1, name="foo", field_type=StringType(), required=False),
            accessor=Accessor(position=0, inner=None),
        ),
        literal=StringLiteral("foo"),
    )
    visitor = FooBoundBooleanExpressionVisitor()
    result = base.visit(bound_expression, visitor=visitor)
    assert result == ["GREATER_THAN_OR_EQUAL"]


def test_bound_boolean_expression_visitor_less_than():
    bound_expression = base.BoundLessThan[str](
        term=base.BoundReference(
            field=NestedField(field_id=1, name="foo", field_type=StringType(), required=False),
            accessor=Accessor(position=0, inner=None),
        ),
        literal=StringLiteral("foo"),
    )
    visitor = FooBoundBooleanExpressionVisitor()
    result = base.visit(bound_expression, visitor=visitor)
    assert result == ["LESS_THAN"]


def test_bound_boolean_expression_visitor_less_than_or_equal():
    bound_expression = base.BoundLessThanOrEqual[str](
        term=base.BoundReference(
            field=NestedField(field_id=1, name="foo", field_type=StringType(), required=False),
            accessor=Accessor(position=0, inner=None),
        ),
        literal=StringLiteral("foo"),
    )
    visitor = FooBoundBooleanExpressionVisitor()
    result = base.visit(bound_expression, visitor=visitor)
    assert result == ["LESS_THAN_OR_EQUAL"]


def test_bound_boolean_expression_visitor_raise_on_unbound_predicate():
    bound_expression = base.LessThanOrEqual[str](
        term=base.Reference("foo"),
        literal=StringLiteral("foo"),
    )
    visitor = FooBoundBooleanExpressionVisitor()
    with pytest.raises(TypeError) as exc_info:
        base.visit(bound_expression, visitor=visitor)
    assert "Not a bound predicate" in str(exc_info.value)


<<<<<<< HEAD
def _to_byte_buffer(field_type: IcebergType, val: Any):
    if not isinstance(field_type, PrimitiveType):
        raise ValueError(f"Expected a PrimitiveType, got: {type(field_type)}")
    return to_bytes(field_type, val)


def _to_manifest_file(*partitions: PartitionFieldSummary) -> ManifestFile:
    return ManifestFile(
        manifest_path="",
        manifest_length=0,
        partition_spec_id=0,
        partitions=partitions,
    )


def test_manifest_evaluator_less_than_no_overlap():
    expr = base.BoundLessThan(
        term=base.BoundReference(
            field=NestedField(field_id=1, name="foo", field_type=StringType(), required=False),
            accessor=Accessor(position=0, inner=None),
        ),
        literal=StringLiteral("c"),
    )

    manifest = _to_manifest_file(
        PartitionFieldSummary(
            contains_null=False,
            contains_nan=False,
            lower_bound=_to_byte_buffer(StringType(), "a"),
            upper_bound=_to_byte_buffer(StringType(), "b"),
        )
    )

    assert ManifestEvaluator(expr).eval(manifest)


def test_manifest_evaluator_less_than_overlap():
    expr = base.BoundLessThan(
        term=base.BoundReference(
            field=NestedField(field_id=1, name="foo", field_type=StringType(), required=False),
            accessor=Accessor(position=0, inner=None),
        ),
        literal=StringLiteral("a"),
    )

    manifest = _to_manifest_file(
        PartitionFieldSummary(
            contains_null=False,
            contains_nan=False,
            lower_bound=_to_byte_buffer(StringType(), "a"),
            upper_bound=_to_byte_buffer(StringType(), "b"),
        )
    )

    assert not ManifestEvaluator(expr).eval(manifest)


def test_manifest_evaluator_less_than_all_null():
    expr = base.BoundLessThan(
        term=base.BoundReference(
            field=NestedField(field_id=1, name="foo", field_type=StringType(), required=False),
            accessor=Accessor(position=0, inner=None),
        ),
        literal=StringLiteral("a"),
    )

    manifest = _to_manifest_file(
        PartitionFieldSummary(contains_null=False, contains_nan=False, lower_bound=None, upper_bound=None)
    )

    # All null
    assert not ManifestEvaluator(expr).eval(manifest)


def test_manifest_evaluator_less_than_no_match():
    expr = base.BoundLessThan(
        term=base.BoundReference(
            field=NestedField(field_id=1, name="foo", field_type=StringType(), required=False),
            accessor=Accessor(position=0, inner=None),
        ),
        literal=StringLiteral("a"),
    )

    manifest = _to_manifest_file(
        PartitionFieldSummary(
            contains_null=False,
            contains_nan=False,
            lower_bound=_to_byte_buffer(StringType(), "a"),
            upper_bound=_to_byte_buffer(StringType(), "b"),
        )
    )

    assert not ManifestEvaluator(expr).eval(manifest)


def test_manifest_evaluator_less_than_or_equal_no_overlap():
    expr = base.BoundLessThanOrEqual(
        term=base.BoundReference(
            field=NestedField(field_id=1, name="foo", field_type=StringType(), required=False),
            accessor=Accessor(position=0, inner=None),
        ),
        literal=StringLiteral("c"),
    )

    manifest = _to_manifest_file(
        PartitionFieldSummary(
            contains_null=False,
            contains_nan=False,
            lower_bound=_to_byte_buffer(StringType(), "a"),
            upper_bound=_to_byte_buffer(StringType(), "b"),
        )
    )

    assert ManifestEvaluator(expr).eval(manifest)


def test_manifest_evaluator_less_than_or_equal_overlap():
    expr = base.BoundLessThanOrEqual(
        term=base.BoundReference(
            field=NestedField(field_id=1, name="foo", field_type=StringType(), required=False),
            accessor=Accessor(position=0, inner=None),
        ),
        literal=StringLiteral("a"),
    )

    manifest = _to_manifest_file(
        PartitionFieldSummary(
            contains_null=False,
            contains_nan=False,
            lower_bound=_to_byte_buffer(StringType(), "a"),
            upper_bound=_to_byte_buffer(StringType(), "b"),
        )
    )

    assert ManifestEvaluator(expr).eval(manifest)


def test_manifest_evaluator_less_than_or_equal_all_null():
    expr = base.BoundLessThanOrEqual(
        term=base.BoundReference(
            field=NestedField(field_id=1, name="foo", field_type=StringType(), required=False),
            accessor=Accessor(position=0, inner=None),
        ),
        literal=StringLiteral("a"),
    )

    manifest = _to_manifest_file(
        PartitionFieldSummary(contains_null=False, contains_nan=False, lower_bound=None, upper_bound=None)
    )

    # All null
    assert not ManifestEvaluator(expr).eval(manifest)


def test_manifest_evaluator_less_than_or_equal_no_match():
    expr = base.BoundLessThanOrEqual(
        term=base.BoundReference(
            field=NestedField(field_id=1, name="foo", field_type=StringType(), required=False),
            accessor=Accessor(position=0, inner=None),
        ),
        literal=StringLiteral("a"),
    )

    manifest = _to_manifest_file(
        PartitionFieldSummary(
            contains_null=False,
            contains_nan=False,
            lower_bound=_to_byte_buffer(StringType(), "b"),
            upper_bound=_to_byte_buffer(StringType(), "c"),
        )
    )

    assert not ManifestEvaluator(expr).eval(manifest)


def test_manifest_evaluator_equal_no_overlap():
    expr = base.BoundEqualTo(
        term=base.BoundReference(
            field=NestedField(field_id=1, name="foo", field_type=StringType(), required=False),
            accessor=Accessor(position=0, inner=None),
        ),
        literal=StringLiteral("c"),
    )

    manifest = _to_manifest_file(
        PartitionFieldSummary(
            contains_null=False,
            contains_nan=False,
            lower_bound=_to_byte_buffer(StringType(), "a"),
            upper_bound=_to_byte_buffer(StringType(), "b"),
        )
    )

    assert not ManifestEvaluator(expr).eval(manifest)


def test_manifest_evaluator_equal_overlap():
    expr = base.BoundEqualTo(
        term=base.BoundReference(
            field=NestedField(field_id=1, name="foo", field_type=StringType(), required=False),
            accessor=Accessor(position=0, inner=None),
        ),
        literal=StringLiteral("a"),
    )

    manifest = ManifestFile(
        manifest_path="",
        manifest_length=0,
        partition_spec_id=0,
        partitions=[
            PartitionFieldSummary(
                contains_null=False,
                contains_nan=False,
                lower_bound=_to_byte_buffer(StringType(), "a"),
                upper_bound=_to_byte_buffer(StringType(), "b"),
            )
        ],
    )

    assert ManifestEvaluator(expr).eval(manifest)


def test_manifest_evaluator_equal_all_null():
    expr = base.BoundEqualTo(
        term=base.BoundReference(
            field=NestedField(field_id=1, name="foo", field_type=StringType(), required=False),
            accessor=Accessor(position=0, inner=None),
        ),
        literal=StringLiteral("a"),
    )

    manifest = _to_manifest_file(
        PartitionFieldSummary(contains_null=False, contains_nan=False, lower_bound=None, upper_bound=None)
    )

    # All null
    assert not ManifestEvaluator(expr).eval(manifest)


def test_manifest_evaluator_equal_no_match():
    expr = base.BoundEqualTo(
        term=base.BoundReference(
            field=NestedField(field_id=1, name="foo", field_type=StringType(), required=False),
            accessor=Accessor(position=0, inner=None),
        ),
        literal=StringLiteral("a"),
    )

    manifest = _to_manifest_file(
        PartitionFieldSummary(
            contains_null=False,
            contains_nan=False,
            lower_bound=_to_byte_buffer(StringType(), "b"),
            upper_bound=_to_byte_buffer(StringType(), "c"),
        )
    )

    assert not ManifestEvaluator(expr).eval(manifest)


def test_manifest_evaluator_greater_than_no_overlap():
    expr = base.BoundGreaterThan(
        term=base.BoundReference(
            field=NestedField(field_id=1, name="foo", field_type=StringType(), required=False),
            accessor=Accessor(position=0, inner=None),
        ),
        literal=StringLiteral("a"),
    )

    manifest = _to_manifest_file(
        PartitionFieldSummary(
            contains_null=False,
            contains_nan=False,
            lower_bound=_to_byte_buffer(StringType(), "b"),
            upper_bound=_to_byte_buffer(StringType(), "c"),
        )
    )

    assert ManifestEvaluator(expr).eval(manifest)


def test_manifest_evaluator_greater_than_overlap():
    expr = base.BoundGreaterThan(
        term=base.BoundReference(
            field=NestedField(field_id=1, name="foo", field_type=StringType(), required=False),
            accessor=Accessor(position=0, inner=None),
        ),
        literal=StringLiteral("c"),
    )

    manifest = _to_manifest_file(
        PartitionFieldSummary(
            contains_null=False,
            contains_nan=False,
            lower_bound=_to_byte_buffer(StringType(), "b"),
            upper_bound=_to_byte_buffer(StringType(), "c"),
        )
    )

    assert not ManifestEvaluator(expr).eval(manifest)


def test_manifest_evaluator_greater_than_all_null():
    expr = base.BoundGreaterThan(
        term=base.BoundReference(
            field=NestedField(field_id=1, name="foo", field_type=StringType(), required=False),
            accessor=Accessor(position=0, inner=None),
        ),
        literal=StringLiteral("a"),
    )

    manifest = _to_manifest_file(
        PartitionFieldSummary(contains_null=False, contains_nan=False, lower_bound=None, upper_bound=None)
    )

    # All null
    assert not ManifestEvaluator(expr).eval(manifest)


def test_manifest_evaluator_greater_than_no_match():
    expr = base.BoundGreaterThan(
        term=base.BoundReference(
            field=NestedField(field_id=1, name="foo", field_type=StringType(), required=False),
            accessor=Accessor(position=0, inner=None),
        ),
        literal=StringLiteral("d"),
    )

    manifest = _to_manifest_file(
        PartitionFieldSummary(
            contains_null=False,
            contains_nan=False,
            lower_bound=_to_byte_buffer(StringType(), "b"),
            upper_bound=_to_byte_buffer(StringType(), "c"),
        )
    )

    assert not ManifestEvaluator(expr).eval(manifest)


def test_manifest_evaluator_greater_than_or_equal_no_overlap():
    expr = base.BoundGreaterThanOrEqual(
        term=base.BoundReference(
            field=NestedField(field_id=1, name="foo", field_type=StringType(), required=False),
            accessor=Accessor(position=0, inner=None),
        ),
        literal=StringLiteral("a"),
    )

    manifest = _to_manifest_file(
        PartitionFieldSummary(
            contains_null=False,
            contains_nan=False,
            lower_bound=_to_byte_buffer(StringType(), "b"),
            upper_bound=_to_byte_buffer(StringType(), "c"),
        )
    )

    assert ManifestEvaluator(expr).eval(manifest)


def test_manifest_evaluator_greater_than_or_equal_overlap():
    expr = base.BoundGreaterThanOrEqual(
        term=base.BoundReference(
            field=NestedField(field_id=1, name="foo", field_type=StringType(), required=False),
            accessor=Accessor(position=0, inner=None),
        ),
        literal=StringLiteral("b"),
    )

    manifest = _to_manifest_file(
        PartitionFieldSummary(
            contains_null=False,
            contains_nan=False,
            lower_bound=_to_byte_buffer(StringType(), "a"),
            upper_bound=_to_byte_buffer(StringType(), "b"),
        )
    )

    assert ManifestEvaluator(expr).eval(manifest)


def test_manifest_evaluator_greater_than_or_equal_all_null():
    expr = base.BoundGreaterThanOrEqual(
        term=base.BoundReference(
            field=NestedField(field_id=1, name="foo", field_type=StringType(), required=False),
            accessor=Accessor(position=0, inner=None),
        ),
        literal=StringLiteral("a"),
    )

    manifest = _to_manifest_file(
        PartitionFieldSummary(contains_null=False, contains_nan=False, lower_bound=None, upper_bound=None)
    )

    # All null
    assert not ManifestEvaluator(expr).eval(manifest)


def test_manifest_evaluator_greater_than_or_equal_no_match():
    expr = base.BoundGreaterThanOrEqual(
        term=base.BoundReference(
            field=NestedField(field_id=1, name="foo", field_type=StringType(), required=False),
            accessor=Accessor(position=0, inner=None),
        ),
        literal=StringLiteral("d"),
    )

    manifest = _to_manifest_file(
        PartitionFieldSummary(
            contains_null=False,
            contains_nan=False,
            lower_bound=_to_byte_buffer(StringType(), "b"),
            upper_bound=_to_byte_buffer(StringType(), "c"),
        )
    )

    assert not ManifestEvaluator(expr).eval(manifest)


def test_manifest_evaluator_is_nan():
    expr = base.BoundIsNaN(
        term=base.BoundReference(
            field=NestedField(field_id=1, name="foo", field_type=DoubleType(), required=False),
            accessor=Accessor(position=0, inner=None),
        )
    )

    manifest = _to_manifest_file(
        PartitionFieldSummary(contains_null=False, contains_nan=True, lower_bound=None, upper_bound=None)
    )

    assert ManifestEvaluator(expr).eval(manifest)


def test_manifest_evaluator_is_nan_inverse():
    expr = base.BoundIsNaN(
        term=base.BoundReference(
            field=NestedField(field_id=1, name="foo", field_type=DoubleType(), required=False),
            accessor=Accessor(position=0, inner=None),
        )
    )

    manifest = _to_manifest_file(
        PartitionFieldSummary(
            contains_null=True,
            contains_nan=False,
            lower_bound=_to_byte_buffer(DoubleType(), 18.15),
            upper_bound=_to_byte_buffer(DoubleType(), 19.25),
        )
    )

    assert not ManifestEvaluator(expr).eval(manifest)


def test_manifest_evaluator_not_nan():
    expr = base.BoundNotNaN(
        term=base.BoundReference(
            field=NestedField(field_id=1, name="foo", field_type=DoubleType(), required=False),
            accessor=Accessor(position=0, inner=None),
        )
    )

    manifest = _to_manifest_file(
        PartitionFieldSummary(
            contains_null=False,
            contains_nan=False,
            lower_bound=_to_byte_buffer(DoubleType(), 18.15),
            upper_bound=_to_byte_buffer(DoubleType(), 19.25),
        )
    )

    assert ManifestEvaluator(expr).eval(manifest)


def test_manifest_evaluator_not_nan_inverse():
    expr = base.BoundNotNaN(
        term=base.BoundReference(
            field=NestedField(field_id=1, name="foo", field_type=DoubleType(), required=False),
            accessor=Accessor(position=0, inner=None),
        )
    )

    manifest = _to_manifest_file(
        PartitionFieldSummary(contains_null=False, contains_nan=True, lower_bound=None, upper_bound=None)
    )

    assert not ManifestEvaluator(expr).eval(manifest)


def test_manifest_evaluator_is_null():
    expr = base.BoundIsNull(
        term=base.BoundReference(
            field=NestedField(field_id=1, name="foo", field_type=StringType(), required=False),
            accessor=Accessor(position=0, inner=None),
        ),
    )

    manifest = _to_manifest_file(
        PartitionFieldSummary(
            contains_null=True,
            contains_nan=False,
            lower_bound=_to_byte_buffer(StringType(), "a"),
            upper_bound=_to_byte_buffer(StringType(), "b"),
        )
    )

    assert ManifestEvaluator(expr).eval(manifest)


def test_manifest_evaluator_is_null_inverse():
    expr = base.BoundNotNull(
        term=base.BoundReference(
            field=NestedField(field_id=1, name="foo", field_type=StringType(), required=False),
            accessor=Accessor(position=0, inner=None),
        ),
    )

    manifest = _to_manifest_file(PartitionFieldSummary(contains_null=True, contains_nan=True, lower_bound=None, upper_bound=None))

    assert not ManifestEvaluator(expr).eval(manifest)


def test_manifest_evaluator_not_null():
    expr = base.BoundNotNull(
        term=base.BoundReference(
            field=NestedField(field_id=1, name="foo", field_type=StringType(), required=False),
            accessor=Accessor(position=0, inner=None),
        ),
    )

    manifest = _to_manifest_file(
        PartitionFieldSummary(contains_null=False, contains_nan=False, lower_bound=None, upper_bound=None)
    )

    assert ManifestEvaluator(expr).eval(manifest)


def test_manifest_evaluator_not_null_inverse():
    expr = base.BoundNotNull(
        term=base.BoundReference(
            field=NestedField(field_id=1, name="foo", field_type=StringType(), required=False),
            accessor=Accessor(position=0, inner=None),
        ),
    )

    manifest = _to_manifest_file(PartitionFieldSummary(contains_null=True, contains_nan=True, lower_bound=None, upper_bound=None))

    assert not ManifestEvaluator(expr).eval(manifest)


def test_manifest_evaluator_in():
    expr = base.BoundIn(
        term=base.BoundReference(
            field=NestedField(field_id=1, name="foo", field_type=LongType(), required=False),
            accessor=Accessor(position=0, inner=None),
        ),
        literals={LongLiteral(i) for i in range(22)},
    )

    manifest = _to_manifest_file(
        PartitionFieldSummary(
            contains_null=True,
            contains_nan=True,
            lower_bound=_to_byte_buffer(LongType(), 5),
            upper_bound=_to_byte_buffer(LongType(), 10),
        )
    )

    assert ManifestEvaluator(expr).eval(manifest)


def test_manifest_evaluator_in_inverse():
    expr = base.BoundIn(
        term=base.BoundReference(
            field=NestedField(field_id=1, name="foo", field_type=LongType(), required=False),
            accessor=Accessor(position=0, inner=None),
        ),
        literals={LongLiteral(i) for i in range(22)},
    )

    manifest = _to_manifest_file(
        PartitionFieldSummary(
            contains_null=True,
            contains_nan=True,
            lower_bound=_to_byte_buffer(LongType(), 1815),
            upper_bound=_to_byte_buffer(LongType(), 1925),
        )
    )

    assert not ManifestEvaluator(expr).eval(manifest)


def test_manifest_evaluator_in_overflow():
    expr = base.BoundIn(
        term=base.BoundReference(
            field=NestedField(field_id=1, name="foo", field_type=LongType(), required=False),
            accessor=Accessor(position=0, inner=None),
        ),
        literals={LongLiteral(i) for i in range(IN_PREDICATE_LIMIT + 1)},
    )

    manifest = _to_manifest_file(
        PartitionFieldSummary(
            contains_null=True,
            contains_nan=True,
            lower_bound=_to_byte_buffer(LongType(), 1815),
            upper_bound=_to_byte_buffer(LongType(), 1925),
        )
    )

    assert ManifestEvaluator(expr).eval(manifest)


def test_manifest_evaluator_less_than_lower_bound():
    expr = base.BoundIn(
        term=base.BoundReference(
            field=NestedField(field_id=1, name="foo", field_type=LongType(), required=False),
            accessor=Accessor(position=0, inner=None),
        ),
        literals={LongLiteral(i) for i in range(2)},
    )

    manifest = _to_manifest_file(
        PartitionFieldSummary(
            contains_null=True,
            contains_nan=True,
            lower_bound=_to_byte_buffer(LongType(), 5),
            upper_bound=_to_byte_buffer(LongType(), 10),
        )
    )

    assert not ManifestEvaluator(expr).eval(manifest)


def test_manifest_evaluator_greater_than_upper_bound():
    expr = base.BoundIn(
        term=base.BoundReference(
            field=NestedField(field_id=1, name="foo", field_type=LongType(), required=False),
            accessor=Accessor(position=0, inner=None),
        ),
        literals={LongLiteral(i) for i in range(20, 22)},
    )

    manifest = _to_manifest_file(
        PartitionFieldSummary(
            contains_null=True,
            contains_nan=True,
            lower_bound=_to_byte_buffer(LongType(), 5),
            upper_bound=_to_byte_buffer(LongType(), 10),
        )
    )

    assert not ManifestEvaluator(expr).eval(manifest)
=======
def test_bound_predicate_invert():
    with pytest.raises(NotImplementedError):
        _ = ~base.BoundPredicate(
            term=base.BoundReference(
                field=NestedField(field_id=1, name="foo", field_type=StringType(), required=False),
                accessor=Accessor(position=0, inner=None),
            )
        )


def test_bound_unary_predicate_invert():
    with pytest.raises(NotImplementedError):
        _ = ~base.BoundUnaryPredicate(
            term=base.BoundReference(
                field=NestedField(field_id=1, name="foo", field_type=StringType(), required=False),
                accessor=Accessor(position=0, inner=None),
            )
        )


def test_bound_set_predicate_invert():
    with pytest.raises(NotImplementedError):
        _ = ~base.BoundSetPredicate(
            term=base.BoundReference(
                field=NestedField(field_id=1, name="foo", field_type=StringType(), required=False),
                accessor=Accessor(position=0, inner=None),
            ),
            literals={literal("hello"), literal("world")},
        )


def test_bound_literal_predicate_invert():
    with pytest.raises(NotImplementedError):
        _ = ~base.BoundLiteralPredicate(
            term=base.BoundReference(
                field=NestedField(field_id=1, name="foo", field_type=StringType(), required=False),
                accessor=Accessor(position=0, inner=None),
            ),
            literal=literal("world"),
        )


def test_unbound_predicate_invert():
    with pytest.raises(NotImplementedError):
        _ = ~base.UnboundPredicate(term=base.Reference("a"))


def test_unbound_predicate_bind(table_schema_simple: Schema):
    with pytest.raises(NotImplementedError):
        _ = base.UnboundPredicate(term=base.Reference("a")).bind(table_schema_simple)


def test_unbound_unary_predicate_invert():
    with pytest.raises(NotImplementedError):
        _ = ~base.UnaryPredicate(term=base.Reference("a"))


def test_unbound_set_predicate_invert():
    with pytest.raises(NotImplementedError):
        _ = ~base.SetPredicate(term=base.Reference("a"), literals=(literal("hello"), literal("world")))


def test_unbound_literal_predicate_invert():
    with pytest.raises(NotImplementedError):
        _ = ~base.LiteralPredicate(term=base.Reference("a"), literal=literal("hello"))


def test_rewrite_not_equal_to():
    assert rewrite_not(base.Not(base.EqualTo(base.Reference("x"), literal(34.56)))) == base.NotEqualTo(
        base.Reference("x"), literal(34.56)
    )


def test_rewrite_not_not_equal_to():
    assert rewrite_not(base.Not(base.NotEqualTo(base.Reference("x"), literal(34.56)))) == base.EqualTo(
        base.Reference("x"), literal(34.56)
    )


def test_rewrite_not_in():
    assert rewrite_not(base.Not(base.In(base.Reference("x"), (literal(34.56),)))) == base.NotIn(
        base.Reference("x"), (literal(34.56),)
    )


def test_rewrite_and():
    assert rewrite_not(
        base.Not(
            base.And(
                base.EqualTo(base.Reference("x"), literal(34.56)),
                base.EqualTo(base.Reference("y"), literal(34.56)),
            )
        )
    ) == base.Or(
        base.NotEqualTo(term=base.Reference(name="x"), literal=literal(34.56)),
        base.NotEqualTo(term=base.Reference(name="y"), literal=literal(34.56)),
    )


def test_rewrite_or():
    assert rewrite_not(
        base.Not(
            base.Or(
                base.EqualTo(base.Reference("x"), literal(34.56)),
                base.EqualTo(base.Reference("y"), literal(34.56)),
            )
        )
    ) == base.And(
        base.NotEqualTo(term=base.Reference(name="x"), literal=literal(34.56)),
        base.NotEqualTo(term=base.Reference(name="y"), literal=literal(34.56)),
    )


def test_rewrite_always_false():
    assert rewrite_not(base.Not(base.AlwaysFalse())) == base.AlwaysTrue()


def test_rewrite_always_true():
    assert rewrite_not(base.Not(base.AlwaysTrue())) == base.AlwaysFalse()


def test_rewrite_bound():
    schema = Schema(NestedField(2, "a", IntegerType(), required=False), schema_id=1)
    assert rewrite_not(base.IsNull(base.Reference("a")).bind(schema)) == base.BoundIsNull(
        term=base.BoundReference(
            field=NestedField(field_id=2, name="a", field_type=IntegerType(), required=False),
            accessor=Accessor(position=0, inner=None),
        )
    )
>>>>>>> d1f06737
<|MERGE_RESOLUTION|>--- conflicted
+++ resolved
@@ -23,11 +23,7 @@
 
 from pyiceberg.conversions import to_bytes
 from pyiceberg.expressions import base
-<<<<<<< HEAD
-from pyiceberg.expressions.base import IN_PREDICATE_LIMIT, ManifestEvaluator
-=======
-from pyiceberg.expressions.base import rewrite_not, visit_bound_predicate
->>>>>>> d1f06737
+from pyiceberg.expressions.base import IN_PREDICATE_LIMIT, ManifestEvaluator, rewrite_not, visit_bound_predicate
 from pyiceberg.expressions.literals import (
     Literal,
     LongLiteral,
@@ -1377,7 +1373,6 @@
     assert "Not a bound predicate" in str(exc_info.value)
 
 
-<<<<<<< HEAD
 def _to_byte_buffer(field_type: IcebergType, val: Any):
     if not isinstance(field_type, PrimitiveType):
         raise ValueError(f"Expected a PrimitiveType, got: {type(field_type)}")
@@ -2032,7 +2027,8 @@
     )
 
     assert not ManifestEvaluator(expr).eval(manifest)
-=======
+
+
 def test_bound_predicate_invert():
     with pytest.raises(NotImplementedError):
         _ = ~base.BoundPredicate(
@@ -2161,5 +2157,4 @@
             field=NestedField(field_id=2, name="a", field_type=IntegerType(), required=False),
             accessor=Accessor(position=0, inner=None),
         )
-    )
->>>>>>> d1f06737
+    )