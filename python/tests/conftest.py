--- conflicted
+++ resolved
@@ -1233,7 +1233,6 @@
         yield boto3.client("glue", region_name="us-east-1")
 
 
-<<<<<<< HEAD
 @pytest.fixture
 def adlfs_fsspec_fileio(request: pytest.FixtureRequest) -> Generator[FsspecFileIO, None, None]:
     from azure.storage.blob import BlobServiceClient
@@ -1251,9 +1250,9 @@
     bbs.create_container("tests")
     yield fsspec.FsspecFileIO(properties=properties)
     bbs.delete_container("tests")
-=======
+
+
 @pytest.fixture(scope="session")
 def empty_home_dir_path(tmp_path_factory: pytest.TempPathFactory) -> str:
     home_path = str(tmp_path_factory.mktemp("home"))
-    return home_path
->>>>>>> 59d0dee0
+    return home_path