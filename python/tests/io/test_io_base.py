# Licensed to the Apache Software Foundation (ASF) under one
# or more contributor license agreements.  See the NOTICE file
# distributed with this work for additional information
# regarding copyright ownership.  The ASF licenses this file
# to you under the Apache License, Version 2.0 (the
# "License"); you may not use this file except in compliance
# with the License.  You may obtain a copy of the License at
#
#   http://www.apache.org/licenses/LICENSE-2.0
#
# Unless required by applicable law or agreed to in writing,
# software distributed under the License is distributed on an
# "AS IS" BASIS, WITHOUT WARRANTIES OR CONDITIONS OF ANY
# KIND, either express or implied.  See the License for the
# specific language governing permissions and limitations
# under the License.

import os
import tempfile

import pytest

<<<<<<< HEAD
from iceberg.io.pyarrow import PyArrowFile, PyArrowFileIO


@pytest.mark.parametrize("CustomInputFileFixture", ["LocalInputFileFixture", PyArrowFile])
def test_custom_local_input_file(CustomInputFileFixture, request):
=======
from iceberg.io.base import (
    FileIO,
    InputFile,
    InputStream,
    OutputFile,
    OutputStream,
)
from iceberg.io.pyarrow import PyArrowFile, PyArrowFileIO


class LocalInputFile(InputFile):
    """An InputFile implementation for local files (for test use only)"""

    def __init__(self, location: str):

        parsed_location = urlparse(location)  # Create a ParseResult from the uri
        if parsed_location.scheme and parsed_location.scheme != "file":  # Validate that a uri is provided with a scheme of `file`
            raise ValueError("LocalInputFile location must have a scheme of `file`")
        elif parsed_location.netloc:
            raise ValueError(f"Network location is not allowed for LocalInputFile: {parsed_location.netloc}")

        super().__init__(location=location)
        self._parsed_location = parsed_location

    @property
    def parsed_location(self) -> ParseResult:
        """The parsed location

        Returns:
            ParseResult: The parsed results which has attributes `scheme`, `netloc`, `path`,
            `params`, `query`, and `fragments`.
        """
        return self._parsed_location

    def __len__(self):
        return os.path.getsize(self.parsed_location.path)

    def exists(self):
        return os.path.exists(self.parsed_location.path)

    def open(self) -> InputStream:
        input_file = open(self.parsed_location.path, "rb")
        if not isinstance(input_file, InputStream):
            raise TypeError("Object returned from LocalInputFile.open() does not match the OutputStream protocol.")
        return input_file


class LocalOutputFile(OutputFile):
    """An OutputFile implementation for local files (for test use only)"""

    def __init__(self, location: str):

        parsed_location = urlparse(location)  # Create a ParseResult from the uri
        if parsed_location.scheme and parsed_location.scheme != "file":  # Validate that a uri is provided with a scheme of `file`
            raise ValueError("LocalOutputFile location must have a scheme of `file`")
        elif parsed_location.netloc:
            raise ValueError(f"Network location is not allowed for LocalOutputFile: {parsed_location.netloc}")

        super().__init__(location=location)
        self._parsed_location = parsed_location

    @property
    def parsed_location(self) -> ParseResult:
        """The parsed location

        Returns:
            ParseResult: The parsed results which has attributes `scheme`, `netloc`, `path`,
            `params`, `query`, and `fragments`.
        """
        return self._parsed_location

    def __len__(self):
        return os.path.getsize(self.parsed_location.path)

    def exists(self):
        return os.path.exists(self.parsed_location.path)

    def to_input_file(self):
        return LocalInputFile(location=self.location)

    def create(self, overwrite: bool = False) -> OutputStream:
        output_file = open(self.parsed_location.path, "wb" if overwrite else "xb")
        if not isinstance(output_file, OutputStream):
            raise TypeError("Object returned from LocalOutputFile.create(...) does not match the OutputStream protocol.")
        return output_file


class LocalFileIO(FileIO):
    """A FileIO implementation for local files (for test use only)"""

    def new_input(self, location: str):
        return LocalInputFile(location=location)

    def new_output(self, location: str):
        return LocalOutputFile(location=location)

    def delete(self, location: Union[str, InputFile, OutputFile]) -> None:
        location = location.location if isinstance(location, (InputFile, OutputFile)) else location
        parsed_location = urlparse(location)
        try:
            os.remove(parsed_location.path)
        except FileNotFoundError as e:
            raise FileNotFoundError(f"Cannot delete file, does not exist: {parsed_location.path} - Caused by: {e}")


@pytest.mark.parametrize("CustomInputFile", [LocalInputFile, PyArrowFile])
def test_custom_local_input_file(CustomInputFile):
>>>>>>> b06a89ce
    """Test initializing an InputFile implementation to read a local file"""
    # If a fixture name is used, retrieve the fixture, otherwise assume that a InputFile class was passed directly
    CustomInputFile = (
        request.getfixturevalue(CustomInputFileFixture) if isinstance(CustomInputFileFixture, str) else CustomInputFileFixture
    )

    with tempfile.TemporaryDirectory() as tmpdirname:
        file_location = os.path.join(tmpdirname, "foo.txt")
        with open(file_location, "wb") as f:
            f.write(b"foo")

        # Confirm that the file initially exists
        assert os.path.exists(file_location)

        # Instantiate the input file
        absolute_file_location = os.path.abspath(file_location)
        input_file = CustomInputFile(location=f"{absolute_file_location}")

        # Test opening and reading the file
        f = input_file.open()
        data = f.read()
        assert data == b"foo"
        assert len(input_file) == 3


@pytest.mark.parametrize("CustomOutputFileFixture", ["LocalOutputFileFixture", PyArrowFile])
def test_custom_local_output_file(CustomOutputFileFixture, request):
    """Test initializing an OutputFile implementation to write to a local file"""
    # If a fixture name is used, retrieve the fixture, otherwise assume that a OutputFile class was passed directly
    CustomOutputFile = (
        request.getfixturevalue(CustomOutputFileFixture) if isinstance(CustomOutputFileFixture, str) else CustomOutputFileFixture
    )

    with tempfile.TemporaryDirectory() as tmpdirname:
        file_location = os.path.join(tmpdirname, "foo.txt")

        # Instantiate the output file
        absolute_file_location = os.path.abspath(file_location)
        output_file = CustomOutputFile(location=f"{absolute_file_location}")

        # Create the output file and write to it
        f = output_file.create()
        f.write(b"foo")

        # Confirm that bytes were written
        with open(file_location, "rb") as f:
            assert f.read() == b"foo"

        assert len(output_file) == 3


@pytest.mark.parametrize("CustomOutputFileFixture", ["LocalOutputFileFixture", PyArrowFile])
def test_custom_local_output_file_with_overwrite(CustomOutputFileFixture, request):
    """Test initializing an OutputFile implementation to overwrite a local file"""
    # If a fixture name is used, retrieve the fixture, otherwise assume that a OutputFile class was passed directly
    CustomOutputFile = (
        request.getfixturevalue(CustomOutputFileFixture) if isinstance(CustomOutputFileFixture, str) else CustomOutputFileFixture
    )

    with tempfile.TemporaryDirectory() as tmpdirname:
        output_file_location = os.path.join(tmpdirname, "foo.txt")

        # Create a file in the temporary directory
        with open(output_file_location, "wb") as f:
            f.write(b"foo")

        # Instantiate an output file
        output_file = CustomOutputFile(location=f"{output_file_location}")

        # Confirm that a FileExistsError is raised when overwrite=False
        with pytest.raises(FileExistsError):
            f = output_file.create(overwrite=False)
            f.write(b"foo")

        # Confirm that the file is overwritten with overwrite=True
        f = output_file.create(overwrite=True)
        f.write(b"bar")
        with open(output_file_location, "rb") as f:
            assert f.read() == b"bar"


@pytest.mark.parametrize("CustomFileFixture", ["LocalInputFileFixture", "LocalOutputFileFixture", PyArrowFile, PyArrowFile])
def test_custom_file_exists(CustomFileFixture, request):
    """Test that the exists property returns the proper value for existing and non-existing files"""
    # If a fixture name is used, retrieve the fixture, otherwise assume that a file class was passed directly
    CustomFile = request.getfixturevalue(CustomFileFixture) if isinstance(CustomFileFixture, str) else CustomFileFixture

    with tempfile.TemporaryDirectory() as tmpdirname:
        file_location = os.path.join(tmpdirname, "foo.txt")
        with open(file_location, "wb") as f:
            f.write(b"foo")

        nonexistent_file_location = os.path.join(tmpdirname, "bar.txt")

        # Confirm that the file initially exists
        assert os.path.exists(file_location)

        # Get an absolute path for an existing file and a nonexistent file
        absolute_file_location = os.path.abspath(file_location)
        non_existent_absolute_file_location = os.path.abspath(nonexistent_file_location)

        # Create File instances
        file = CustomFile(location=f"{absolute_file_location}")
        non_existent_file = CustomFile(location=f"{non_existent_absolute_file_location}")

        # Test opening and reading the file
        assert file.exists()
        assert not non_existent_file.exists()


@pytest.mark.parametrize("CustomOutputFileFixture", ["LocalOutputFileFixture", PyArrowFile])
def test_output_file_to_input_file(CustomOutputFileFixture, request):
    """Test initializing an InputFile using the `to_input_file()` method on an OutputFile instance"""
    # If a fixture name is used, retrieve the fixture, otherwise assume that a OutputFile class was passed directly
    CustomOutputFile = (
        request.getfixturevalue(CustomOutputFileFixture) if isinstance(CustomOutputFileFixture, str) else CustomOutputFileFixture
    )

    with tempfile.TemporaryDirectory() as tmpdirname:
        output_file_location = os.path.join(tmpdirname, "foo.txt")

        # Create an output file instance
        output_file = CustomOutputFile(location=f"{output_file_location}")

        # Create the output file and write to it
        f = output_file.create()
        f.write(b"foo")

        # Convert to an input file and confirm the contents
        input_file = output_file.to_input_file()
        with input_file.open() as f:
            assert f.read() == b"foo"


@pytest.mark.parametrize(
    "CustomFileIOFixture,string_uri",
    [
        ("LocalFileIOFixture", "foo/bar.parquet"),
        ("LocalFileIOFixture", "file:///foo/bar.parquet"),
        ("LocalFileIOFixture", "file:/foo/bar/baz.parquet"),
        (PyArrowFileIO, "foo/bar/baz.parquet"),
        (PyArrowFileIO, "file:/foo/bar/baz.parquet"),
        (PyArrowFileIO, "file:/foo/bar/baz.parquet"),
    ],
)
def test_custom_file_io_locations(CustomFileIOFixture, string_uri, request):
    """Test that the location property is maintained as the value of the location argument"""
    # If a fixture name is used, retrieve the fixture, otherwise assume that a FileIO class was passed directly
    CustomFileIO = request.getfixturevalue(CustomFileIOFixture) if isinstance(CustomFileIOFixture, str) else CustomFileIOFixture

    # Instantiate the file-io and create a new input and output file
    file_io = CustomFileIO()
    input_file = file_io.new_input(location=string_uri)
    assert input_file.location == string_uri

    output_file = file_io.new_output(location=string_uri)
    assert output_file.location == string_uri


@pytest.mark.parametrize(
    "string_uri_w_netloc",
    ["file://localhost:80/foo/bar.parquet", "file://foo/bar.parquet"],
)
def test_raise_on_network_location_in_input_file(string_uri_w_netloc, request):
    """Test raising a ValueError when providing a network location to a LocalInputFile"""
    LocalInputFile = request.getfixturevalue("LocalInputFileFixture")
    with pytest.raises(ValueError) as exc_info:
        LocalInputFile(location=string_uri_w_netloc)

    assert ("Network location is not allowed for LocalInputFile") in str(exc_info.value)


@pytest.mark.parametrize(
    "string_uri_w_netloc",
    ["file://localhost:80/foo/bar.parquet", "file://foo/bar.parquet"],
)
def test_raise_on_network_location_in_output_file(string_uri_w_netloc, request):
    """Test raising a ValueError when providing a network location to a LocalOutputFile"""
    LocalInputFile = request.getfixturevalue("LocalInputFileFixture")
    with pytest.raises(ValueError) as exc_info:
        LocalInputFile(location=string_uri_w_netloc)

    assert ("Network location is not allowed for LocalInputFile") in str(exc_info.value)


@pytest.mark.parametrize("CustomFileIOFixture", ["LocalFileIOFixture", PyArrowFileIO])
def test_deleting_local_file_using_file_io(CustomFileIOFixture, request):
    """Test deleting a local file using FileIO.delete(...)"""
    # If a fixture name is used, retrieve the fixture, otherwise assume that a FileIO class was passed directly
    CustomFileIO = request.getfixturevalue(CustomFileIOFixture) if isinstance(CustomFileIOFixture, str) else CustomFileIOFixture

    with tempfile.TemporaryDirectory() as tmpdirname:
        # Write to the temporary file
        output_file_location = os.path.join(tmpdirname, "foo.txt")
        with open(output_file_location, "wb") as f:
            f.write(b"foo")

        # Instantiate the file-io
        file_io = CustomFileIO()

        # Confirm that the file initially exists
        assert os.path.exists(output_file_location)

        # Delete the file using the file-io implementations delete method
        file_io.delete(output_file_location)

        # Confirm that the file no longer exists
        assert not os.path.exists(output_file_location)


@pytest.mark.parametrize("CustomFileIOFixture", ["LocalFileIOFixture", PyArrowFileIO])
def test_raise_file_not_found_error_for_fileio_delete(CustomFileIOFixture, request):
    """Test raising a FileNotFound error when trying to delete a non-existent file"""
    # If a fixture name is used, retrieve the fixture, otherwise assume that a FileIO class was passed directly
    CustomFileIO = request.getfixturevalue(CustomFileIOFixture) if isinstance(CustomFileIOFixture, str) else CustomFileIOFixture

    with tempfile.TemporaryDirectory() as tmpdirname:
        # Write to the temporary file
        output_file_location = os.path.join(tmpdirname, "foo.txt")

        # Instantiate the file-io
        file_io = CustomFileIO()

        # Delete the non-existent file using the file-io implementations delete method
        with pytest.raises(FileNotFoundError) as exc_info:
            file_io.delete(output_file_location)

        assert (f"Cannot delete file") in str(exc_info.value)

        # Confirm that the file no longer exists
        assert not os.path.exists(output_file_location)


@pytest.mark.parametrize(
    "CustomFileIOFixture, CustomInputFileFixture", [("LocalFileIOFixture", "LocalInputFileFixture"), (PyArrowFileIO, PyArrowFile)]
)
def test_deleting_local_file_using_file_io_input_file(CustomFileIOFixture, CustomInputFileFixture, request):
    """Test deleting a local file by passing an InputFile instance to FileIO.delete(...)"""
    # If a fixture name is used, retrieve the fixture, otherwise assume that a FileIO class was passed directly
    CustomFileIO = request.getfixturevalue(CustomFileIOFixture) if isinstance(CustomFileIOFixture, str) else CustomFileIOFixture

    # If a fixture name is used, retrieve the fixture, otherwise assume that a InputFile class was passed directly
    CustomInputFile = (
        request.getfixturevalue(CustomInputFileFixture) if isinstance(CustomInputFileFixture, str) else CustomInputFileFixture
    )

    with tempfile.TemporaryDirectory() as tmpdirname:
        # Write to the temporary file
        file_location = os.path.join(tmpdirname, "foo.txt")
        with open(file_location, "wb") as f:
            f.write(b"foo")

        # Instantiate the file-io
        file_io = CustomFileIO()

        # Confirm that the file initially exists
        assert os.path.exists(file_location)

        # Instantiate the custom InputFile
        input_file = CustomInputFile(location=f"{file_location}")

        # Delete the file using the file-io implementations delete method
        file_io.delete(input_file)

        # Confirm that the file no longer exists
        assert not os.path.exists(file_location)


@pytest.mark.parametrize(
    "CustomFileIOFixture, CustomOutputFileFixture",
    [("LocalFileIOFixture", "LocalOutputFileFixture"), (PyArrowFileIO, PyArrowFile)],
)
def test_deleting_local_file_using_file_io_output_file(CustomFileIOFixture, CustomOutputFileFixture, request):
    """Test deleting a local file by passing an OutputFile instance to FileIO.delete(...)"""
    # If a fixture name is used, retrieve the fixture, otherwise assume that a FileIO class was passed directly
    CustomFileIO = request.getfixturevalue(CustomFileIOFixture) if isinstance(CustomFileIOFixture, str) else CustomFileIOFixture

    # If a fixture name is used, retrieve the fixture, otherwise assume that a OutputFile class was passed directly
    CustomOutputFile = (
        request.getfixturevalue(CustomOutputFileFixture) if isinstance(CustomOutputFileFixture, str) else CustomOutputFileFixture
    )

    with tempfile.TemporaryDirectory() as tmpdirname:
        # Write to the temporary file
        file_location = os.path.join(tmpdirname, "foo.txt")
        with open(file_location, "wb") as f:
            f.write(b"foo")

        # Instantiate the file-io
        file_io = CustomFileIO()

        # Confirm that the file initially exists
        assert os.path.exists(file_location)

        # Instantiate the custom OutputFile
        output_file = CustomOutputFile(location=f"{file_location}")

        # Delete the file using the file-io implementations delete method
        file_io.delete(output_file)

        # Confirm that the file no longer exists
        assert not os.path.exists(file_location)<|MERGE_RESOLUTION|>--- conflicted
+++ resolved
@@ -20,125 +20,16 @@
 
 import pytest
 
-<<<<<<< HEAD
 from iceberg.io.pyarrow import PyArrowFile, PyArrowFileIO
 
 
 @pytest.mark.parametrize("CustomInputFileFixture", ["LocalInputFileFixture", PyArrowFile])
 def test_custom_local_input_file(CustomInputFileFixture, request):
-=======
-from iceberg.io.base import (
-    FileIO,
-    InputFile,
-    InputStream,
-    OutputFile,
-    OutputStream,
-)
-from iceberg.io.pyarrow import PyArrowFile, PyArrowFileIO
-
-
-class LocalInputFile(InputFile):
-    """An InputFile implementation for local files (for test use only)"""
-
-    def __init__(self, location: str):
-
-        parsed_location = urlparse(location)  # Create a ParseResult from the uri
-        if parsed_location.scheme and parsed_location.scheme != "file":  # Validate that a uri is provided with a scheme of `file`
-            raise ValueError("LocalInputFile location must have a scheme of `file`")
-        elif parsed_location.netloc:
-            raise ValueError(f"Network location is not allowed for LocalInputFile: {parsed_location.netloc}")
-
-        super().__init__(location=location)
-        self._parsed_location = parsed_location
-
-    @property
-    def parsed_location(self) -> ParseResult:
-        """The parsed location
-
-        Returns:
-            ParseResult: The parsed results which has attributes `scheme`, `netloc`, `path`,
-            `params`, `query`, and `fragments`.
-        """
-        return self._parsed_location
-
-    def __len__(self):
-        return os.path.getsize(self.parsed_location.path)
-
-    def exists(self):
-        return os.path.exists(self.parsed_location.path)
-
-    def open(self) -> InputStream:
-        input_file = open(self.parsed_location.path, "rb")
-        if not isinstance(input_file, InputStream):
-            raise TypeError("Object returned from LocalInputFile.open() does not match the OutputStream protocol.")
-        return input_file
-
-
-class LocalOutputFile(OutputFile):
-    """An OutputFile implementation for local files (for test use only)"""
-
-    def __init__(self, location: str):
-
-        parsed_location = urlparse(location)  # Create a ParseResult from the uri
-        if parsed_location.scheme and parsed_location.scheme != "file":  # Validate that a uri is provided with a scheme of `file`
-            raise ValueError("LocalOutputFile location must have a scheme of `file`")
-        elif parsed_location.netloc:
-            raise ValueError(f"Network location is not allowed for LocalOutputFile: {parsed_location.netloc}")
-
-        super().__init__(location=location)
-        self._parsed_location = parsed_location
-
-    @property
-    def parsed_location(self) -> ParseResult:
-        """The parsed location
-
-        Returns:
-            ParseResult: The parsed results which has attributes `scheme`, `netloc`, `path`,
-            `params`, `query`, and `fragments`.
-        """
-        return self._parsed_location
-
-    def __len__(self):
-        return os.path.getsize(self.parsed_location.path)
-
-    def exists(self):
-        return os.path.exists(self.parsed_location.path)
-
-    def to_input_file(self):
-        return LocalInputFile(location=self.location)
-
-    def create(self, overwrite: bool = False) -> OutputStream:
-        output_file = open(self.parsed_location.path, "wb" if overwrite else "xb")
-        if not isinstance(output_file, OutputStream):
-            raise TypeError("Object returned from LocalOutputFile.create(...) does not match the OutputStream protocol.")
-        return output_file
-
-
-class LocalFileIO(FileIO):
-    """A FileIO implementation for local files (for test use only)"""
-
-    def new_input(self, location: str):
-        return LocalInputFile(location=location)
-
-    def new_output(self, location: str):
-        return LocalOutputFile(location=location)
-
-    def delete(self, location: Union[str, InputFile, OutputFile]) -> None:
-        location = location.location if isinstance(location, (InputFile, OutputFile)) else location
-        parsed_location = urlparse(location)
-        try:
-            os.remove(parsed_location.path)
-        except FileNotFoundError as e:
-            raise FileNotFoundError(f"Cannot delete file, does not exist: {parsed_location.path} - Caused by: {e}")
-
-
-@pytest.mark.parametrize("CustomInputFile", [LocalInputFile, PyArrowFile])
-def test_custom_local_input_file(CustomInputFile):
->>>>>>> b06a89ce
     """Test initializing an InputFile implementation to read a local file"""
     # If a fixture name is used, retrieve the fixture, otherwise assume that a InputFile class was passed directly
     CustomInputFile = (
-        request.getfixturevalue(CustomInputFileFixture) if isinstance(CustomInputFileFixture, str) else CustomInputFileFixture
+        request.getfixturevalue(CustomInputFileFixture) if isinstance(CustomInputFileFixture,
+                                                                      str) else CustomInputFileFixture
     )
 
     with tempfile.TemporaryDirectory() as tmpdirname:
@@ -165,7 +56,8 @@
     """Test initializing an OutputFile implementation to write to a local file"""
     # If a fixture name is used, retrieve the fixture, otherwise assume that a OutputFile class was passed directly
     CustomOutputFile = (
-        request.getfixturevalue(CustomOutputFileFixture) if isinstance(CustomOutputFileFixture, str) else CustomOutputFileFixture
+        request.getfixturevalue(CustomOutputFileFixture) if isinstance(CustomOutputFileFixture,
+                                                                       str) else CustomOutputFileFixture
     )
 
     with tempfile.TemporaryDirectory() as tmpdirname:
@@ -191,7 +83,8 @@
     """Test initializing an OutputFile implementation to overwrite a local file"""
     # If a fixture name is used, retrieve the fixture, otherwise assume that a OutputFile class was passed directly
     CustomOutputFile = (
-        request.getfixturevalue(CustomOutputFileFixture) if isinstance(CustomOutputFileFixture, str) else CustomOutputFileFixture
+        request.getfixturevalue(CustomOutputFileFixture) if isinstance(CustomOutputFileFixture,
+                                                                       str) else CustomOutputFileFixture
     )
 
     with tempfile.TemporaryDirectory() as tmpdirname:
@@ -216,7 +109,8 @@
             assert f.read() == b"bar"
 
 
-@pytest.mark.parametrize("CustomFileFixture", ["LocalInputFileFixture", "LocalOutputFileFixture", PyArrowFile, PyArrowFile])
+@pytest.mark.parametrize("CustomFileFixture",
+                         ["LocalInputFileFixture", "LocalOutputFileFixture", PyArrowFile, PyArrowFile])
 def test_custom_file_exists(CustomFileFixture, request):
     """Test that the exists property returns the proper value for existing and non-existing files"""
     # If a fixture name is used, retrieve the fixture, otherwise assume that a file class was passed directly
@@ -250,7 +144,8 @@
     """Test initializing an InputFile using the `to_input_file()` method on an OutputFile instance"""
     # If a fixture name is used, retrieve the fixture, otherwise assume that a OutputFile class was passed directly
     CustomOutputFile = (
-        request.getfixturevalue(CustomOutputFileFixture) if isinstance(CustomOutputFileFixture, str) else CustomOutputFileFixture
+        request.getfixturevalue(CustomOutputFileFixture) if isinstance(CustomOutputFileFixture,
+                                                                       str) else CustomOutputFileFixture
     )
 
     with tempfile.TemporaryDirectory() as tmpdirname:
@@ -283,7 +178,8 @@
 def test_custom_file_io_locations(CustomFileIOFixture, string_uri, request):
     """Test that the location property is maintained as the value of the location argument"""
     # If a fixture name is used, retrieve the fixture, otherwise assume that a FileIO class was passed directly
-    CustomFileIO = request.getfixturevalue(CustomFileIOFixture) if isinstance(CustomFileIOFixture, str) else CustomFileIOFixture
+    CustomFileIO = request.getfixturevalue(CustomFileIOFixture) if isinstance(CustomFileIOFixture,
+                                                                              str) else CustomFileIOFixture
 
     # Instantiate the file-io and create a new input and output file
     file_io = CustomFileIO()
@@ -324,7 +220,8 @@
 def test_deleting_local_file_using_file_io(CustomFileIOFixture, request):
     """Test deleting a local file using FileIO.delete(...)"""
     # If a fixture name is used, retrieve the fixture, otherwise assume that a FileIO class was passed directly
-    CustomFileIO = request.getfixturevalue(CustomFileIOFixture) if isinstance(CustomFileIOFixture, str) else CustomFileIOFixture
+    CustomFileIO = request.getfixturevalue(CustomFileIOFixture) if isinstance(CustomFileIOFixture,
+                                                                              str) else CustomFileIOFixture
 
     with tempfile.TemporaryDirectory() as tmpdirname:
         # Write to the temporary file
@@ -349,7 +246,8 @@
 def test_raise_file_not_found_error_for_fileio_delete(CustomFileIOFixture, request):
     """Test raising a FileNotFound error when trying to delete a non-existent file"""
     # If a fixture name is used, retrieve the fixture, otherwise assume that a FileIO class was passed directly
-    CustomFileIO = request.getfixturevalue(CustomFileIOFixture) if isinstance(CustomFileIOFixture, str) else CustomFileIOFixture
+    CustomFileIO = request.getfixturevalue(CustomFileIOFixture) if isinstance(CustomFileIOFixture,
+                                                                              str) else CustomFileIOFixture
 
     with tempfile.TemporaryDirectory() as tmpdirname:
         # Write to the temporary file
@@ -369,16 +267,19 @@
 
 
 @pytest.mark.parametrize(
-    "CustomFileIOFixture, CustomInputFileFixture", [("LocalFileIOFixture", "LocalInputFileFixture"), (PyArrowFileIO, PyArrowFile)]
+    "CustomFileIOFixture, CustomInputFileFixture",
+    [("LocalFileIOFixture", "LocalInputFileFixture"), (PyArrowFileIO, PyArrowFile)]
 )
 def test_deleting_local_file_using_file_io_input_file(CustomFileIOFixture, CustomInputFileFixture, request):
     """Test deleting a local file by passing an InputFile instance to FileIO.delete(...)"""
     # If a fixture name is used, retrieve the fixture, otherwise assume that a FileIO class was passed directly
-    CustomFileIO = request.getfixturevalue(CustomFileIOFixture) if isinstance(CustomFileIOFixture, str) else CustomFileIOFixture
+    CustomFileIO = request.getfixturevalue(CustomFileIOFixture) if isinstance(CustomFileIOFixture,
+                                                                              str) else CustomFileIOFixture
 
     # If a fixture name is used, retrieve the fixture, otherwise assume that a InputFile class was passed directly
     CustomInputFile = (
-        request.getfixturevalue(CustomInputFileFixture) if isinstance(CustomInputFileFixture, str) else CustomInputFileFixture
+        request.getfixturevalue(CustomInputFileFixture) if isinstance(CustomInputFileFixture,
+                                                                      str) else CustomInputFileFixture
     )
 
     with tempfile.TemporaryDirectory() as tmpdirname:
@@ -410,11 +311,13 @@
 def test_deleting_local_file_using_file_io_output_file(CustomFileIOFixture, CustomOutputFileFixture, request):
     """Test deleting a local file by passing an OutputFile instance to FileIO.delete(...)"""
     # If a fixture name is used, retrieve the fixture, otherwise assume that a FileIO class was passed directly
-    CustomFileIO = request.getfixturevalue(CustomFileIOFixture) if isinstance(CustomFileIOFixture, str) else CustomFileIOFixture
+    CustomFileIO = request.getfixturevalue(CustomFileIOFixture) if isinstance(CustomFileIOFixture,
+                                                                              str) else CustomFileIOFixture
 
     # If a fixture name is used, retrieve the fixture, otherwise assume that a OutputFile class was passed directly
     CustomOutputFile = (
-        request.getfixturevalue(CustomOutputFileFixture) if isinstance(CustomOutputFileFixture, str) else CustomOutputFileFixture
+        request.getfixturevalue(CustomOutputFileFixture) if isinstance(CustomOutputFileFixture,
+                                                                       str) else CustomOutputFileFixture
     )
 
     with tempfile.TemporaryDirectory() as tmpdirname:
