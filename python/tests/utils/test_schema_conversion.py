# Licensed to the Apache Software Foundation (ASF) under one
# or more contributor license agreements.  See the NOTICE file
# distributed with this work for additional information
# regarding copyright ownership.  The ASF licenses this file
# to you under the Apache License, Version 2.0 (the
# "License"); you may not use this file except in compliance
# with the License.  You may obtain a copy of the License at
#
#   http://www.apache.org/licenses/LICENSE-2.0
#
# Unless required by applicable law or agreed to in writing,
# software distributed under the License is distributed on an
# "AS IS" BASIS, WITHOUT WARRANTIES OR CONDITIONS OF ANY
# KIND, either express or implied.  See the License for the
# specific language governing permissions and limitations
# under the License.
<<<<<<< HEAD
# pylint: disable=W0212
=======
from typing import Any, Dict
>>>>>>> 4959e547

import pytest

from iceberg.schema import Schema
from iceberg.types import (
    BinaryType,
    BooleanType,
    DateType,
    DecimalType,
    FixedType,
    IntegerType,
    ListType,
    LongType,
    MapType,
    NestedField,
    StringType,
    StructType,
)
from iceberg.utils.schema_conversion import AvroSchemaConversion


def test_iceberg_to_avro(avro_schema_manifest_file: Dict[str, Any]):
    iceberg_schema = AvroSchemaConversion().avro_to_iceberg(avro_schema_manifest_file)
    expected_iceberg_schema = Schema(
        NestedField(
            field_id=500, name="manifest_path", field_type=StringType(), required=True, doc="Location URI with FS scheme"
        ),
        NestedField(field_id=501, name="manifest_length", field_type=LongType(), required=True, doc="Total file size in bytes"),
        NestedField(field_id=502, name="partition_spec_id", field_type=IntegerType(), required=True, doc="Spec ID used to write"),
        NestedField(
            field_id=503,
            name="added_snapshot_id",
            field_type=LongType(),
            required=False,
            doc="Snapshot ID that added the manifest",
        ),
        NestedField(
            field_id=504, name="added_data_files_count", field_type=IntegerType(), required=False, doc="Added entry count"
        ),
        NestedField(
            field_id=505, name="existing_data_files_count", field_type=IntegerType(), required=False, doc="Existing entry count"
        ),
        NestedField(
            field_id=506, name="deleted_data_files_count", field_type=IntegerType(), required=False, doc="Deleted entry count"
        ),
        NestedField(
            field_id=507,
            name="partitions",
            field_type=ListType(
                element_id=508,
                element_type=StructType(
                    NestedField(
                        field_id=509,
                        name="contains_null",
                        field_type=BooleanType(),
                        required=True,
                        doc="True if any file has a null partition value",
                    ),
                    NestedField(
                        field_id=518,
                        name="contains_nan",
                        field_type=BooleanType(),
                        required=False,
                        doc="True if any file has a nan partition value",
                    ),
                    NestedField(
                        field_id=510,
                        name="lower_bound",
                        field_type=BinaryType(),
                        required=False,
                        doc="Partition lower bound for all files",
                    ),
                    NestedField(
                        field_id=511,
                        name="upper_bound",
                        field_type=BinaryType(),
                        required=False,
                        doc="Partition upper bound for all files",
                    ),
                ),
                element_required=True,
            ),
            required=False,
            doc="Summary for each partition",
        ),
        NestedField(field_id=512, name="added_rows_count", field_type=LongType(), required=False, doc="Added rows count"),
        NestedField(field_id=513, name="existing_rows_count", field_type=LongType(), required=False, doc="Existing rows count"),
        NestedField(field_id=514, name="deleted_rows_count", field_type=LongType(), required=False, doc="Deleted rows count"),
        schema_id=1,
        identifier_field_ids=[],
    )
    assert iceberg_schema == expected_iceberg_schema


def test_avro_list_required_primitive():
    avro_schema = {
        "type": "record",
        "name": "avro_schema",
        "fields": [
            {
                "name": "array_with_string",
                "type": {
                    "type": "array",
                    "items": "string",
                    "default": [],
                    "element-id": 101,
                },
                "field-id": 100,
            },
        ],
    }

    expected_iceberg_schema = Schema(
        NestedField(
            field_id=100,
            name="array_with_string",
            field_type=ListType(element_id=101, element_type=StringType(), element_required=True),
            required=True,
        ),
        schema_id=1,
    )

    iceberg_schema = AvroSchemaConversion().avro_to_iceberg(avro_schema)

    assert expected_iceberg_schema == iceberg_schema


def test_avro_list_wrapped_primitive():
    avro_schema = {
        "type": "record",
        "name": "avro_schema",
        "fields": [
            {
                "name": "array_with_string",
                "type": {
                    "type": "array",
                    "items": {"type": "string"},
                    "default": [],
                    "element-id": 101,
                },
                "field-id": 100,
            },
        ],
    }

    expected_iceberg_schema = Schema(
        NestedField(
            field_id=100,
            name="array_with_string",
            field_type=ListType(element_id=101, element_type=StringType(), element_required=True),
            required=True,
        ),
        schema_id=1,
    )

    iceberg_schema = AvroSchemaConversion().avro_to_iceberg(avro_schema)

    assert expected_iceberg_schema == iceberg_schema


def test_avro_list_required_record():
    avro_schema = {
        "type": "record",
        "name": "avro_schema",
        "fields": [
            {
                "name": "array_with_record",
                "type": {
                    "type": "array",
                    "items": {
                        "type": "record",
                        "name": "r101",
                        "fields": [
                            {
                                "name": "contains_null",
                                "type": "boolean",
                                "field-id": 102,
                            },
                            {
                                "name": "contains_nan",
                                "type": ["null", "boolean"],
                                "field-id": 103,
                            },
                        ],
                    },
                    "element-id": 101,
                },
                "field-id": 100,
            }
        ],
    }

    expected_iceberg_schema = Schema(
        NestedField(
            field_id=100,
            name="array_with_record",
            field_type=ListType(
                element_id=101,
                element_type=StructType(
                    fields=(
                        NestedField(field_id=102, name="contains_null", field_type=BooleanType(), required=True),
                        NestedField(field_id=103, name="contains_nan", field_type=BooleanType(), required=False),
                    )
                ),
                element_required=True,
            ),
            required=True,
        ),
        schema_id=1,
        identifier_field_ids=[],
    )

    iceberg_schema = AvroSchemaConversion().avro_to_iceberg(avro_schema)

    assert expected_iceberg_schema == iceberg_schema


def test_resolve_union():
    with pytest.raises(TypeError) as exc_info:
        AvroSchemaConversion()._resolve_union(["null", "string", "long"])

    assert "Non-optional types aren't part of the Iceberg specification" in str(exc_info.value)


def test_nested_type():
    # In the case a primitive field is nested
    assert AvroSchemaConversion()._convert_schema({"type": {"type": "string"}}) == StringType()


def test_map_type():
    avro_type = {
        "type": "map",
        "values": ["null", "long"],
        "key-id": 101,
        "value-id": 102,
    }
    actual = AvroSchemaConversion()._convert_schema(avro_type)
    expected = MapType(key_id=101, key_type=StringType(), value_id=102, value_type=LongType(), value_required=False)
    assert actual == expected


def test_fixed_type():
    avro_type = {"type": "fixed", "size": 22}
    actual = AvroSchemaConversion()._convert_schema(avro_type)
    expected = FixedType(22)
    assert actual == expected


def test_unknown_primitive():
    with pytest.raises(TypeError) as exc_info:
        avro_type = "UnknownType"
        AvroSchemaConversion()._convert_schema(avro_type)
    assert "Unknown type: UnknownType" in str(exc_info.value)


def test_unknown_complex_type():
    with pytest.raises(TypeError) as exc_info:
        avro_type = {
            "type": "UnknownType",
        }
        AvroSchemaConversion()._convert_schema(avro_type)
    assert "Unknown type: {'type': 'UnknownType'}" in str(exc_info.value)


def test_convert_field_without_field_id():
    with pytest.raises(ValueError) as exc_info:
        avro_field = {
            "name": "contains_null",
            "type": "boolean",
        }
        AvroSchemaConversion()._convert_field(avro_field)
    assert "Cannot convert field, missing field-id" in str(exc_info.value)


def test_convert_record_type_without_record():
    with pytest.raises(ValueError) as exc_info:
        avro_field = {"type": "non-record", "name": "avro_schema", "fields": []}
        AvroSchemaConversion()._convert_record_type(avro_field)
    assert "Expected record type, got" in str(exc_info.value)


def test_avro_list_missing_element_id():
    avro_type = {
        "name": "array_with_string",
        "type": {
            "type": "array",
            "items": "string",
            "default": [],
            # "element-id": 101,
        },
        "field-id": 100,
    }

    with pytest.raises(ValueError) as exc_info:
        AvroSchemaConversion()._convert_array_type(avro_type)

    assert "Cannot convert array-type, missing element-id:" in str(exc_info.value)


def test_convert_decimal_type():
    avro_decimal_type = {"type": "bytes", "logicalType": "decimal", "precision": 19, "scale": 25}
    actual = AvroSchemaConversion()._convert_logical_type(avro_decimal_type)
    expected = DecimalType(precision=19, scale=25)
    assert actual == expected


def test_convert_date_type():
    avro_logical_type = {"type": "int", "logicalType": "date"}
    actual = AvroSchemaConversion()._convert_logical_type(avro_logical_type)
    assert actual == DateType()


def test_unknown_logical_type():
    """Test raising a ValueError when converting an unknown logical type as part of an Avro schema conversion"""
    avro_logical_type = {"type": "bytes", "logicalType": "date"}
    with pytest.raises(ValueError) as exc_info:
        AvroSchemaConversion()._convert_logical_type(avro_logical_type)

    assert "Unknown logical/physical type combination:" in str(exc_info.value)


def test_logical_map_with_invalid_fields():
    avro_type = {
        "type": "array",
        "logicalType": "map",
        "items": {
            "type": "record",
            "name": "k101_v102",
            "fields": [
                {"name": "key", "type": "int", "field-id": 101},
                {"name": "value", "type": "string", "field-id": 102},
                {"name": "other", "type": "bytes", "field-id": 103},
            ],
        },
    }

    with pytest.raises(ValueError) as exc_info:
        AvroSchemaConversion()._convert_logical_map_type(avro_type)

    assert "Invalid key-value pair schema:" in str(exc_info.value)<|MERGE_RESOLUTION|>--- conflicted
+++ resolved
@@ -14,11 +14,8 @@
 # KIND, either express or implied.  See the License for the
 # specific language governing permissions and limitations
 # under the License.
-<<<<<<< HEAD
 # pylint: disable=W0212
-=======
 from typing import Any, Dict
->>>>>>> 4959e547
 
 import pytest
 
