--- conflicted
+++ resolved
@@ -81,8 +81,7 @@
     def weight_func(x):
         return x
 
-<<<<<<< HEAD
-    assert [item for item in PackingIterator(splits, target_weight, lookback, weight_func, largest_bin_first)] == expected_lists
+    assert list(PackingIterator(splits, target_weight, lookback, weight_func, largest_bin_first)) == expected_lists
 
 
 def test_serialize_schema(table_schema_simple: Schema):
@@ -96,7 +95,4 @@
         """{"fields": [{"id": 1, "name": "foo", "type": "string", "required": false}, {"id": 2, "name": "bar", "type": "int", "required": true}, {"id": 3, "name": "baz", "type": "boolean", "required": false}], "schema-id": 1, "identifier-field-ids": [1]}"""
     )
     expected = table_schema_simple
-    assert actual == expected
-=======
-    assert list(PackingIterator(splits, target_weight, lookback, weight_func, largest_bin_first)) == expected_lists
->>>>>>> 35b8558d
+    assert actual == expected