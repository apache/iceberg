--- conflicted
+++ resolved
@@ -263,11 +263,11 @@
 ignore_missing_imports = true
 
 [[tool.mypy.overrides]]
-<<<<<<< HEAD
 module = "Cython.Build"
-=======
+ignore_missing_imports = true
+
+[[tool.mypy.overrides]]
 module = "sqlalchemy.*"
->>>>>>> 73bafc2d
 ignore_missing_imports = true
 
 [tool.coverage.run]
