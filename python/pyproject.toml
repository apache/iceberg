# Licensed to the Apache Software Foundation (ASF) under one
# or more contributor license agreements.  See the NOTICE file
# distributed with this work for additional information
# regarding copyright ownership.  The ASF licenses this file
# to you under the Apache License, Version 2.0 (the
# "License"); you may not use this file except in compliance
# with the License.  You may obtain a copy of the License at
#
#   http://www.apache.org/licenses/LICENSE-2.0
#
# Unless required by applicable law or agreed to in writing,
# software distributed under the License is distributed on an
# "AS IS" BASIS, WITHOUT WARRANTIES OR CONDITIONS OF ANY
# KIND, either express or implied.  See the License for the
# specific language governing permissions and limitations
# under the License.

[tool.poetry]
name = "pyiceberg"
version = "0.0.1rc1"
readme = "README.md"
homepage = "https://iceberg.apache.org/"
repository = "https://github.com/apache/iceberg/"
description = "Apache Iceberg is an open table format for huge analytic datasets"
authors = ["Apache Software Foundation <dev@iceberg.apache.org>"]
license = "Apache License 2.0"

classifiers = [
    "License :: OSI Approved :: Apache Software License",
    "Operating System :: OS Independent",
    "Programming Language :: Python :: 3.8",
    "Programming Language :: Python :: 3.9",
    "Programming Language :: Python :: 3.10"
]

packages = [
    { include = "pyiceberg" },
]

[tool.poetry.dependencies]
python = "^3.8"
mmh3 = "^3.0.0"
<<<<<<< HEAD
apiclient = "^1.0.4"
api-client-pydantic = "^2.2.0"

=======
pydantic = "^1.9.1"
>>>>>>> 81dec350

pyarrow = { version = "^8.0.0", optional = true }

zstandard = { version = "^0.17.0", optional = true }

python-snappy = { version = "^0.6.1", optional = true }

[tool.poetry.dev-dependencies]
pytest = "^7.0.0"
pytest-checkdocs = "^2.0.0"
pre-commit = "^2.0.0"
fastavro = "^1.5.1"
coverage = { version = "^6.0.0", extras = ["toml"] }

[build-system]
requires = ["poetry-core>=1.0.0"]
build-backend = "poetry.core.masonry.api"

[tool.poetry.extras]
pyarrow = ["pyarrow"]
snappy = ["python-snappy"]
python-snappy = ["zstandard"]

[tool.black]
line-length = 130
target-version = ['py38']

[tool.isort]
src_paths = ["pyiceberg/", "tests/"]
multi_line_output = 3
profile = 'black'
line_length = 130
force_grid_wrap = 4

[tool.pycln]
all = true

[tool.mypy]
no_implicit_optional = true
warn_redundant_casts = true
warn_unreachable = true

[[tool.mypy.overrides]]
module = "mypy-pyarrow.*"
ignore_missing_imports = true

[[tool.mypy.overrides]]
module = "mypy-snappy.*"
ignore_missing_imports = true

[[tool.mypy.overrides]]
module = "mypy-zstandard.*"
ignore_missing_imports = true

[tool.coverage.run]
source = ['pyiceberg/']<|MERGE_RESOLUTION|>--- conflicted
+++ resolved
@@ -40,13 +40,10 @@
 [tool.poetry.dependencies]
 python = "^3.8"
 mmh3 = "^3.0.0"
-<<<<<<< HEAD
-apiclient = "^1.0.4"
+api-client = "^1.0.4"
 api-client-pydantic = "^2.2.0"
 
-=======
 pydantic = "^1.9.1"
->>>>>>> 81dec350
 
 pyarrow = { version = "^8.0.0", optional = true }
 
