# Licensed to the Apache Software Foundation (ASF) under one
# or more contributor license agreements.  See the NOTICE file
# distributed with this work for additional information
# regarding copyright ownership.  The ASF licenses this file
# to you under the Apache License, Version 2.0 (the
# "License"); you may not use this file except in compliance
# with the License.  You may obtain a copy of the License at
#
#   http://www.apache.org/licenses/LICENSE-2.0
#
# Unless required by applicable law or agreed to in writing,
# software distributed under the License is distributed on an
# "AS IS" BASIS, WITHOUT WARRANTIES OR CONDITIONS OF ANY
# KIND, either express or implied.  See the License for the
# specific language governing permissions and limitations
# under the License.
[tool.poetry]
name = "pyiceberg"
version = "0.3.0"
readme = "README.md"
homepage = "https://iceberg.apache.org/"
repository = "https://github.com/apache/iceberg/"
description = "Apache Iceberg is an open table format for huge analytic datasets"
authors = ["Apache Software Foundation <dev@iceberg.apache.org>"]
license = "Apache License 2.0"
classifiers = [
  "License :: OSI Approved :: Apache Software License",
  "Operating System :: OS Independent",
  "Programming Language :: Python :: 3.8",
  "Programming Language :: Python :: 3.9",
  "Programming Language :: Python :: 3.10",
  "Programming Language :: Python :: 3.11"
]
packages = [
  { include = "pyiceberg" },
  { from = "vendor", include = "fb303" },
  { from = "vendor", include = "hive_metastore" },
  { include = "tests", format = "sdist" },
  { include = "Makefile", format = "sdist" },
  { include = "NOTICE", format = ["sdist", "wheel"] }
]
include = [{ path = "dev", format = "sdist" }]

[tool.poetry.dependencies]
python = "^3.8"
mmhash3 = "3.0.1"
requests = ">=2.28.1,<=2.28.2"
click = "8.1.3"
rich = ">=13.0.0,<=13.3.3"
pyyaml = ">=5.4.0,<=6.0.0"
pydantic = "1.10.7"
<<<<<<< HEAD
fsspec = ">=2022.8.2,<=2023.1.0"
=======
fsspec = ">=2022.8.2,<=2023.3.0"

>>>>>>> 2371323f
pyparsing = "3.0.9"
zstandard = "0.20.0"
pyarrow = { version = ">=8.0.0,<=11.0.0", optional = true }
pandas = { version = ">=1.4.4,<=1.5.3", optional = true }
duckdb = { version = ">=0.6.0,<=0.7.1", optional = true }
ray = { version = ">=2.0.0,<=2.3.1", optional = true }
python-snappy = { version = "0.6.1", optional = true }
thrift = { version = "0.16.0", optional = true }
boto3 = { version = "1.24.59", optional = true }
# The versions of the fsspec implementations should run in sync with fsspec above
s3fs = { version = ">=2022.8.2,<=2023.3.0", optional = true }
adlfs = { version = ">=2022.8.2,<=2023.3.0", optional = true }

[tool.poetry.dev-dependencies]
pytest = "7.2.2"
pytest-checkdocs = "2.9.0"
pre-commit = "3.2.1"
fastavro = "1.7.3"
coverage = { version = "^7.2.2", extras = ["toml"] }
requests-mock = "1.10.0"
moto = "^4.1.5"
typing-extensions = '4.5.0'

[tool.poetry.scripts]
pyiceberg = "pyiceberg.cli.console:run"

[build-system]
requires = ["poetry-core>=1.0.0"]
build-backend = "poetry.core.masonry.api"

[tool.poetry.extras]
pyarrow = ["pyarrow"]
pandas = ["pandas", "pyarrow"]
duckdb = ["duckdb", "pyarrow"]
ray = ["ray", "pyarrow", "pandas"]
snappy = ["python-snappy"]
hive = ["thrift"]
s3fs = ["s3fs"]
glue = ["boto3"]
adlfs = ["adlfs"]
dynamodb = ["boto3"]

[tool.pytest.ini_options]
markers = [
  "s3: marks a test as requiring access to s3 compliant storage (use with --aws-access-key-id, --aws-secret-access-key, and --endpoint-url args)",
  "adlfs: marks a test as requiring access to adlfs compliant storage (use with --adlfs.account-name, --adlfs.account-key, and --adlfs.endpoint args)",
  "integration: marks integration tests against Apache Spark"
]

[tool.black]
line-length = 130
target-version = ['py38']

[tool.isort]
src_paths = ["pyiceberg/", "tests/"]
multi_line_output = 3
profile = 'black'
line_length = 130
force_grid_wrap = 4

[tool.pycln]
all = true

[tool.mypy]
no_implicit_optional = true
namespace_packages = false
warn_redundant_casts = true
warn_unreachable = true
warn_unused_ignores = true
disallow_any_generics = true
disallow_untyped_defs = true

[[tool.mypy.overrides]]
module = "pyarrow.*"
ignore_missing_imports = true

[[tool.mypy.overrides]]
module = "pandas.*"
ignore_missing_imports = true

[[tool.mypy.overrides]]
module = "snappy.*"
ignore_missing_imports = true

[[tool.mypy.overrides]]
module = "zstandard.*"
ignore_missing_imports = true

[[tool.mypy.overrides]]
module = "pydantic.*"
ignore_missing_imports = true

[[tool.mypy.overrides]]
module = "pytest.*"
ignore_missing_imports = true

[[tool.mypy.overrides]]
module = "fastavro.*"
ignore_missing_imports = true

[[tool.mypy.overrides]]
module = "mmh3.*"
ignore_missing_imports = true

[[tool.mypy.overrides]]
module = "hive_metastore.*"
ignore_missing_imports = true

[[tool.mypy.overrides]]
module = "thrift.*"
ignore_missing_imports = true

[[tool.mypy.overrides]]
module = "requests_mock.*"
ignore_missing_imports = true

[[tool.mypy.overrides]]
module = "click.*"
ignore_missing_imports = true

[[tool.mypy.overrides]]
module = "rich.*"
ignore_missing_imports = true

[[tool.mypy.overrides]]
module = "fsspec.*"
ignore_missing_imports = true

[[tool.mypy.overrides]]
module = "s3fs.*"
ignore_missing_imports = true

[[tool.mypy.overrides]]
module = "azure.*"
ignore_missing_imports = true

[[tool.mypy.overrides]]
module = "adlfs.*"
ignore_missing_imports = true

[[tool.mypy.overrides]]
module = "packaging.*"
ignore_missing_imports = true

[[tool.mypy.overrides]]
module = "tests.*"
ignore_missing_imports = true

[[tool.mypy.overrides]]
module = "boto3"
ignore_missing_imports = true

[[tool.mypy.overrides]]
module = "botocore.*"
ignore_missing_imports = true

[[tool.mypy.overrides]]
module = "moto"
ignore_missing_imports = true

[[tool.mypy.overrides]]
module = "aiobotocore.*"
ignore_missing_imports = true

[[tool.mypy.overrides]]
module = "aiohttp.*"
ignore_missing_imports = true

[[tool.mypy.overrides]]
module = "duckdb.*"
ignore_missing_imports = true

[[tool.mypy.overrides]]
module = "ray.*"
ignore_missing_imports = true

[[tool.mypy.overrides]]
module = "pyparsing.*"
ignore_missing_imports = true

[[tool.mypy.overrides]]
module = "pyspark.*"
ignore_missing_imports = true

[tool.coverage.run]
source = ['pyiceberg/']<|MERGE_RESOLUTION|>--- conflicted
+++ resolved
@@ -49,12 +49,7 @@
 rich = ">=13.0.0,<=13.3.3"
 pyyaml = ">=5.4.0,<=6.0.0"
 pydantic = "1.10.7"
-<<<<<<< HEAD
-fsspec = ">=2022.8.2,<=2023.1.0"
-=======
 fsspec = ">=2022.8.2,<=2023.3.0"
-
->>>>>>> 2371323f
 pyparsing = "3.0.9"
 zstandard = "0.20.0"
 pyarrow = { version = ">=8.0.0,<=11.0.0", optional = true }
