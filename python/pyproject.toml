--- conflicted
+++ resolved
@@ -120,15 +120,15 @@
 ignore_missing_imports = true
 
 [[tool.mypy.overrides]]
-<<<<<<< HEAD
 module = "hive_metastore.*"
 ignore_missing_imports = true
 
 [[tool.mypy.overrides]]
 module = "thrift.*"
-=======
+ignore_missing_imports = true
+
+[[tool.mypy.overrides]]
 module = "requests_mock.*"
->>>>>>> 36b974be
 ignore_missing_imports = true
 
 [tool.coverage.run]
