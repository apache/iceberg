--- conflicted
+++ resolved
@@ -43,11 +43,8 @@
 packages = find:
 python_requires = >=3.7
 install_requires =
-<<<<<<< HEAD
     mmh3
-=======
     singledispatch
->>>>>>> c34c5052
 [options.extras_require]
 arrow =
     pyarrow
