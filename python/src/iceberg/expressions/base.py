--- conflicted
+++ resolved
@@ -16,16 +16,10 @@
 # under the License.
 from abc import ABC, abstractmethod
 from enum import Enum, auto
-<<<<<<< HEAD
 from functools import reduce
-from typing import Generic, TypeVar
-=======
 from typing import Any, Generic, TypeVar
 
-from iceberg.files import StructProtocol
->>>>>>> b5f367bd
-
-from iceberg.types import Singleton
+from iceberg.files import Singleton, StructProtocol
 
 T = TypeVar("T")
 
@@ -133,7 +127,6 @@
         return self.value >= other.value
 
 
-<<<<<<< HEAD
 class BooleanExpression(ABC):
     """base class for all boolean expressions"""
 
@@ -254,7 +247,8 @@
 
     def __str__(self) -> str:
         return "false"
-=======
+
+
 class Accessor:
     """An accessor for a specific position in a container that implements the StructProtocol"""
 
@@ -276,4 +270,3 @@
             Any: The value at position `self.position` in the container
         """
         return container.get(self.position)
->>>>>>> b5f367bd
