--- conflicted
+++ resolved
@@ -15,11 +15,8 @@
 # specific language governing permissions and limitations
 # under the License.
 
-<<<<<<< HEAD
+
 from typing import TypeVar, Generic, List, Dict
-=======
-from typing import Optional
->>>>>>> e7c8fc72
 
 
 class Type(object):
@@ -121,16 +118,8 @@
 
 
 class StructType(Type):
-<<<<<<< HEAD
     def __init__(self, fields: List[NestedField]):
         super().__init__(f"struct<{', '.join(map(str, fields))}>", f"StructType(fields={repr(fields)})")
-=======
-    def __init__(self, fields: list):
-        super().__init__(
-            f"struct<{', '.join(map(str, fields))}>",
-            f"StructType(fields={repr(fields)})",
-        )
->>>>>>> e7c8fc72
         self._fields = fields
 
     @property
