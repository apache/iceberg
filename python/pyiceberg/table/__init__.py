--- conflicted
+++ resolved
@@ -174,7 +174,6 @@
         )
 
 
-<<<<<<< HEAD
 class StaticTable(Table):
     """Load a table directly from a metadata file (i.e., without using a catalog)."""
 
@@ -199,8 +198,6 @@
 S = TypeVar("S", bound="TableScan", covariant=True)  # type: ignore
 
 
-=======
->>>>>>> 1e577603
 def _parse_row_filter(expr: Union[str, BooleanExpression]) -> BooleanExpression:
     """Accepts an expression in the form of a BooleanExpression or a string
 
