# Licensed to the Apache Software Foundation (ASF) under one
# or more contributor license agreements.  See the NOTICE file
# distributed with this work for additional information
# regarding copyright ownership.  The ASF licenses this file
# to you under the Apache License, Version 2.0 (the
# "License"); you may not use this file except in compliance
# with the License.  You may obtain a copy of the License at
#
#   http://www.apache.org/licenses/LICENSE-2.0
#
# Unless required by applicable law or agreed to in writing,
# software distributed under the License is distributed on an
# "AS IS" BASIS, WITHOUT WARRANTIES OR CONDITIONS OF ANY
# KIND, either express or implied.  See the License for the
# specific language governing permissions and limitations
# under the License.
from __future__ import annotations

from abc import ABC, abstractmethod
from dataclasses import dataclass
from enum import Enum
from functools import cached_property
from itertools import chain
from multiprocessing.pool import ThreadPool
from typing import (
    TYPE_CHECKING,
    Any,
    Callable,
    Dict,
    Iterable,
    List,
    Literal,
    Optional,
    Set,
    Tuple,
    TypeVar,
    Union,
)

from pydantic import Field
from sortedcontainers import SortedList

from pyiceberg.expressions import (
    AlwaysTrue,
    And,
    BooleanExpression,
    EqualTo,
    parser,
    visitors,
)
from pyiceberg.expressions.visitors import _InclusiveMetricsEvaluator, inclusive_projection
from pyiceberg.io import FileIO, load_file_io
from pyiceberg.manifest import (
    POSITIONAL_DELETE_SCHEMA,
    DataFile,
    DataFileContent,
    ManifestContent,
    ManifestEntry,
    ManifestFile,
)
from pyiceberg.partitioning import PartitionSpec
from pyiceberg.schema import Schema
from pyiceberg.table.metadata import INITIAL_SEQUENCE_NUMBER, TableMetadata
from pyiceberg.table.snapshots import Snapshot, SnapshotLogEntry
from pyiceberg.table.sorting import SortOrder
from pyiceberg.typedef import (
    EMPTY_DICT,
    IcebergBaseModel,
    Identifier,
    KeyDefaultDict,
    Properties,
)

if TYPE_CHECKING:
    import pandas as pd
    import pyarrow as pa
    import ray
    from duckdb import DuckDBPyConnection

<<<<<<< HEAD
    from pyiceberg.catalog import Catalog

=======
>>>>>>> 5c641007
ALWAYS_TRUE = AlwaysTrue()


class Transaction:
    _table: Table
    _updates: Tuple[TableUpdate, ...]
    _requirements: Tuple[TableRequirement, ...]

    def __init__(
        self,
        table: Table,
        actions: Optional[Tuple[TableUpdate, ...]] = None,
        requirements: Optional[Tuple[TableRequirement, ...]] = None,
    ):
        self._table = table
        self._updates = actions or ()
        self._requirements = requirements or ()

    def __enter__(self) -> Transaction:
        return self

    def __exit__(self, _: Any, value: Any, traceback: Any) -> None:
        fresh_table = self.commit_transaction()
        # Update the new data in place
        self._table.metadata = fresh_table.metadata
        self._table.metadata_location = fresh_table.metadata_location

    def _append_updates(self, *new_updates: TableUpdate) -> Transaction:
        """Appends updates to the set of staged updates.

        Args:
            *new_updates: Any new updates.

        Raises:
            ValueError: When the type of update is not unique.

        Returns:
            A new AlterTable object with the new updates appended.
        """
        for new_update in new_updates:
            type_new_update = type(new_update)
            if any(type(update) == type_new_update for update in self._updates):
                raise ValueError(f"Updates in a single commit need to be unique, duplicate: {type_new_update}")
        self._updates = self._updates + new_updates
        return self

    def set_table_version(self, format_version: Literal[1, 2]) -> Transaction:
        """Sets the table to a certain version.

        Args:
            format_version: The newly set version.

        Returns:
            The alter table builder.
        """
        raise NotImplementedError("Not yet implemented")

    def set_properties(self, **updates: str) -> Transaction:
        """Set properties.

        When a property is already set, it will be overwritten.

        Args:
            updates: The properties set on the table.

        Returns:
            The alter table builder.
        """
        return self._append_updates(SetPropertiesUpdate(updates=updates))

    def remove_properties(self, *removals: str) -> Transaction:
        """Removes properties.

        Args:
            removals: Properties to be removed.

        Returns:
            The alter table builder.
        """
        return self._append_updates(RemovePropertiesUpdate(removals=removals))

    def update_location(self, location: str) -> Transaction:
        """Sets the new table location.

        Args:
            location: The new location of the table.

        Returns:
            The alter table builder.
        """
        raise NotImplementedError("Not yet implemented")

    def commit_transaction(self) -> Table:
        """Commits the changes to the catalog.

        Returns:
            The table with the updates applied.
        """
        # Strip the catalog name
        if len(self._updates) > 0:
            response = self._table.catalog._commit(  # pylint: disable=W0212
                CommitTableRequest(
                    identifier=self._table.identifier[1:],
                    requirements=self._requirements,
                    updates=self._updates,
                )
            )
            # Update the metadata with the new one
            self._table.metadata = response.metadata
            self._table.metadata_location = response.metadata_location

            return self._table
        else:
            return self._table


class TableUpdateAction(Enum):
    upgrade_format_version = "upgrade-format-version"
    add_schema = "add-schema"
    set_current_schema = "set-current-schema"
    add_spec = "add-spec"
    set_default_spec = "set-default-spec"
    add_sort_order = "add-sort-order"
    set_default_sort_order = "set-default-sort-order"
    add_snapshot = "add-snapshot"
    set_snapshot_ref = "set-snapshot-ref"
    remove_snapshots = "remove-snapshots"
    remove_snapshot_ref = "remove-snapshot-ref"
    set_location = "set-location"
    set_properties = "set-properties"
    remove_properties = "remove-properties"


class TableUpdate(IcebergBaseModel):
    action: TableUpdateAction


class UpgradeFormatVersionUpdate(TableUpdate):
    action = TableUpdateAction.upgrade_format_version
    format_version: int = Field(alias="format-version")


class AddSchemaUpdate(TableUpdate):
    action = TableUpdateAction.add_schema
    schema_: Schema = Field(alias="schema")


class SetCurrentSchemaUpdate(TableUpdate):
    action = TableUpdateAction.set_current_schema
    schema_id: int = Field(
        alias="schema-id", description="Schema ID to set as current, or -1 to set last added schema", default=-1
    )


class AddPartitionSpecUpdate(TableUpdate):
    action = TableUpdateAction.add_spec
    spec: PartitionSpec


class SetDefaultSpecUpdate(TableUpdate):
    action = TableUpdateAction.set_default_spec
    spec_id: int = Field(
        alias="spec-id", description="Partition spec ID to set as the default, or -1 to set last added spec", default=-1
    )


class AddSortOrderUpdate(TableUpdate):
    action = TableUpdateAction.add_sort_order
    sort_order: SortOrder = Field(alias="sort-order")


class SetDefaultSortOrderUpdate(TableUpdate):
    action = TableUpdateAction.set_default_sort_order
    sort_order_id: int = Field(
        alias="sort-order-id", description="Sort order ID to set as the default, or -1 to set last added sort order", default=-1
    )


class AddSnapshotUpdate(TableUpdate):
    action = TableUpdateAction.add_snapshot
    snapshot: Snapshot


class SetSnapshotRefUpdate(TableUpdate):
    action = TableUpdateAction.set_snapshot_ref
    ref_name: str = Field(alias="ref-name")
    type: Literal["tag", "branch"]
    snapshot_id: int = Field(alias="snapshot-id")
    max_age_ref_ms: int = Field(alias="max-ref-age-ms")
    max_snapshot_age_ms: int = Field(alias="max-snapshot-age-ms")
    min_snapshots_to_keep: int = Field(alias="min-snapshots-to-keep")


class RemoveSnapshotsUpdate(TableUpdate):
    action = TableUpdateAction.remove_snapshots
    snapshot_ids: List[int] = Field(alias="snapshot-ids")


class RemoveSnapshotRefUpdate(TableUpdate):
    action = TableUpdateAction.remove_snapshot_ref
    ref_name: str = Field(alias="ref-name")


class SetLocationUpdate(TableUpdate):
    action = TableUpdateAction.set_location
    location: str


class SetPropertiesUpdate(TableUpdate):
    action = TableUpdateAction.set_properties
    updates: Dict[str, str]


class RemovePropertiesUpdate(TableUpdate):
    action = TableUpdateAction.remove_properties
    removals: List[str]


class TableRequirement(IcebergBaseModel):
    type: str


class AssertCreate(TableRequirement):
    """The table must not already exist; used for create transactions."""

    type: Literal["assert-create"]


class AssertTableUUID(TableRequirement):
    """The table UUID must match the requirement's `uuid`."""

    type: Literal["assert-table-uuid"]
    uuid: str


class AssertRefSnapshotId(TableRequirement):
    """The table branch or tag identified by the requirement's `ref` must reference the requirement's `snapshot-id`.

    if `snapshot-id` is `null` or missing, the ref must not already exist.
    """

    type: Literal["assert-ref-snapshot-id"]
    ref: str
    snapshot_id: int = Field(..., alias="snapshot-id")


class AssertLastAssignedFieldId(TableRequirement):
    """The table's last assigned column id must match the requirement's `last-assigned-field-id`."""

    type: Literal["assert-last-assigned-field-id"]
    last_assigned_field_id: int = Field(..., alias="last-assigned-field-id")


class AssertCurrentSchemaId(TableRequirement):
    """The table's current schema id must match the requirement's `current-schema-id`."""

    type: Literal["assert-current-schema-id"]
    current_schema_id: int = Field(..., alias="current-schema-id")


class AssertLastAssignedPartitionId(TableRequirement):
    """The table's last assigned partition id must match the requirement's `last-assigned-partition-id`."""

    type: Literal["assert-last-assigned-partition-id"]
    last_assigned_partition_id: int = Field(..., alias="last-assigned-partition-id")


class AssertDefaultSpecId(TableRequirement):
    """The table's default spec id must match the requirement's `default-spec-id`."""

    type: Literal["assert-default-spec-id"]
    default_spec_id: int = Field(..., alias="default-spec-id")


class AssertDefaultSortOrderId(TableRequirement):
    """The table's default sort order id must match the requirement's `default-sort-order-id`."""

    type: Literal["assert-default-sort-order-id"]
    default_sort_order_id: int = Field(..., alias="default-sort-order-id")


class CommitTableRequest(IcebergBaseModel):
    identifier: Identifier = Field()
    requirements: List[TableRequirement] = Field(default_factory=list)
    updates: List[TableUpdate] = Field(default_factory=list)


class CommitTableResponse(IcebergBaseModel):
    metadata: TableMetadata = Field()
    metadata_location: str = Field(alias="metadata-location")


class Table:
    identifier: Identifier = Field()
    metadata: TableMetadata = Field()
    metadata_location: str = Field()
    io: FileIO
    catalog: Catalog

    def __init__(
        self, identifier: Identifier, metadata: TableMetadata, metadata_location: str, io: FileIO, catalog: Catalog
    ) -> None:
        self.identifier = identifier
        self.metadata = metadata
        self.metadata_location = metadata_location
        self.io = io
        self.catalog = catalog

    def transaction(self) -> Transaction:
        return Transaction(self)

    def refresh(self) -> Table:
        """Refresh the current table metadata."""
        fresh = self.catalog.load_table(self.identifier[1:])
        self.metadata = fresh.metadata
        self.io = fresh.io
        self.metadata_location = fresh.metadata_location
        return self

    def name(self) -> Identifier:
        """Return the identifier of this table."""
        return self.identifier

    def scan(
        self,
        row_filter: Union[str, BooleanExpression] = ALWAYS_TRUE,
        selected_fields: Tuple[str, ...] = ("*",),
        case_sensitive: bool = True,
        snapshot_id: Optional[int] = None,
        options: Properties = EMPTY_DICT,
        limit: Optional[int] = None,
    ) -> DataScan:
        return DataScan(
            table=self,
            row_filter=row_filter,
            selected_fields=selected_fields,
            case_sensitive=case_sensitive,
            snapshot_id=snapshot_id,
            options=options,
            limit=limit,
        )

    def schema(self) -> Schema:
        """Return the schema for this table."""
        return next(schema for schema in self.metadata.schemas if schema.schema_id == self.metadata.current_schema_id)

    def schemas(self) -> Dict[int, Schema]:
        """Return a dict of the schema of this table."""
        return {schema.schema_id: schema for schema in self.metadata.schemas}

    def spec(self) -> PartitionSpec:
        """Return the partition spec of this table."""
        return next(spec for spec in self.metadata.partition_specs if spec.spec_id == self.metadata.default_spec_id)

    def specs(self) -> Dict[int, PartitionSpec]:
        """Return a dict the partition specs this table."""
        return {spec.spec_id: spec for spec in self.metadata.partition_specs}

    def sort_order(self) -> SortOrder:
        """Return the sort order of this table."""
        return next(
            sort_order for sort_order in self.metadata.sort_orders if sort_order.order_id == self.metadata.default_sort_order_id
        )

    def sort_orders(self) -> Dict[int, SortOrder]:
        """Return a dict of the sort orders of this table."""
        return {sort_order.order_id: sort_order for sort_order in self.metadata.sort_orders}

    @property
    def properties(self) -> Dict[str, str]:
        """Properties of the table."""
        return self.metadata.properties

    def location(self) -> str:
        """Return the table's base location."""
        return self.metadata.location

    def current_snapshot(self) -> Optional[Snapshot]:
        """Get the current snapshot for this table, or None if there is no current snapshot."""
        if snapshot_id := self.metadata.current_snapshot_id:
            return self.snapshot_by_id(snapshot_id)
        return None

    def snapshot_by_id(self, snapshot_id: int) -> Optional[Snapshot]:
        """Get the snapshot of this table with the given id, or None if there is no matching snapshot."""
        try:
            return next(snapshot for snapshot in self.metadata.snapshots if snapshot.snapshot_id == snapshot_id)
        except StopIteration:
            return None

    def snapshot_by_name(self, name: str) -> Optional[Snapshot]:
        """Returns the snapshot referenced by the given name or null if no such reference exists."""
        if ref := self.metadata.refs.get(name):
            return self.snapshot_by_id(ref.snapshot_id)
        return None

    def history(self) -> List[SnapshotLogEntry]:
        """Get the snapshot history of this table."""
        return self.metadata.snapshot_log

    def __eq__(self, other: Any) -> bool:
        return (
            self.identifier == other.identifier
            and self.metadata == other.metadata
            and self.metadata_location == other.metadata_location
            if isinstance(other, Table)
            else False
        )


class StaticTable(Table):
    """Load a table directly from a metadata file (i.e., without using a catalog)."""

    def refresh(self) -> Table:
        """Refresh the current table metadata."""
        raise NotImplementedError("To be implemented")

    @classmethod
    def from_metadata(cls, metadata_location: str, properties: Properties = EMPTY_DICT) -> StaticTable:
        io = load_file_io(properties=properties, location=metadata_location)
        file = io.new_input(metadata_location)

        from pyiceberg.serializers import FromInputFile

        metadata = FromInputFile.table_metadata(file)

        from pyiceberg.catalog.noop import NoopCatalog

        return cls(
            identifier=("static-table", metadata_location),
            metadata_location=metadata_location,
            metadata=metadata,
            io=load_file_io({**properties, **metadata.properties}),
            catalog=NoopCatalog("static-table"),
        )


def _parse_row_filter(expr: Union[str, BooleanExpression]) -> BooleanExpression:
    """Accepts an expression in the form of a BooleanExpression or a string.

    In the case of a string, it will be converted into a unbound BooleanExpression.

    Args:
        expr: Expression as a BooleanExpression or a string.

    Returns: An unbound BooleanExpression.
    """
    return parser.parse(expr) if isinstance(expr, str) else expr


S = TypeVar("S", bound="TableScan", covariant=True)


class TableScan(ABC):
    table: Table
    row_filter: BooleanExpression
    selected_fields: Tuple[str, ...]
    case_sensitive: bool
    snapshot_id: Optional[int]
    options: Properties
    limit: Optional[int]

    def __init__(
        self,
        table: Table,
        row_filter: Union[str, BooleanExpression] = ALWAYS_TRUE,
        selected_fields: Tuple[str, ...] = ("*",),
        case_sensitive: bool = True,
        snapshot_id: Optional[int] = None,
        options: Properties = EMPTY_DICT,
        limit: Optional[int] = None,
    ):
        self.table = table
        self.row_filter = _parse_row_filter(row_filter)
        self.selected_fields = selected_fields
        self.case_sensitive = case_sensitive
        self.snapshot_id = snapshot_id
        self.options = options
        self.limit = limit

    def snapshot(self) -> Optional[Snapshot]:
        if self.snapshot_id:
            return self.table.snapshot_by_id(self.snapshot_id)
        return self.table.current_snapshot()

    def projection(self) -> Schema:
        snapshot_schema = self.table.schema()
        if snapshot := self.snapshot():
            if snapshot_schema_id := snapshot.schema_id:
                snapshot_schema = self.table.schemas()[snapshot_schema_id]

        if "*" in self.selected_fields:
            return snapshot_schema

        return snapshot_schema.select(*self.selected_fields, case_sensitive=self.case_sensitive)

    @abstractmethod
    def plan_files(self) -> Iterable[ScanTask]:
        ...

    @abstractmethod
    def to_arrow(self) -> pa.Table:
        ...

    @abstractmethod
    def to_pandas(self, **kwargs: Any) -> pd.DataFrame:
        ...

    def update(self: S, **overrides: Any) -> S:
        """Creates a copy of this table scan with updated fields."""
        return type(self)(**{**self.__dict__, **overrides})

    def use_ref(self: S, name: str) -> S:
        if self.snapshot_id:
            raise ValueError(f"Cannot override ref, already set snapshot id={self.snapshot_id}")
        if snapshot := self.table.snapshot_by_name(name):
            return self.update(snapshot_id=snapshot.snapshot_id)

        raise ValueError(f"Cannot scan unknown ref={name}")

    def select(self: S, *field_names: str) -> S:
        if "*" in self.selected_fields:
            return self.update(selected_fields=field_names)
        return self.update(selected_fields=tuple(set(self.selected_fields).intersection(set(field_names))))

    def filter(self: S, expr: Union[str, BooleanExpression]) -> S:
        return self.update(row_filter=And(self.row_filter, _parse_row_filter(expr)))

    def with_case_sensitive(self: S, case_sensitive: bool = True) -> S:
        return self.update(case_sensitive=case_sensitive)


class ScanTask(ABC):
    pass


@dataclass(init=False)
class FileScanTask(ScanTask):
    file: DataFile
    delete_files: Set[DataFile]
    start: int
    length: int

    def __init__(
        self,
        data_file: DataFile,
        delete_files: Optional[Set[DataFile]] = None,
        start: Optional[int] = None,
        length: Optional[int] = None,
    ) -> None:
        self.file = data_file
        self.delete_files = delete_files or set()
        self.start = start or 0
        self.length = length or data_file.file_size_in_bytes


def _open_manifest(
    io: FileIO,
    manifest: ManifestFile,
    partition_filter: Callable[[DataFile], bool],
    metrics_evaluator: Callable[[DataFile], bool],
) -> List[ManifestEntry]:
    return [
        manifest_entry
        for manifest_entry in manifest.fetch_manifest_entry(io, discard_deleted=True)
        if partition_filter(manifest_entry.data_file) and metrics_evaluator(manifest_entry.data_file)
    ]


def _min_data_file_sequence_number(manifests: List[ManifestFile]) -> int:
    try:
        return min(
            manifest.min_sequence_number or INITIAL_SEQUENCE_NUMBER
            for manifest in manifests
            if manifest.content == ManifestContent.DATA
        )
    except ValueError:
        # In case of an empty iterator
        return INITIAL_SEQUENCE_NUMBER


def _match_deletes_to_datafile(data_entry: ManifestEntry, positional_delete_entries: SortedList[ManifestEntry]) -> Set[DataFile]:
    """This method will check if the delete file is relevant for the data file.

    Using the column metrics to see if the filename is in the lower and upper bound.

    Args:
        data_entry (ManifestEntry): The manifest entry path of the datafile.
        positional_delete_entries (List[ManifestEntry]): All the candidate positional deletes manifest entries.

    Returns:
        A set of files that are relevant for the data file.
    """
    relevant_entries = positional_delete_entries[positional_delete_entries.bisect_right(data_entry) :]

    if len(relevant_entries) > 0:
        evaluator = _InclusiveMetricsEvaluator(POSITIONAL_DELETE_SCHEMA, EqualTo("file_path", data_entry.data_file.file_path))
        return {
            positional_delete_entry.data_file
            for positional_delete_entry in relevant_entries
            if evaluator.eval(positional_delete_entry.data_file)
        }
    else:
        return set()


class DataScan(TableScan):
    def __init__(
        self,
        table: Table,
        row_filter: Union[str, BooleanExpression] = ALWAYS_TRUE,
        selected_fields: Tuple[str, ...] = ("*",),
        case_sensitive: bool = True,
        snapshot_id: Optional[int] = None,
        options: Properties = EMPTY_DICT,
        limit: Optional[int] = None,
    ):
        super().__init__(table, row_filter, selected_fields, case_sensitive, snapshot_id, options, limit)

    def _build_partition_projection(self, spec_id: int) -> BooleanExpression:
        project = inclusive_projection(self.table.schema(), self.table.specs()[spec_id])
        return project(self.row_filter)

    @cached_property
    def partition_filters(self) -> KeyDefaultDict[int, BooleanExpression]:
        return KeyDefaultDict(self._build_partition_projection)

    def _build_manifest_evaluator(self, spec_id: int) -> Callable[[ManifestFile], bool]:
        spec = self.table.specs()[spec_id]
        return visitors.manifest_evaluator(spec, self.table.schema(), self.partition_filters[spec_id], self.case_sensitive)

    def _build_partition_evaluator(self, spec_id: int) -> Callable[[DataFile], bool]:
        spec = self.table.specs()[spec_id]
        partition_type = spec.partition_type(self.table.schema())
        partition_schema = Schema(*partition_type.fields)
        partition_expr = self.partition_filters[spec_id]

        evaluator = visitors.expression_evaluator(partition_schema, partition_expr, self.case_sensitive)
        return lambda data_file: evaluator(data_file.partition)

    def _check_sequence_number(self, min_data_sequence_number: int, manifest: ManifestFile) -> bool:
        """A helper function to make sure that no manifests are loaded that contain deletes that are older than the data.

        Args:
            min_data_sequence_number (int): The minimal sequence number.
            manifest (ManifestFile): A ManifestFile that can be either data or deletes.

        Returns:
            Boolean indicating if it is either a data file, or a relevant delete file.
        """
        return manifest.content == ManifestContent.DATA or (
            # Not interested in deletes that are older than the data
            manifest.content == ManifestContent.DELETES
            and (manifest.sequence_number or INITIAL_SEQUENCE_NUMBER) >= min_data_sequence_number
        )

    def plan_files(self) -> Iterable[FileScanTask]:
        """Plans the relevant files by filtering on the PartitionSpecs.

        Returns:
            List of FileScanTasks that contain both data and delete files.
        """
        snapshot = self.snapshot()
        if not snapshot:
            return iter([])

        io = self.table.io

        # step 1: filter manifests using partition summaries
        # the filter depends on the partition spec used to write the manifest file, so create a cache of filters for each spec id

        manifest_evaluators: Dict[int, Callable[[ManifestFile], bool]] = KeyDefaultDict(self._build_manifest_evaluator)

        manifests = [
            manifest_file
            for manifest_file in snapshot.manifests(io)
            if manifest_evaluators[manifest_file.partition_spec_id](manifest_file)
        ]

        # step 2: filter the data files in each manifest
        # this filter depends on the partition spec used to write the manifest file

        partition_evaluators: Dict[int, Callable[[DataFile], bool]] = KeyDefaultDict(self._build_partition_evaluator)
        metrics_evaluator = _InclusiveMetricsEvaluator(self.table.schema(), self.row_filter, self.case_sensitive).eval

        min_data_sequence_number = _min_data_file_sequence_number(manifests)

        data_entries: List[ManifestEntry] = []
        positional_delete_entries = SortedList(key=lambda entry: entry.data_sequence_number or INITIAL_SEQUENCE_NUMBER)

        with ThreadPool() as pool:
            for manifest_entry in chain(
                *pool.starmap(
                    func=_open_manifest,
                    iterable=[
                        (
                            io,
                            manifest,
                            partition_evaluators[manifest.partition_spec_id],
                            metrics_evaluator,
                        )
                        for manifest in manifests
                        if self._check_sequence_number(min_data_sequence_number, manifest)
                    ],
                )
            ):
                data_file = manifest_entry.data_file
                if data_file.content == DataFileContent.DATA:
                    data_entries.append(manifest_entry)
                elif data_file.content == DataFileContent.POSITION_DELETES:
                    positional_delete_entries.add(manifest_entry)
                elif data_file.content == DataFileContent.EQUALITY_DELETES:
                    raise ValueError(
                        "PyIceberg does not yet support equality deletes: https://github.com/apache/iceberg/issues/6568"
                    )
                else:
                    raise ValueError(f"Unknown DataFileContent ({data_file.content}): {manifest_entry}")

        return [
            FileScanTask(
                data_entry.data_file,
                delete_files=_match_deletes_to_datafile(
                    data_entry,
                    positional_delete_entries,
                ),
            )
            for data_entry in data_entries
        ]

    def to_arrow(self) -> pa.Table:
        from pyiceberg.io.pyarrow import project_table

        return project_table(
            self.plan_files(),
            self.table,
            self.row_filter,
            self.projection(),
            case_sensitive=self.case_sensitive,
            limit=self.limit,
        )

    def to_pandas(self, **kwargs: Any) -> pd.DataFrame:
        return self.to_arrow().to_pandas(**kwargs)

    def to_duckdb(self, table_name: str, connection: Optional[DuckDBPyConnection] = None) -> DuckDBPyConnection:
        import duckdb

        con = connection or duckdb.connect(database=":memory:")
        con.register(table_name, self.to_arrow())

        return con

    def to_ray(self) -> ray.data.dataset.Dataset:
        import ray

        return ray.data.from_arrow(self.to_arrow())<|MERGE_RESOLUTION|>--- conflicted
+++ resolved
@@ -77,11 +77,9 @@
     import ray
     from duckdb import DuckDBPyConnection
 
-<<<<<<< HEAD
     from pyiceberg.catalog import Catalog
 
-=======
->>>>>>> 5c641007
+
 ALWAYS_TRUE = AlwaysTrue()
 
 
@@ -182,7 +180,7 @@
         """
         # Strip the catalog name
         if len(self._updates) > 0:
-            response = self._table.catalog._commit(  # pylint: disable=W0212
+            response = self._table.catalog._commit_table(  # pylint: disable=W0212
                 CommitTableRequest(
                     identifier=self._table.identifier[1:],
                     requirements=self._requirements,
