# Licensed to the Apache Software Foundation (ASF) under one
# or more contributor license agreements.  See the NOTICE file
# distributed with this work for additional information
# regarding copyright ownership.  The ASF licenses this file
# to you under the Apache License, Version 2.0 (the
# "License"); you may not use this file except in compliance
# with the License.  You may obtain a copy of the License at
#
#   http://www.apache.org/licenses/LICENSE-2.0
#
# Unless required by applicable law or agreed to in writing,
# software distributed under the License is distributed on an
# "AS IS" BASIS, WITHOUT WARRANTIES OR CONDITIONS OF ANY
# KIND, either express or implied.  See the License for the
# specific language governing permissions and limitations
# under the License.
from __future__ import annotations

from abc import ABC, abstractmethod
from dataclasses import dataclass
from functools import cached_property
from itertools import chain
from multiprocessing.pool import ThreadPool
from typing import (
    TYPE_CHECKING,
    Any,
    Callable,
    Dict,
    Iterable,
    List,
    Optional,
    Set,
    Tuple,
    TypeVar,
    Union,
)

from pydantic import Field
from sortedcontainers import SortedList

from pyiceberg.expressions import (
    AlwaysTrue,
    And,
    BooleanExpression,
    EqualTo,
    parser,
    visitors,
)
from pyiceberg.expressions.visitors import _InclusiveMetricsEvaluator, inclusive_projection
from pyiceberg.io import FileIO, load_file_io
<<<<<<< HEAD
from pyiceberg.manifest import (
    POSITIONAL_DELETE_SCHEMA,
    DataFile,
    DataFileContent,
    ManifestContent,
    ManifestEntry,
    ManifestEntryStatus,
    ManifestFile,
    live_entries,
)
=======
from pyiceberg.manifest import DataFile, ManifestContent, ManifestFile
>>>>>>> c4db2178
from pyiceberg.partitioning import PartitionSpec
from pyiceberg.schema import Schema
from pyiceberg.table.metadata import INITIAL_SEQUENCE_NUMBER, TableMetadata
from pyiceberg.table.snapshots import Snapshot, SnapshotLogEntry
from pyiceberg.table.sorting import SortOrder
from pyiceberg.typedef import (
    EMPTY_DICT,
    Identifier,
    KeyDefaultDict,
    Properties,
)

if TYPE_CHECKING:
    import pandas as pd
    import pyarrow as pa
    import ray
    from duckdb import DuckDBPyConnection

ALWAYS_TRUE = AlwaysTrue()


class Table:
    identifier: Identifier = Field()
    metadata: TableMetadata = Field()
    metadata_location: str = Field()
    io: FileIO

    def __init__(self, identifier: Identifier, metadata: TableMetadata, metadata_location: str, io: FileIO) -> None:
        self.identifier = identifier
        self.metadata = metadata
        self.metadata_location = metadata_location
        self.io = io

    def refresh(self) -> Table:
        """Refresh the current table metadata"""
        raise NotImplementedError("To be implemented")

    def name(self) -> Identifier:
        """Return the identifier of this table"""
        return self.identifier

    def scan(
        self,
        row_filter: Union[str, BooleanExpression] = ALWAYS_TRUE,
        selected_fields: Tuple[str, ...] = ("*",),
        case_sensitive: bool = True,
        snapshot_id: Optional[int] = None,
        options: Properties = EMPTY_DICT,
        limit: Optional[int] = None,
    ) -> DataScan:
        return DataScan(
            table=self,
            row_filter=row_filter,
            selected_fields=selected_fields,
            case_sensitive=case_sensitive,
            snapshot_id=snapshot_id,
            options=options,
            limit=limit,
        )

    def schema(self) -> Schema:
        """Return the schema for this table"""
        return next(schema for schema in self.metadata.schemas if schema.schema_id == self.metadata.current_schema_id)

    def schemas(self) -> Dict[int, Schema]:
        """Return a dict of the schema of this table"""
        return {schema.schema_id: schema for schema in self.metadata.schemas}

    def spec(self) -> PartitionSpec:
        """Return the partition spec of this table"""
        return next(spec for spec in self.metadata.partition_specs if spec.spec_id == self.metadata.default_spec_id)

    def specs(self) -> Dict[int, PartitionSpec]:
        """Return a dict the partition specs this table"""
        return {spec.spec_id: spec for spec in self.metadata.partition_specs}

    def sort_order(self) -> SortOrder:
        """Return the sort order of this table"""
        return next(
            sort_order for sort_order in self.metadata.sort_orders if sort_order.order_id == self.metadata.default_sort_order_id
        )

    def sort_orders(self) -> Dict[int, SortOrder]:
        """Return a dict of the sort orders of this table"""
        return {sort_order.order_id: sort_order for sort_order in self.metadata.sort_orders}

    def location(self) -> str:
        """Return the table's base location."""
        return self.metadata.location

    def current_snapshot(self) -> Optional[Snapshot]:
        """Get the current snapshot for this table, or None if there is no current snapshot."""
        if snapshot_id := self.metadata.current_snapshot_id:
            return self.snapshot_by_id(snapshot_id)
        return None

    def snapshot_by_id(self, snapshot_id: int) -> Optional[Snapshot]:
        """Get the snapshot of this table with the given id, or None if there is no matching snapshot."""
        try:
            return next(snapshot for snapshot in self.metadata.snapshots if snapshot.snapshot_id == snapshot_id)
        except StopIteration:
            return None

    def snapshot_by_name(self, name: str) -> Optional[Snapshot]:
        """Returns the snapshot referenced by the given name or null if no such reference exists."""
        if ref := self.metadata.refs.get(name):
            return self.snapshot_by_id(ref.snapshot_id)
        return None

    def history(self) -> List[SnapshotLogEntry]:
        """Get the snapshot history of this table."""
        return self.metadata.snapshot_log

    def __eq__(self, other: Any) -> bool:
        return (
            self.identifier == other.identifier
            and self.metadata == other.metadata
            and self.metadata_location == other.metadata_location
            if isinstance(other, Table)
            else False
        )


class StaticTable(Table):
    """Load a table directly from a metadata file (i.e., without using a catalog)."""

    def refresh(self) -> Table:
        """Refresh the current table metadata"""
        raise NotImplementedError("To be implemented")

    @classmethod
    def from_metadata(cls, metadata_location: str, properties: Properties = EMPTY_DICT) -> StaticTable:
        io = load_file_io(properties=properties, location=metadata_location)
        file = io.new_input(metadata_location)

        from pyiceberg.serializers import FromInputFile

        metadata = FromInputFile.table_metadata(file)

        return cls(
            identifier=("static-table", metadata_location),
            metadata_location=metadata_location,
            metadata=metadata,
            io=load_file_io({**properties, **metadata.properties}),
        )


def _parse_row_filter(expr: Union[str, BooleanExpression]) -> BooleanExpression:
    """Accepts an expression in the form of a BooleanExpression or a string

    In the case of a string, it will be converted into a unbound BooleanExpression

    Args:
        expr: Expression as a BooleanExpression or a string

    Returns: An unbound BooleanExpression
    """
    return parser.parse(expr) if isinstance(expr, str) else expr


S = TypeVar("S", bound="TableScan", covariant=True)


class TableScan(ABC):
    table: Table
    row_filter: BooleanExpression
    selected_fields: Tuple[str, ...]
    case_sensitive: bool
    snapshot_id: Optional[int]
    options: Properties
    limit: Optional[int]

    def __init__(
        self,
        table: Table,
        row_filter: Union[str, BooleanExpression] = ALWAYS_TRUE,
        selected_fields: Tuple[str, ...] = ("*",),
        case_sensitive: bool = True,
        snapshot_id: Optional[int] = None,
        options: Properties = EMPTY_DICT,
        limit: Optional[int] = None,
    ):
        self.table = table
        self.row_filter = _parse_row_filter(row_filter)
        self.selected_fields = selected_fields
        self.case_sensitive = case_sensitive
        self.snapshot_id = snapshot_id
        self.options = options
        self.limit = limit

    def snapshot(self) -> Optional[Snapshot]:
        if self.snapshot_id:
            return self.table.snapshot_by_id(self.snapshot_id)
        return self.table.current_snapshot()

    def projection(self) -> Schema:
        snapshot_schema = self.table.schema()
        if snapshot := self.snapshot():
            if snapshot_schema_id := snapshot.schema_id:
                snapshot_schema = self.table.schemas()[snapshot_schema_id]

        if "*" in self.selected_fields:
            return snapshot_schema

        return snapshot_schema.select(*self.selected_fields, case_sensitive=self.case_sensitive)

    @abstractmethod
    def plan_files(self) -> Iterable[ScanTask]:
        ...

    @abstractmethod
    def to_arrow(self) -> pa.Table:
        ...

    @abstractmethod
    def to_pandas(self, **kwargs: Any) -> pd.DataFrame:
        ...

    def update(self: S, **overrides: Any) -> S:
        """Creates a copy of this table scan with updated fields."""
        return type(self)(**{**self.__dict__, **overrides})

    def use_ref(self: S, name: str) -> S:
        if self.snapshot_id:
            raise ValueError(f"Cannot override ref, already set snapshot id={self.snapshot_id}")
        if snapshot := self.table.snapshot_by_name(name):
            return self.update(snapshot_id=snapshot.snapshot_id)

        raise ValueError(f"Cannot scan unknown ref={name}")

    def select(self: S, *field_names: str) -> S:
        if "*" in self.selected_fields:
            return self.update(selected_fields=field_names)
        return self.update(selected_fields=tuple(set(self.selected_fields).intersection(set(field_names))))

    def filter(self: S, expr: Union[str, BooleanExpression]) -> S:
        return self.update(row_filter=And(self.row_filter, _parse_row_filter(expr)))

    def with_case_sensitive(self: S, case_sensitive: bool = True) -> S:
        return self.update(case_sensitive=case_sensitive)


class ScanTask(ABC):
    pass


@dataclass(init=False)
class FileScanTask(ScanTask):
    file: DataFile
    delete_files: Set[DataFile]
    start: int
    length: int

    def __init__(
        self,
        data_file: DataFile,
        delete_files: Optional[Set[DataFile]] = None,
        start: Optional[int] = None,
        length: Optional[int] = None,
    ) -> None:
        self.file = data_file
        self.delete_files = delete_files or set()
        self.start = start or 0
        self.length = length or data_file.file_size_in_bytes


def _inherit_sequence_numbers(manifest_entry: ManifestEntry, manifest: ManifestFile) -> ManifestEntry:
    # The snapshot_id is required in V1, inherit with V2
    if manifest_entry.snapshot_id is None:
        manifest_entry.snapshot_id = manifest.added_snapshot_id

    if manifest_entry.sequence_number is None and (
        manifest.sequence_number == 0 or manifest_entry.status == ManifestEntryStatus.ADDED
    ):
        # Only available in V2, always 0 in V1
        manifest_entry.sequence_number = manifest.sequence_number

    if manifest_entry.file_sequence_number is None and (
        manifest.sequence_number == 0 or manifest_entry.status == ManifestEntryStatus.ADDED
    ):
        # Only available in V2, always 0 in V1
        manifest_entry.file_sequence_number = manifest.sequence_number

    return manifest_entry


def _open_manifest(
    io: FileIO,
    manifest: ManifestFile,
    partition_filter: Callable[[DataFile], bool],
    metrics_evaluator: Callable[[DataFile], bool],
<<<<<<< HEAD
) -> List[ManifestEntry]:
    return [
        _inherit_sequence_numbers(manifest_entry, manifest)
        for manifest_entry in live_entries(io.new_input(manifest.manifest_path))
        if partition_filter(manifest_entry.data_file) and metrics_evaluator(manifest_entry.data_file)
    ]


def _min_data_file_sequence_number(manifests: List[ManifestFile]) -> int:
    try:
        return min(
            manifest.min_sequence_number or INITIAL_SEQUENCE_NUMBER
            for manifest in manifests
            if manifest.content is None or manifest.content == ManifestContent.DATA
        )
    except ValueError:
        # In case of an empty iterator
        return INITIAL_SEQUENCE_NUMBER


def _match_deletes_to_datafile(data_entry: ManifestEntry, positional_delete_entries: SortedList[ManifestEntry]) -> Set[DataFile]:
    """This method will check if the delete file is relevant for the data file
     by using the column metrics to see if the filename is in the lower and upper bound

    Args:
        data_entry (ManifestEntry): The manifest entry path of the datafile
        positional_delete_entries (List[ManifestEntry]): All the candidate positional deletes manifest entries

    Returns:
        A set of files that are relevant for the data file.
    """
    relevant_entries = positional_delete_entries[positional_delete_entries.bisect_right(data_entry) :]

    if len(relevant_entries) > 0:
        evaluator = _InclusiveMetricsEvaluator(POSITIONAL_DELETE_SCHEMA, EqualTo("file_path", data_entry.data_file.file_path))
        return {
            positional_delete_entry.data_file
            for positional_delete_entry in relevant_entries
            if evaluator.eval(positional_delete_entry.data_file)
        }
    else:
        return set()
=======
) -> List[FileScanTask]:
    all_files = (entry.data_file for entry in manifest.fetch_manifest_entry(io, discard_deleted=True))
    matching_partition_files = filter(partition_filter, all_files)
    matching_partition_data_files = map(_check_content, matching_partition_files)
    return [FileScanTask(file) for file in matching_partition_data_files if metrics_evaluator(file)]
>>>>>>> c4db2178


class DataScan(TableScan):
    def __init__(
        self,
        table: Table,
        row_filter: Union[str, BooleanExpression] = ALWAYS_TRUE,
        selected_fields: Tuple[str, ...] = ("*",),
        case_sensitive: bool = True,
        snapshot_id: Optional[int] = None,
        options: Properties = EMPTY_DICT,
        limit: Optional[int] = None,
    ):
        super().__init__(table, row_filter, selected_fields, case_sensitive, snapshot_id, options, limit)

    def _build_partition_projection(self, spec_id: int) -> BooleanExpression:
        project = inclusive_projection(self.table.schema(), self.table.specs()[spec_id])
        return project(self.row_filter)

    @cached_property
    def partition_filters(self) -> KeyDefaultDict[int, BooleanExpression]:
        return KeyDefaultDict(self._build_partition_projection)

    def _build_manifest_evaluator(self, spec_id: int) -> Callable[[ManifestFile], bool]:
        spec = self.table.specs()[spec_id]
        return visitors.manifest_evaluator(spec, self.table.schema(), self.partition_filters[spec_id], self.case_sensitive)

    def _build_partition_evaluator(self, spec_id: int) -> Callable[[DataFile], bool]:
        spec = self.table.specs()[spec_id]
        partition_type = spec.partition_type(self.table.schema())
        partition_schema = Schema(*partition_type.fields)
        partition_expr = self.partition_filters[spec_id]

        evaluator = visitors.expression_evaluator(partition_schema, partition_expr, self.case_sensitive)
        return lambda data_file: evaluator(data_file.partition)

    def _check_sequence_number(self, min_data_sequence_number: int, manifest: ManifestFile) -> bool:
        """A helper function to make sure that no manifests are loaded that contain deletes
        that are older than the data

        Args:
            min_data_sequence_number (int): The minimal
            manifest (ManifestFile): A ManifestFile that can be either data or deletes

        Returns:
            Boolean indicating if it is either a data file, or a relevant delete file
        """
        return (manifest.content is None or manifest.content == ManifestContent.DATA) or (
            # Not interested in deletes that are older than the data
            manifest.content == ManifestContent.DELETES
            and (manifest.sequence_number or INITIAL_SEQUENCE_NUMBER) >= min_data_sequence_number
        )

    def plan_files(self) -> Iterable[FileScanTask]:
        """Plans the relevant files by filtering on the PartitionSpecs

        Returns:
            List of FileScanTasks that contain both data and delete files
        """

        snapshot = self.snapshot()
        if not snapshot:
            return iter([])

        io = self.table.io

        # step 1: filter manifests using partition summaries
        # the filter depends on the partition spec used to write the manifest file, so create a cache of filters for each spec id

        manifest_evaluators: Dict[int, Callable[[ManifestFile], bool]] = KeyDefaultDict(self._build_manifest_evaluator)

        manifests = [
            manifest_file
            for manifest_file in snapshot.manifests(io)
            if manifest_evaluators[manifest_file.partition_spec_id](manifest_file)
        ]

        # step 2: filter the data files in each manifest
        # this filter depends on the partition spec used to write the manifest file

        partition_evaluators: Dict[int, Callable[[DataFile], bool]] = KeyDefaultDict(self._build_partition_evaluator)
        metrics_evaluator = _InclusiveMetricsEvaluator(self.table.schema(), self.row_filter, self.case_sensitive).eval

        min_data_sequence_number = _min_data_file_sequence_number(manifests)

        data_entries: List[ManifestEntry] = []
        positional_delete_entries = SortedList(key=lambda entry: entry.sequence_number or INITIAL_SEQUENCE_NUMBER)

        with ThreadPool() as pool:
            for manifest_entry in chain(
                *pool.starmap(
                    func=_open_manifest,
                    iterable=[
                        (
                            io,
                            manifest,
                            partition_evaluators[manifest.partition_spec_id],
                            metrics_evaluator,
                        )
                        for manifest in manifests
                        if self._check_sequence_number(min_data_sequence_number, manifest)
                    ],
                )
            ):
                data_file = manifest_entry.data_file
                if data_file.content is None or data_file.content == DataFileContent.DATA:
                    data_entries.append(manifest_entry)
                elif data_file.content == DataFileContent.POSITION_DELETES:
                    positional_delete_entries.add(manifest_entry)
                elif data_file.content == DataFileContent.EQUALITY_DELETES:
                    raise ValueError(
                        "PyIceberg does not yet support equality deletes: https://github.com/apache/iceberg/issues/6568"
                    )
                else:
                    raise ValueError(f"Unknown DataFileContent ({data_file.content}): {manifest_entry}")

        return [
            FileScanTask(
                data_entry.data_file,
                delete_files=_match_deletes_to_datafile(
                    data_entry,
                    positional_delete_entries,
                ),
            )
            for data_entry in data_entries
        ]

    def to_arrow(self) -> pa.Table:
        from pyiceberg.io.pyarrow import project_table

        return project_table(
            self.plan_files(),
            self.table,
            self.row_filter,
            self.projection(),
            case_sensitive=self.case_sensitive,
            limit=self.limit,
        )

    def to_pandas(self, **kwargs: Any) -> pd.DataFrame:
        return self.to_arrow().to_pandas(**kwargs)

    def to_duckdb(self, table_name: str, connection: Optional[DuckDBPyConnection] = None) -> DuckDBPyConnection:
        import duckdb

        con = connection or duckdb.connect(database=":memory:")
        con.register(table_name, self.to_arrow())

        return con

    def to_ray(self) -> ray.data.dataset.Dataset:
        import ray

        return ray.data.from_arrow(self.to_arrow())<|MERGE_RESOLUTION|>--- conflicted
+++ resolved
@@ -48,20 +48,14 @@
 )
 from pyiceberg.expressions.visitors import _InclusiveMetricsEvaluator, inclusive_projection
 from pyiceberg.io import FileIO, load_file_io
-<<<<<<< HEAD
 from pyiceberg.manifest import (
     POSITIONAL_DELETE_SCHEMA,
     DataFile,
     DataFileContent,
     ManifestContent,
     ManifestEntry,
-    ManifestEntryStatus,
     ManifestFile,
-    live_entries,
 )
-=======
-from pyiceberg.manifest import DataFile, ManifestContent, ManifestFile
->>>>>>> c4db2178
 from pyiceberg.partitioning import PartitionSpec
 from pyiceberg.schema import Schema
 from pyiceberg.table.metadata import INITIAL_SEQUENCE_NUMBER, TableMetadata
@@ -328,36 +322,15 @@
         self.length = length or data_file.file_size_in_bytes
 
 
-def _inherit_sequence_numbers(manifest_entry: ManifestEntry, manifest: ManifestFile) -> ManifestEntry:
-    # The snapshot_id is required in V1, inherit with V2
-    if manifest_entry.snapshot_id is None:
-        manifest_entry.snapshot_id = manifest.added_snapshot_id
-
-    if manifest_entry.sequence_number is None and (
-        manifest.sequence_number == 0 or manifest_entry.status == ManifestEntryStatus.ADDED
-    ):
-        # Only available in V2, always 0 in V1
-        manifest_entry.sequence_number = manifest.sequence_number
-
-    if manifest_entry.file_sequence_number is None and (
-        manifest.sequence_number == 0 or manifest_entry.status == ManifestEntryStatus.ADDED
-    ):
-        # Only available in V2, always 0 in V1
-        manifest_entry.file_sequence_number = manifest.sequence_number
-
-    return manifest_entry
-
-
 def _open_manifest(
     io: FileIO,
     manifest: ManifestFile,
     partition_filter: Callable[[DataFile], bool],
     metrics_evaluator: Callable[[DataFile], bool],
-<<<<<<< HEAD
 ) -> List[ManifestEntry]:
     return [
-        _inherit_sequence_numbers(manifest_entry, manifest)
-        for manifest_entry in live_entries(io.new_input(manifest.manifest_path))
+        manifest_entry
+        for manifest_entry in manifest.fetch_manifest_entry(io, discard_deleted=True)
         if partition_filter(manifest_entry.data_file) and metrics_evaluator(manifest_entry.data_file)
     ]
 
@@ -367,7 +340,7 @@
         return min(
             manifest.min_sequence_number or INITIAL_SEQUENCE_NUMBER
             for manifest in manifests
-            if manifest.content is None or manifest.content == ManifestContent.DATA
+            if manifest.content == ManifestContent.DATA
         )
     except ValueError:
         # In case of an empty iterator
@@ -396,13 +369,6 @@
         }
     else:
         return set()
-=======
-) -> List[FileScanTask]:
-    all_files = (entry.data_file for entry in manifest.fetch_manifest_entry(io, discard_deleted=True))
-    matching_partition_files = filter(partition_filter, all_files)
-    matching_partition_data_files = map(_check_content, matching_partition_files)
-    return [FileScanTask(file) for file in matching_partition_data_files if metrics_evaluator(file)]
->>>>>>> c4db2178
 
 
 class DataScan(TableScan):
@@ -450,7 +416,7 @@
         Returns:
             Boolean indicating if it is either a data file, or a relevant delete file
         """
-        return (manifest.content is None or manifest.content == ManifestContent.DATA) or (
+        return manifest.content == ManifestContent.DATA or (
             # Not interested in deletes that are older than the data
             manifest.content == ManifestContent.DELETES
             and (manifest.sequence_number or INITIAL_SEQUENCE_NUMBER) >= min_data_sequence_number
@@ -489,7 +455,7 @@
         min_data_sequence_number = _min_data_file_sequence_number(manifests)
 
         data_entries: List[ManifestEntry] = []
-        positional_delete_entries = SortedList(key=lambda entry: entry.sequence_number or INITIAL_SEQUENCE_NUMBER)
+        positional_delete_entries = SortedList(key=lambda entry: entry.data_sequence_number or INITIAL_SEQUENCE_NUMBER)
 
         with ThreadPool() as pool:
             for manifest_entry in chain(
@@ -508,7 +474,7 @@
                 )
             ):
                 data_file = manifest_entry.data_file
-                if data_file.content is None or data_file.content == DataFileContent.DATA:
+                if data_file.content == DataFileContent.DATA:
                     data_entries.append(manifest_entry)
                 elif data_file.content == DataFileContent.POSITION_DELETES:
                     positional_delete_entries.add(manifest_entry)
