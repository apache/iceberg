--- conflicted
+++ resolved
@@ -138,10 +138,6 @@
 
     def __init__(self, *data: Any, struct: Optional[StructType] = None, **named_data: Any) -> None:
         if struct is not None:
-<<<<<<< HEAD
-            print("Doing it")
-=======
->>>>>>> c0ad6712
             self._position_to_field_name = _get_struct_fields(struct)
         elif named_data:
             # Order of named_data is preserved (PEP 468) so this can be used to generate the position dict
