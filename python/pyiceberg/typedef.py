# Licensed to the Apache Software Foundation (ASF) under one
# or more contributor license agreements.  See the NOTICE file
# distributed with this work for additional information
# regarding copyright ownership.  The ASF licenses this file
# to you under the Apache License, Version 2.0 (the
# "License"); you may not use this file except in compliance
# with the License.  You may obtain a copy of the License at
#
#   http://www.apache.org/licenses/LICENSE-2.0
#
# Unless required by applicable law or agreed to in writing,
# software distributed under the License is distributed on an
# "AS IS" BASIS, WITHOUT WARRANTIES OR CONDITIONS OF ANY
# KIND, either express or implied.  See the License for the
# specific language governing permissions and limitations
# under the License.
from __future__ import annotations

from abc import abstractmethod
from decimal import Decimal
from functools import cached_property
from typing import (
    TYPE_CHECKING,
    Any,
    Callable,
    Dict,
    List,
    Optional,
    Protocol,
    Set,
    Tuple,
    TypeVar,
    Union,
    runtime_checkable,
)
from uuid import UUID

from pydantic import BaseModel

if TYPE_CHECKING:
    from pyiceberg.types import StructType


class FrozenDict(Dict[Any, Any]):
    def __setitem__(self, instance: Any, value: Any) -> None:
        """Used for assigning a value to a FrozenDict."""
        raise AttributeError("FrozenDict does not support assignment")

    def update(self, *args: Any, **kwargs: Any) -> None:
        raise AttributeError("FrozenDict does not support .update()")


EMPTY_DICT = FrozenDict()

K = TypeVar("K")
V = TypeVar("V")


# from https://stackoverflow.com/questions/2912231/is-there-a-clever-way-to-pass-the-key-to-defaultdicts-default-factory
class KeyDefaultDict(Dict[K, V]):
    def __init__(self, default_factory: Callable[[K], V]):
        super().__init__()
        self.default_factory = default_factory

    def __missing__(self, key: K) -> V:
        """Defines behavior if you access a non-existent key in a KeyDefaultDict."""
        val = self.default_factory(key)
        self[key] = val
        return val


Identifier = Tuple[str, ...]
Properties = Dict[str, str]
RecursiveDict = Dict[str, Union[str, "RecursiveDict"]]

# Represents the literal value
L = TypeVar("L", str, bool, int, float, bytes, UUID, Decimal, covariant=True)


@runtime_checkable
class StructProtocol(Protocol):  # pragma: no cover
    """A generic protocol used by accessors to get and set at positions of an object."""

    @abstractmethod
    def __getitem__(self, pos: int) -> Any:
        """Used for fetching a value from a StructProtocol."""

    @abstractmethod
    def __setitem__(self, pos: int, value: Any) -> None:
        """Used for assigning a value to a StructProtocol."""


class IcebergBaseModel(BaseModel):
    """
    This class extends the Pydantic BaseModel to set default values by overriding them.

    This is because we always want to set by_alias to True. In Python, the dash can't
    be used in variable names, and this is used throughout the Iceberg spec.

    The same goes for exclude_none, if a field is None we want to omit it from
    serialization, for example, the doc attribute on the NestedField object.
    Default non-null values will be serialized.

    This is recommended by Pydantic:
    https://pydantic-docs.helpmanual.io/usage/model_config/#change-behaviour-globally
    """

    class Config:
        keep_untouched = (cached_property,)
        allow_population_by_field_name = True
        frozen = True

    def _exclude_private_properties(self, exclude: Optional[Set[str]] = None) -> Set[str]:
        # A small trick to exclude private properties. Properties are serialized by pydantic,
        # regardless if they start with an underscore.
        # This will look at the dict, and find the fields and exclude them
        return set.union(
            {field for field in self.__dict__ if field.startswith("_") and not field == "__root__"}, exclude or set()
        )

    def dict(self, exclude_none: bool = True, exclude: Optional[Set[str]] = None, **kwargs: Any) -> Dict[str, Any]:
        return super().dict(exclude_none=exclude_none, exclude=self._exclude_private_properties(exclude), **kwargs)

    def json(self, exclude_none: bool = True, exclude: Optional[Set[str]] = None, by_alias: bool = True, **kwargs: Any) -> str:
        return super().json(
            exclude_none=exclude_none, exclude=self._exclude_private_properties(exclude), by_alias=by_alias, **kwargs
        )


<<<<<<< HEAD
CACHED_STRUCT_TO_POSITION: Dict[StructType, Dict[int, str]] = {}
=======
CACHED_STRUCT_TO_FIELD_NAME_POSITIONS: Dict[StructType, List[str]] = {}
>>>>>>> d5a782ae


class Record(StructProtocol):
    __slots__ = ("_position_to_field_name",)
    _position_to_field_name: List[str]

    def __init__(self, *data: Any, struct: Optional[StructType] = None, **named_data: Any) -> None:
        if struct is not None:
<<<<<<< HEAD
            if struct in CACHED_STRUCT_TO_POSITION:
                self._position_to_field_name = CACHED_STRUCT_TO_POSITION[struct]
            else:
                self._position_to_field_name = CACHED_STRUCT_TO_POSITION[struct] = {
                    idx: field.name for idx, field in enumerate(struct.fields)
                }
=======
            self._position_to_field_name = CACHED_STRUCT_TO_FIELD_NAME_POSITIONS.get(
                struct
            ) or CACHED_STRUCT_TO_FIELD_NAME_POSITIONS.setdefault(struct, [field.name for field in struct.fields])
>>>>>>> d5a782ae
        elif named_data:
            # Order of named_data is preserved (PEP 468) so this can be used to generate the position dict
            self._position_to_field_name = list(named_data.keys())
        else:
            self._position_to_field_name = [f"field{idx + 1}" for idx in range(len(data))]

        for idx, d in enumerate(data):
            self[idx] = d

        for field_name, d in named_data.items():
            self.__setattr__(field_name, d)

    def __setitem__(self, pos: int, value: Any) -> None:
        """Used for assigning a value to a Record."""
        self.__setattr__(self._position_to_field_name[pos], value)

    def __getitem__(self, pos: int) -> Any:
        """Used for fetching a value from a Record."""
        return self.__getattribute__(self._position_to_field_name[pos])

    def __eq__(self, other: Any) -> bool:
        """Returns the equality of two instances of the Record class."""
        if not isinstance(other, Record):
            return False
        return self.__dict__ == other.__dict__

    def __repr__(self) -> str:
        """Returns the string representation of the Record class."""
        return f"{self.__class__.__name__}[{', '.join(f'{key}={repr(value)}' for key, value in self.__dict__.items() if not key.startswith('_'))}]"

    def record_fields(self) -> List[str]:
        return [self.__getattribute__(v) if hasattr(self, v) else None for v in self._position_to_field_name]<|MERGE_RESOLUTION|>--- conflicted
+++ resolved
@@ -127,36 +127,24 @@
         )
 
 
-<<<<<<< HEAD
-CACHED_STRUCT_TO_POSITION: Dict[StructType, Dict[int, str]] = {}
-=======
-CACHED_STRUCT_TO_FIELD_NAME_POSITIONS: Dict[StructType, List[str]] = {}
->>>>>>> d5a782ae
+CACHED_STRUCT_TO_FIELD_NAME_POSITIONS: Dict[int, Tuple[str, ...]] = {}
 
 
 class Record(StructProtocol):
     __slots__ = ("_position_to_field_name",)
-    _position_to_field_name: List[str]
+    _position_to_field_name: Tuple[str, ...]
 
     def __init__(self, *data: Any, struct: Optional[StructType] = None, **named_data: Any) -> None:
         if struct is not None:
-<<<<<<< HEAD
-            if struct in CACHED_STRUCT_TO_POSITION:
-                self._position_to_field_name = CACHED_STRUCT_TO_POSITION[struct]
-            else:
-                self._position_to_field_name = CACHED_STRUCT_TO_POSITION[struct] = {
-                    idx: field.name for idx, field in enumerate(struct.fields)
-                }
-=======
+            struct_hash = hash(struct)
             self._position_to_field_name = CACHED_STRUCT_TO_FIELD_NAME_POSITIONS.get(
-                struct
-            ) or CACHED_STRUCT_TO_FIELD_NAME_POSITIONS.setdefault(struct, [field.name for field in struct.fields])
->>>>>>> d5a782ae
+                struct_hash
+            ) or CACHED_STRUCT_TO_FIELD_NAME_POSITIONS.setdefault(struct_hash, tuple([field.name for field in struct.fields]))
         elif named_data:
             # Order of named_data is preserved (PEP 468) so this can be used to generate the position dict
-            self._position_to_field_name = list(named_data.keys())
+            self._position_to_field_name = tuple(named_data.keys())
         else:
-            self._position_to_field_name = [f"field{idx + 1}" for idx in range(len(data))]
+            self._position_to_field_name = tuple([f"field{idx + 1}" for idx in range(len(data))])
 
         for idx, d in enumerate(data):
             self[idx] = d
