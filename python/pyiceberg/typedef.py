# Licensed to the Apache Software Foundation (ASF) under one
# or more contributor license agreements.  See the NOTICE file
# distributed with this work for additional information
# regarding copyright ownership.  The ASF licenses this file
# to you under the Apache License, Version 2.0 (the
# "License"); you may not use this file except in compliance
# with the License.  You may obtain a copy of the License at
#
#   http://www.apache.org/licenses/LICENSE-2.0
#
# Unless required by applicable law or agreed to in writing,
# software distributed under the License is distributed on an
# "AS IS" BASIS, WITHOUT WARRANTIES OR CONDITIONS OF ANY
# KIND, either express or implied.  See the License for the
# specific language governing permissions and limitations
# under the License.
from __future__ import annotations

from abc import abstractmethod
from decimal import Decimal
from functools import cached_property, lru_cache
from typing import (
    TYPE_CHECKING,
    Any,
    Callable,
    Dict,
    List,
    Optional,
    Protocol,
    Set,
    Tuple,
    TypeVar,
    Union,
    runtime_checkable,
)
from uuid import UUID

from pydantic import BaseModel

if TYPE_CHECKING:
    from pyiceberg.types import StructType


class FrozenDict(Dict[Any, Any]):
    def __setitem__(self, instance: Any, value: Any) -> None:
        """Used for assigning a value to a FrozenDict."""
        raise AttributeError("FrozenDict does not support assignment")

    def update(self, *args: Any, **kwargs: Any) -> None:
        raise AttributeError("FrozenDict does not support .update()")


EMPTY_DICT = FrozenDict()

K = TypeVar("K")
V = TypeVar("V")


# from https://stackoverflow.com/questions/2912231/is-there-a-clever-way-to-pass-the-key-to-defaultdicts-default-factory
class KeyDefaultDict(Dict[K, V]):
    def __init__(self, default_factory: Callable[[K], V]):
        super().__init__()
        self.default_factory = default_factory

    def __missing__(self, key: K) -> V:
        """Defines behavior if you access a non-existent key in a KeyDefaultDict."""
        val = self.default_factory(key)
        self[key] = val
        return val


Identifier = Tuple[str, ...]
Properties = Dict[str, str]
RecursiveDict = Dict[str, Union[str, "RecursiveDict"]]

# Represents the literal value
L = TypeVar("L", str, bool, int, float, bytes, UUID, Decimal, covariant=True)


@runtime_checkable
class StructProtocol(Protocol):  # pragma: no cover
    """A generic protocol used by accessors to get and set at positions of an object."""

    @abstractmethod
    def __getitem__(self, pos: int) -> Any:
        """Used for fetching a value from a StructProtocol."""

    @abstractmethod
    def __setitem__(self, pos: int, value: Any) -> None:
        """Used for assigning a value to a StructProtocol."""


class IcebergBaseModel(BaseModel):
    """
    This class extends the Pydantic BaseModel to set default values by overriding them.

    This is because we always want to set by_alias to True. In Python, the dash can't
    be used in variable names, and this is used throughout the Iceberg spec.

    The same goes for exclude_none, if a field is None we want to omit it from
    serialization, for example, the doc attribute on the NestedField object.
    Default non-null values will be serialized.

    This is recommended by Pydantic:
    https://pydantic-docs.helpmanual.io/usage/model_config/#change-behaviour-globally
    """

    class Config:
        keep_untouched = (cached_property,)
        allow_population_by_field_name = True
        frozen = True

    def _exclude_private_properties(self, exclude: Optional[Set[str]] = None) -> Set[str]:
        # A small trick to exclude private properties. Properties are serialized by pydantic,
        # regardless if they start with an underscore.
        # This will look at the dict, and find the fields and exclude them
        return set.union(
            {field for field in self.__dict__ if field.startswith("_") and not field == "__root__"}, exclude or set()
        )

    def dict(self, exclude_none: bool = True, exclude: Optional[Set[str]] = None, **kwargs: Any) -> Dict[str, Any]:
        return super().dict(exclude_none=exclude_none, exclude=self._exclude_private_properties(exclude), **kwargs)

    def json(self, exclude_none: bool = True, exclude: Optional[Set[str]] = None, by_alias: bool = True, **kwargs: Any) -> str:
        return super().json(
            exclude_none=exclude_none, exclude=self._exclude_private_properties(exclude), by_alias=by_alias, **kwargs
        )


<<<<<<< HEAD
CACHED_STRUCT_TO_FIELD_NAME_POSITIONS: Dict[int, Tuple[str, ...]] = {}
=======
@lru_cache
def _get_struct_fields(struct_type: StructType) -> Tuple[str, ...]:
    return tuple([field.name for field in struct_type.fields])
>>>>>>> 88d607fc


class Record(StructProtocol):
    __slots__ = ("_position_to_field_name",)
    _position_to_field_name: Tuple[str, ...]

    def __init__(self, *data: Any, struct: Optional[StructType] = None, **named_data: Any) -> None:
        if struct is not None:
<<<<<<< HEAD
            struct_hash = hash(struct)
            self._position_to_field_name = CACHED_STRUCT_TO_FIELD_NAME_POSITIONS.get(
                struct_hash
            ) or CACHED_STRUCT_TO_FIELD_NAME_POSITIONS.setdefault(struct_hash, tuple([field.name for field in struct.fields]))
=======
            self._position_to_field_name = _get_struct_fields(struct)
>>>>>>> 88d607fc
        elif named_data:
            # Order of named_data is preserved (PEP 468) so this can be used to generate the position dict
            self._position_to_field_name = tuple(named_data.keys())
        else:
<<<<<<< HEAD
            self._position_to_field_name = tuple([f"field{idx + 1}" for idx in range(len(data))])
=======
            self._position_to_field_name = tuple(f"field{idx + 1}" for idx in range(len(data)))
>>>>>>> 88d607fc

        for idx, d in enumerate(data):
            self[idx] = d

        for field_name, d in named_data.items():
            self.__setattr__(field_name, d)

    def __setitem__(self, pos: int, value: Any) -> None:
        """Used for assigning a value to a Record."""
        self.__setattr__(self._position_to_field_name[pos], value)

    def __getitem__(self, pos: int) -> Any:
        """Used for fetching a value from a Record."""
        return self.__getattribute__(self._position_to_field_name[pos])

    def __eq__(self, other: Any) -> bool:
        """Returns the equality of two instances of the Record class."""
        if not isinstance(other, Record):
            return False
        return self.__dict__ == other.__dict__

    def __repr__(self) -> str:
        """Returns the string representation of the Record class."""
        return f"{self.__class__.__name__}[{', '.join(f'{key}={repr(value)}' for key, value in self.__dict__.items() if not key.startswith('_'))}]"

    def record_fields(self) -> List[str]:
        return [self.__getattribute__(v) if hasattr(self, v) else None for v in self._position_to_field_name]<|MERGE_RESOLUTION|>--- conflicted
+++ resolved
@@ -127,13 +127,9 @@
         )
 
 
-<<<<<<< HEAD
-CACHED_STRUCT_TO_FIELD_NAME_POSITIONS: Dict[int, Tuple[str, ...]] = {}
-=======
 @lru_cache
 def _get_struct_fields(struct_type: StructType) -> Tuple[str, ...]:
     return tuple([field.name for field in struct_type.fields])
->>>>>>> 88d607fc
 
 
 class Record(StructProtocol):
@@ -142,23 +138,13 @@
 
     def __init__(self, *data: Any, struct: Optional[StructType] = None, **named_data: Any) -> None:
         if struct is not None:
-<<<<<<< HEAD
-            struct_hash = hash(struct)
-            self._position_to_field_name = CACHED_STRUCT_TO_FIELD_NAME_POSITIONS.get(
-                struct_hash
-            ) or CACHED_STRUCT_TO_FIELD_NAME_POSITIONS.setdefault(struct_hash, tuple([field.name for field in struct.fields]))
-=======
+            print("Doing it")
             self._position_to_field_name = _get_struct_fields(struct)
->>>>>>> 88d607fc
         elif named_data:
             # Order of named_data is preserved (PEP 468) so this can be used to generate the position dict
             self._position_to_field_name = tuple(named_data.keys())
         else:
-<<<<<<< HEAD
-            self._position_to_field_name = tuple([f"field{idx + 1}" for idx in range(len(data))])
-=======
             self._position_to_field_name = tuple(f"field{idx + 1}" for idx in range(len(data)))
->>>>>>> 88d607fc
 
         for idx, d in enumerate(data):
             self[idx] = d
