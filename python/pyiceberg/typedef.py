--- conflicted
+++ resolved
@@ -18,20 +18,14 @@
 
 from abc import abstractmethod
 from decimal import Decimal
-<<<<<<< HEAD
-=======
 from functools import cached_property, lru_cache
->>>>>>> f5f543a5
 from typing import (
     TYPE_CHECKING,
     Any,
     Callable,
     Dict,
-<<<<<<< HEAD
     Generic,
-=======
     List,
->>>>>>> f5f543a5
     Optional,
     Protocol,
     Set,
@@ -131,7 +125,6 @@
         )
 
 
-<<<<<<< HEAD
 T = TypeVar("T")
 
 
@@ -151,11 +144,10 @@
     """
 
     model_config = ConfigDict(frozen=True)
-=======
+
 @lru_cache
 def _get_struct_fields(struct_type: StructType) -> Tuple[str, ...]:
     return tuple([field.name for field in struct_type.fields])
->>>>>>> f5f543a5
 
 
 class Record(StructProtocol):
