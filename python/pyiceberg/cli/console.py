# Licensed to the Apache Software Foundation (ASF) under one
# or more contributor license agreements.  See the NOTICE file
# distributed with this work for additional information
# regarding copyright ownership.  The ASF licenses this file
# to you under the Apache License, Version 2.0 (the
# "License"); you may not use this file except in compliance
# with the License.  You may obtain a copy of the License at
#
#   http://www.apache.org/licenses/LICENSE-2.0
#
# Unless required by applicable law or agreed to in writing,
# software distributed under the License is distributed on an
# "AS IS" BASIS, WITHOUT WARRANTIES OR CONDITIONS OF ANY
# KIND, either express or implied.  See the License for the
# specific language governing permissions and limitations
# under the License.
# pylint: disable=broad-except,redefined-builtin,redefined-outer-name
import os
from functools import wraps
from typing import (
    Dict,
    Literal,
    Optional,
    Tuple,
    Type,
)

import click
from click import Context

from pyiceberg.catalog import Catalog
from pyiceberg.catalog.hive import HiveCatalog
from pyiceberg.catalog.rest import RestCatalog
from pyiceberg.cli.output import ConsoleOutput, JsonOutput, Output
from pyiceberg.exceptions import NoSuchNamespaceError, NoSuchPropertyException, NoSuchTableError

SUPPORTED_CATALOGS: Dict[str, Type[Catalog]] = {"thrift": HiveCatalog, "http": RestCatalog}


def catch_exception():
    def decorator(func):
        @wraps(func)
        def wrapper(*args, **kwargs):
            try:
                return func(*args, **kwargs)
            except Exception as e:
                ctx: Context = click.get_current_context(silent=True)
                _, output = _catalog_and_output(ctx)
                output.exception(e)
                ctx.exit(1)
        return wrapper
    return decorator


@click.group()
@click.option("--catalog", default=None)
@click.option("--output", type=click.Choice(["text", "json"]), default="text")
@click.option("--uri")
@click.option("--credential")
@click.pass_context
def run(ctx: Context, catalog: Optional[str], output: str, uri: Optional[str], credential: Optional[str]):
    uri_env_var = "PYICEBERG_URI"
    credential_env_var = "PYICEBERG_CREDENTIAL"

    if not uri:
        uri = os.environ.get(uri_env_var)
    if not credential:
        credential = os.environ.get(credential_env_var)

    ctx.ensure_object(dict)
    if output == "text":
        ctx.obj["output"] = ConsoleOutput()
    else:
        ctx.obj["output"] = JsonOutput()

    if not uri:
        ctx.obj["output"].exception(
            ValueError(f"Missing uri. Please provide using --uri or using environment variable {uri_env_var}")
        )
        ctx.exit(1)

    assert uri  # for mypy

    for scheme, catalog_type in SUPPORTED_CATALOGS.items():
        if uri.startswith(scheme):
            ctx.obj["catalog"] = catalog_type(catalog, uri=uri, credential=credential)  # type: ignore
            break

    if not isinstance(ctx.obj["catalog"], Catalog):

        ctx.obj["output"].exception(
            ValueError("Could not determine catalog type from uri. REST (http/https) and Hive (thrift) is supported")
        )
        ctx.exit(1)


def _catalog_and_output(ctx: Context) -> Tuple[Catalog, Output]:
    """
    Small helper to set the types
    """
    return ctx.obj["catalog"], ctx.obj["output"]


@run.command()
@click.pass_context
@click.argument("parent", required=False)
@catch_exception()
def list(ctx: Context, parent: Optional[str]):  # pylint: disable=redefined-builtin
    """Lists tables or namespaces"""
    catalog, output = _catalog_and_output(ctx)

    identifiers = catalog.list_namespaces(parent or ())
    if not identifiers and parent:
        identifiers = catalog.list_tables(parent)
    output.identifiers(identifiers)


@run.command()
@click.option("--entity", type=click.Choice(["any", "namespace", "table"]), default="any")
@click.argument("identifier")
@click.pass_context
@catch_exception()
def describe(ctx: Context, entity: Literal["name", "namespace", "table"], identifier: str):
    """Describes a namespace xor table"""
    catalog, output = _catalog_and_output(ctx)
    identifier_tuple = Catalog.identifier_to_tuple(identifier)

    is_namespace = False
    if entity in {"namespace", "any"} and len(identifier_tuple) > 0:
        try:
            namespace_properties = catalog.load_namespace_properties(identifier_tuple)
            output.describe_properties(namespace_properties)
            is_namespace = True
        except NoSuchNamespaceError as exc:
            if entity != "any" or len(identifier_tuple) == 1:  # type: ignore
                raise exc

    is_table = False
    if entity in {"table", "any"} and len(identifier_tuple) > 1:
        try:
            catalog_table = catalog.load_table(identifier)
            output.describe_table(catalog_table)
            is_table = True
        except NoSuchTableError as exc:
            if entity != "any":
                raise exc

    if is_namespace is False and is_table is False:
        raise NoSuchTableError(f"Table or namespace does not exist: {identifier}")


@run.command()
@click.argument("identifier")
@click.pass_context
@catch_exception()
def schema(ctx: Context, identifier: str):
    """Gets the schema of the table"""
    catalog, output = _catalog_and_output(ctx)

<<<<<<< HEAD
    metadata = catalog.load_table(identifier).metadata
    assert metadata
    output.schema(metadata.current_schema())
=======
    try:
        table = catalog.load_table(identifier)
        output.schema(table.schema())
    except Exception as exc:
        output.exception(exc)
        ctx.exit(1)
>>>>>>> 28cfbef9


@run.command()
@click.argument("identifier")
@click.pass_context
@catch_exception()
def spec(ctx: Context, identifier: str):
    """Returns the partition spec of the table"""
    catalog, output = _catalog_and_output(ctx)
<<<<<<< HEAD

    metadata = catalog.load_table(identifier).metadata
    assert metadata
    output.spec(metadata.current_partition_spec())
=======
    try:
        table = catalog.load_table(identifier)
        output.spec(table.spec())
    except Exception as exc:
        output.exception(exc)
        ctx.exit(1)
>>>>>>> 28cfbef9


@run.command()
@click.argument("identifier")
@click.pass_context
@catch_exception()
def uuid(ctx: Context, identifier: str):
    """Returns the UUID of the table"""
    catalog, output = _catalog_and_output(ctx)
<<<<<<< HEAD

    metadata = catalog.load_table(identifier).metadata
    assert metadata
    output.uuid(metadata.table_uuid)
=======
    try:
        metadata = catalog.load_table(identifier).metadata
        output.uuid(metadata.table_uuid)
    except Exception as exc:
        output.exception(exc)
        ctx.exit(1)
>>>>>>> 28cfbef9


@run.command()
@click.argument("identifier")
@click.pass_context
@catch_exception()
def location(ctx: Context, identifier: str):
    """Returns the location of the table"""
    catalog, output = _catalog_and_output(ctx)
<<<<<<< HEAD

    metadata = catalog.load_table(identifier).metadata
    assert metadata
    output.text(metadata.location)
=======
    try:
        table = catalog.load_table(identifier)
        output.text(table.location())
    except Exception as exc:
        output.exception(exc)
        ctx.exit(1)
>>>>>>> 28cfbef9


@run.group()
def drop():
    """Operations to drop a namespace or table"""


@drop.command()
@click.argument("identifier")
@click.pass_context
@catch_exception()
def table(ctx: Context, identifier: str):  # noqa: F811
    """Drop table"""
    catalog, output = _catalog_and_output(ctx)

    catalog.drop_table(identifier)
    output.text(f"Dropped table: {identifier}")


@drop.command()
@click.argument("identifier")
@click.pass_context
@catch_exception()
def namespace(ctx, identifier: str):
    """Drop namespace"""
    catalog, output = _catalog_and_output(ctx)

    catalog.drop_namespace(identifier)
    output.text(f"Dropped namespace: {identifier}")


@run.command()
@click.argument("from_identifier")
@click.argument("to_identifier")
@click.pass_context
@catch_exception()
def rename(ctx, from_identifier: str, to_identifier: str):
    """Renames a table"""
    catalog, output = _catalog_and_output(ctx)

    catalog.rename_table(from_identifier, to_identifier)
    output.text(f"Renamed table from {from_identifier} to {to_identifier}")


@run.group()
def properties():
    """Properties on tables/namespaces"""


@properties.command()
@click.option("--entity", type=click.Choice(["any", "namespace", "table"]), default="any")
@click.argument("identifier")
@click.argument("property_name", required=False)
@click.pass_context
@catch_exception()
def get(ctx: Context, entity: Literal["name", "namespace", "table"], identifier: str, property_name: str):
    """Fetches a property of a namespace or table"""
    catalog, output = _catalog_and_output(ctx)
    identifier_tuple = Catalog.identifier_to_tuple(identifier)

    is_namespace = False
    if entity in {"namespace", "any"}:
        try:
            namespace_properties = catalog.load_namespace_properties(identifier_tuple)

            if property_name:
                if property_value := namespace_properties.get(property_name):
                    output.text(property_value)
                    is_namespace = True
                else:
                    raise NoSuchPropertyException(f"Could not find property {property_name} on namespace {identifier}")
            else:
                output.describe_properties(namespace_properties)
                is_namespace = True
        except NoSuchNamespaceError as exc:
            if entity != "any" or len(identifier_tuple) <= 1:  # type: ignore
                raise exc
    is_table = False
    if is_namespace is False and len(identifier_tuple) > 1 and entity in {"table", "any"}:
        metadata = catalog.load_table(identifier_tuple).metadata
        assert metadata

        if property_name:
            if property_value := metadata.properties.get(property_name):
                output.text(property_value)
                is_table = True
            else:
                raise NoSuchPropertyException(f"Could not find property {property_name} on table {identifier}")
        else:
            output.describe_properties(metadata.properties)
            is_table = True

    if is_namespace is False and is_table is False:
        property_err = ""
        if property_name:
            property_err = f" with property {property_name}"

        raise NoSuchNamespaceError(f"Table or namespace does not exist: {identifier}{property_err}")


@properties.group()
def set():
    """Removes properties on tables/namespaces"""


@set.command()  # type: ignore
@click.argument("identifier")
@click.argument("property_name")
@click.argument("property_value")
@click.pass_context
@catch_exception()
def namespace(ctx: Context, identifier: str, property_name: str, property_value: str):  # noqa: F811
    """Sets a property of a namespace or table"""
    catalog, output = _catalog_and_output(ctx)

    catalog.update_namespace_properties(identifier, updates={property_name: property_value})
    output.text(f"Updated {property_name} on {identifier}")


@set.command()  # type: ignore
@click.argument("identifier")
@click.argument("property_name")
@click.argument("property_value")
@click.pass_context
@catch_exception()
def table(ctx: Context, identifier: str, property_name: str, property_value: str):  # noqa: F811
    """Sets a property on a table"""
    catalog, output = _catalog_and_output(ctx)
    identifier_tuple = Catalog.identifier_to_tuple(identifier)

    _ = catalog.load_table(identifier_tuple)
    output.text(f"Setting {property_name}={property_value} on {identifier}")
    raise NotImplementedError("Writing is WIP")


@properties.group()
def remove():
    """Removes properties on tables/namespaces"""


@remove.command()  # type: ignore
@click.argument("identifier")
@click.argument("property_name")
@click.pass_context
@catch_exception()
def namespace(ctx: Context, identifier: str, property_name: str):  # noqa: F811
    """Removes a property from a namespace"""
    catalog, output = _catalog_and_output(ctx)

    result = catalog.update_namespace_properties(identifier, removals={property_name})

    if result.removed == [property_name]:
        output.text(f"Property {property_name} removed from {identifier}")
    else:
        raise NoSuchPropertyException(f"Property {property_name} does not exist on {identifier}")


@remove.command()  # type: ignore
@click.argument("identifier")
@click.argument("property_name")
@click.pass_context
@catch_exception()
def table(ctx: Context, identifier: str, property_name: str):  # noqa: F811
    """Removes a property from a table"""
<<<<<<< HEAD
    catalog, _ = _catalog_and_output(ctx)
    table = catalog.load_table(identifier)
    assert table.metadata
    if property_name in table.metadata.properties:
        # We should think of the process here
        # Do we want something similar as in Java:
        # https://github.com/apache/iceberg/blob/master/api/src/main/java/org/apache/iceberg/Table.java#L178
        del table.metadata.properties
        raise NotImplementedError("Writing is WIP")
    else:
        raise NoSuchPropertyException(f"Property {property_name} does not exist on {identifier}")
=======
    catalog, output = _catalog_and_output(ctx)
    try:
        table = catalog.load_table(identifier)
        if property_name in table.metadata.properties:
            # We should think of the process here
            # Do we want something similar as in Java:
            # https://github.com/apache/iceberg/blob/master/api/src/main/java/org/apache/iceberg/Table.java#L178
            del table.metadata.properties
            output.exception(NotImplementedError("Writing is WIP"))
            ctx.exit(1)
        else:
            raise NoSuchPropertyException(f"Property {property_name} does not exists on {identifier}")
    except Exception as exc:
        output.exception(exc)
        ctx.exit(1)
>>>>>>> 28cfbef9
<|MERGE_RESOLUTION|>--- conflicted
+++ resolved
@@ -48,7 +48,9 @@
                 _, output = _catalog_and_output(ctx)
                 output.exception(e)
                 ctx.exit(1)
+
         return wrapper
+
     return decorator
 
 
@@ -156,19 +158,8 @@
 def schema(ctx: Context, identifier: str):
     """Gets the schema of the table"""
     catalog, output = _catalog_and_output(ctx)
-
-<<<<<<< HEAD
-    metadata = catalog.load_table(identifier).metadata
-    assert metadata
-    output.schema(metadata.current_schema())
-=======
-    try:
-        table = catalog.load_table(identifier)
-        output.schema(table.schema())
-    except Exception as exc:
-        output.exception(exc)
-        ctx.exit(1)
->>>>>>> 28cfbef9
+    table = catalog.load_table(identifier)
+    output.schema(table.schema())
 
 
 @run.command()
@@ -178,19 +169,8 @@
 def spec(ctx: Context, identifier: str):
     """Returns the partition spec of the table"""
     catalog, output = _catalog_and_output(ctx)
-<<<<<<< HEAD
-
-    metadata = catalog.load_table(identifier).metadata
-    assert metadata
-    output.spec(metadata.current_partition_spec())
-=======
-    try:
-        table = catalog.load_table(identifier)
-        output.spec(table.spec())
-    except Exception as exc:
-        output.exception(exc)
-        ctx.exit(1)
->>>>>>> 28cfbef9
+    table = catalog.load_table(identifier)
+    output.spec(table.spec())
 
 
 @run.command()
@@ -200,19 +180,8 @@
 def uuid(ctx: Context, identifier: str):
     """Returns the UUID of the table"""
     catalog, output = _catalog_and_output(ctx)
-<<<<<<< HEAD
-
     metadata = catalog.load_table(identifier).metadata
-    assert metadata
     output.uuid(metadata.table_uuid)
-=======
-    try:
-        metadata = catalog.load_table(identifier).metadata
-        output.uuid(metadata.table_uuid)
-    except Exception as exc:
-        output.exception(exc)
-        ctx.exit(1)
->>>>>>> 28cfbef9
 
 
 @run.command()
@@ -222,19 +191,8 @@
 def location(ctx: Context, identifier: str):
     """Returns the location of the table"""
     catalog, output = _catalog_and_output(ctx)
-<<<<<<< HEAD
-
-    metadata = catalog.load_table(identifier).metadata
-    assert metadata
-    output.text(metadata.location)
-=======
-    try:
-        table = catalog.load_table(identifier)
-        output.text(table.location())
-    except Exception as exc:
-        output.exception(exc)
-        ctx.exit(1)
->>>>>>> 28cfbef9
+    table = catalog.load_table(identifier)
+    output.text(table.location())
 
 
 @run.group()
@@ -399,32 +357,14 @@
 @catch_exception()
 def table(ctx: Context, identifier: str, property_name: str):  # noqa: F811
     """Removes a property from a table"""
-<<<<<<< HEAD
-    catalog, _ = _catalog_and_output(ctx)
+    catalog, output = _catalog_and_output(ctx)
     table = catalog.load_table(identifier)
-    assert table.metadata
     if property_name in table.metadata.properties:
         # We should think of the process here
         # Do we want something similar as in Java:
         # https://github.com/apache/iceberg/blob/master/api/src/main/java/org/apache/iceberg/Table.java#L178
         del table.metadata.properties
-        raise NotImplementedError("Writing is WIP")
+        output.exception(NotImplementedError("Writing is WIP"))
+        ctx.exit(1)
     else:
-        raise NoSuchPropertyException(f"Property {property_name} does not exist on {identifier}")
-=======
-    catalog, output = _catalog_and_output(ctx)
-    try:
-        table = catalog.load_table(identifier)
-        if property_name in table.metadata.properties:
-            # We should think of the process here
-            # Do we want something similar as in Java:
-            # https://github.com/apache/iceberg/blob/master/api/src/main/java/org/apache/iceberg/Table.java#L178
-            del table.metadata.properties
-            output.exception(NotImplementedError("Writing is WIP"))
-            ctx.exit(1)
-        else:
-            raise NoSuchPropertyException(f"Property {property_name} does not exists on {identifier}")
-    except Exception as exc:
-        output.exception(exc)
-        ctx.exit(1)
->>>>>>> 28cfbef9
+        raise NoSuchPropertyException(f"Property {property_name} does not exists on {identifier}")