# Licensed to the Apache Software Foundation (ASF) under one
# or more contributor license agreements.  See the NOTICE file
# distributed with this work for additional information
# regarding copyright ownership.  The ASF licenses this file
# to you under the Apache License, Version 2.0 (the
# "License"); you may not use this file except in compliance
# with the License.  You may obtain a copy of the License at
#
#   http://www.apache.org/licenses/LICENSE-2.0
#
# Unless required by applicable law or agreed to in writing,
# software distributed under the License is distributed on an
# "AS IS" BASIS, WITHOUT WARRANTIES OR CONDITIONS OF ANY
# KIND, either express or implied.  See the License for the
# specific language governing permissions and limitations
# under the License.
# pylint: disable=redefined-outer-name,arguments-renamed,fixme
"""FileIO implementation for reading and writing table files that uses pyarrow.fs.

This file contains a FileIO implementation that relies on the filesystem interface provided
by PyArrow. It relies on PyArrow's `from_uri` method that infers the correct filesystem
type to use. Theoretically, this allows the supported storage types to grow naturally
with the pyarrow library.
"""
from __future__ import annotations

import concurrent.futures
import os
from abc import ABC, abstractmethod
from concurrent.futures import Future
from functools import lru_cache, singledispatch
from itertools import chain
from typing import (
    TYPE_CHECKING,
    Any,
    Callable,
    Dict,
    Generic,
    Iterable,
    Iterator,
    List,
    Optional,
    Set,
    Tuple,
    TypeVar,
    Union,
    cast,
)
from urllib.parse import urlparse

import numpy as np
import pyarrow as pa
import pyarrow.compute as pc
import pyarrow.dataset as ds
from pyarrow import ChunkedArray
from pyarrow.fs import (
    FileInfo,
    FileSystem,
    FileType,
    FSSpecHandler,
    GcsFileSystem,
    HadoopFileSystem,
    LocalFileSystem,
    PyFileSystem,
    S3FileSystem,
)
from sortedcontainers import SortedList

from pyiceberg.avro.resolver import ResolveError
from pyiceberg.expressions import (
    AlwaysTrue,
    BooleanExpression,
    BoundTerm,
    Literal,
)
from pyiceberg.expressions.visitors import (
    BoundBooleanExpressionVisitor,
    bind,
    extract_field_ids,
    translate_column_names,
)
from pyiceberg.expressions.visitors import visit as boolean_expression_visit
from pyiceberg.io import (
    GCS_DEFAULT_LOCATION,
    GCS_ENDPOINT,
    GCS_TOKEN,
    GCS_TOKEN_EXPIRES_AT_MS,
    HDFS_HOST,
    HDFS_KERB_TICKET,
    HDFS_PORT,
    HDFS_USER,
    S3_ACCESS_KEY_ID,
    S3_ENDPOINT,
    S3_PROXY_URI,
    S3_REGION,
    S3_SECRET_ACCESS_KEY,
    S3_SESSION_TOKEN,
    FileIO,
    InputFile,
    InputStream,
    OutputFile,
    OutputStream,
)
from pyiceberg.manifest import DataFile, FileFormat
from pyiceberg.schema import (
    PartnerAccessor,
    Schema,
    SchemaVisitorPerPrimitiveType,
    SchemaWithPartnerVisitor,
    promote,
    prune_columns,
    visit,
    visit_with_partner,
)
from pyiceberg.typedef import EMPTY_DICT, Properties
from pyiceberg.types import (
    BinaryType,
    BooleanType,
    DateType,
    DecimalType,
    DoubleType,
    FixedType,
    FloatType,
    IcebergType,
    IntegerType,
    ListType,
    LongType,
    MapType,
    NestedField,
    PrimitiveType,
    StringType,
    StructType,
    TimestampType,
    TimestamptzType,
    TimeType,
    UUIDType,
)
<<<<<<< HEAD
from pyiceberg.utils.concurrent import ExecutorFactory
=======
from pyiceberg.utils.concurrent import ManagedThreadPoolExecutor, Synchronized
from pyiceberg.utils.datetime import millis_to_datetime
>>>>>>> bb36f28a
from pyiceberg.utils.singleton import Singleton

if TYPE_CHECKING:
    from pyiceberg.table import FileScanTask, Table

ONE_MEGABYTE = 1024 * 1024
BUFFER_SIZE = "buffer-size"
ICEBERG_SCHEMA = b"iceberg.schema"
FIELD_ID = "field_id"
DOC = "doc"
PYARROW_FIELD_ID_KEYS = [b"PARQUET:field_id", b"field_id"]
PYARROW_FIELD_DOC_KEYS = [b"PARQUET:field_doc", b"field_doc", b"doc"]

T = TypeVar("T")


class PyArrowFile(InputFile, OutputFile):
    """A combined InputFile and OutputFile implementation that uses a pyarrow filesystem to generate pyarrow.lib.NativeFile instances.

    Args:
        location (str): A URI or a path to a local file.

    Attributes:
        location(str): The URI or path to a local file for a PyArrowFile instance.

    Examples:
        >>> from pyiceberg.io.pyarrow import PyArrowFile
        >>> # input_file = PyArrowFile("s3://foo/bar.txt")
        >>> # Read the contents of the PyArrowFile instance
        >>> # Make sure that you have permissions to read/write
        >>> # file_content = input_file.open().read()

        >>> # output_file = PyArrowFile("s3://baz/qux.txt")
        >>> # Write bytes to a file
        >>> # Make sure that you have permissions to read/write
        >>> # output_file.create().write(b'foobytes')
    """

    _fs: FileSystem
    _path: str
    _buffer_size: int

    def __init__(self, location: str, path: str, fs: FileSystem, buffer_size: int = ONE_MEGABYTE):
        self._filesystem = fs
        self._path = path
        self._buffer_size = buffer_size
        super().__init__(location=location)

    def _file_info(self) -> FileInfo:
        """Retrieves a pyarrow.fs.FileInfo object for the location.

        Raises:
            PermissionError: If the file at self.location cannot be accessed due to a permission error such as
                an AWS error code 15.
        """
        try:
            file_info = self._filesystem.get_file_info(self._path)
        except OSError as e:
            if e.errno == 13 or "AWS Error [code 15]" in str(e):
                raise PermissionError(f"Cannot get file info, access denied: {self.location}") from e
            raise  # pragma: no cover - If some other kind of OSError, raise the raw error

        if file_info.type == FileType.NotFound:
            raise FileNotFoundError(f"Cannot get file info, file not found: {self.location}")
        return file_info

    def __len__(self) -> int:
        """Returns the total length of the file, in bytes."""
        file_info = self._file_info()
        return file_info.size

    def exists(self) -> bool:
        """Checks whether the location exists."""
        try:
            self._file_info()  # raises FileNotFoundError if it does not exist
            return True
        except FileNotFoundError:
            return False

    def open(self, seekable: bool = True) -> InputStream:
        """Opens the location using a PyArrow FileSystem inferred from the location.

        Args:
            seekable: If the stream should support seek, or if it is consumed sequential.

        Returns:
            pyarrow.lib.NativeFile: A NativeFile instance for the file located at `self.location`.

        Raises:
            FileNotFoundError: If the file at self.location does not exist.
            PermissionError: If the file at self.location cannot be accessed due to a permission error such as
                an AWS error code 15.
        """
        try:
            if seekable:
                input_file = self._filesystem.open_input_file(self._path)
            else:
                input_file = self._filesystem.open_input_stream(self._path, buffer_size=self._buffer_size)
        except FileNotFoundError:
            raise
        except PermissionError:
            raise
        except OSError as e:
            if e.errno == 2 or "Path does not exist" in str(e):
                raise FileNotFoundError(f"Cannot open file, does not exist: {self.location}") from e
            elif e.errno == 13 or "AWS Error [code 15]" in str(e):
                raise PermissionError(f"Cannot open file, access denied: {self.location}") from e
            raise  # pragma: no cover - If some other kind of OSError, raise the raw error
        return input_file

    def create(self, overwrite: bool = False) -> OutputStream:
        """Creates a writable pyarrow.lib.NativeFile for this PyArrowFile's location.

        Args:
            overwrite (bool): Whether to overwrite the file if it already exists.

        Returns:
            pyarrow.lib.NativeFile: A NativeFile instance for the file located at self.location.

        Raises:
            FileExistsError: If the file already exists at `self.location` and `overwrite` is False.

        Note:
            This retrieves a pyarrow NativeFile by opening an output stream. If overwrite is set to False,
            a check is first performed to verify that the file does not exist. This is not thread-safe and
            a possibility does exist that the file can be created by a concurrent process after the existence
            check yet before the output stream is created. In such a case, the default pyarrow behavior will
            truncate the contents of the existing file when opening the output stream.
        """
        try:
            if not overwrite and self.exists() is True:
                raise FileExistsError(f"Cannot create file, already exists: {self.location}")
            output_file = self._filesystem.open_output_stream(self._path, buffer_size=self._buffer_size)
        except PermissionError:
            raise
        except OSError as e:
            if e.errno == 13 or "AWS Error [code 15]" in str(e):
                raise PermissionError(f"Cannot create file, access denied: {self.location}") from e
            raise  # pragma: no cover - If some other kind of OSError, raise the raw error
        return output_file

    def to_input_file(self) -> PyArrowFile:
        """Returns a new PyArrowFile for the location of an existing PyArrowFile instance.

        This method is included to abide by the OutputFile abstract base class. Since this implementation uses a single
        PyArrowFile class (as opposed to separate InputFile and OutputFile implementations), this method effectively returns
        a copy of the same instance.
        """
        return self


class PyArrowFileIO(FileIO):
    def __init__(self, properties: Properties = EMPTY_DICT):
        self.get_fs: Callable[[str], FileSystem] = lru_cache(self._get_fs)
        super().__init__(properties=properties)

    @staticmethod
    def parse_location(location: str) -> Tuple[str, str]:
        """Returns the path without the scheme."""
        uri = urlparse(location)
        return uri.scheme or "file", os.path.abspath(location) if not uri.scheme else f"{uri.netloc}{uri.path}"

    def _get_fs(self, scheme: str) -> FileSystem:
        if scheme in {"s3", "s3a", "s3n"}:
            client_kwargs = {
                "endpoint_override": self.properties.get(S3_ENDPOINT),
                "access_key": self.properties.get(S3_ACCESS_KEY_ID),
                "secret_key": self.properties.get(S3_SECRET_ACCESS_KEY),
                "session_token": self.properties.get(S3_SESSION_TOKEN),
                "region": self.properties.get(S3_REGION),
            }

            if proxy_uri := self.properties.get(S3_PROXY_URI):
                client_kwargs["proxy_options"] = proxy_uri

            return S3FileSystem(**client_kwargs)
        elif scheme == "hdfs":
            client_kwargs = {
                "host": self.properties.get(HDFS_HOST),
                "port": self.properties.get(HDFS_PORT),
                "user": self.properties.get(HDFS_USER),
                "kerb_ticket": self.properties.get(HDFS_KERB_TICKET),
            }
            return HadoopFileSystem(**client_kwargs)
        elif scheme in {"gs", "gcs"}:
            gcs_kwargs: Dict[str, Any] = {}
            if access_token := self.properties.get(GCS_TOKEN):
                gcs_kwargs["access_token"] = access_token
            if expiration := self.properties.get(GCS_TOKEN_EXPIRES_AT_MS):
                gcs_kwargs["credential_token_expiration"] = millis_to_datetime(int(expiration))
            if bucket_location := self.properties.get(GCS_DEFAULT_LOCATION):
                gcs_kwargs["default_bucket_location"] = bucket_location
            if endpoint := self.properties.get(GCS_ENDPOINT):
                url_parts = urlparse(endpoint)
                gcs_kwargs["scheme"] = url_parts.scheme
                gcs_kwargs["endpoint_override"] = url_parts.netloc
            return GcsFileSystem(**gcs_kwargs)
        elif scheme == "file":
            return LocalFileSystem()
        else:
            raise ValueError(f"Unrecognized filesystem type in URI: {scheme}")

    def new_input(self, location: str) -> PyArrowFile:
        """Get a PyArrowFile instance to read bytes from the file at the given location.

        Args:
            location (str): A URI or a path to a local file.

        Returns:
            PyArrowFile: A PyArrowFile instance for the given location.
        """
        scheme, path = self.parse_location(location)
        fs = self._get_fs(scheme)
        return PyArrowFile(fs=fs, location=location, path=path, buffer_size=int(self.properties.get(BUFFER_SIZE, ONE_MEGABYTE)))

    def new_output(self, location: str) -> PyArrowFile:
        """Get a PyArrowFile instance to write bytes to the file at the given location.

        Args:
            location (str): A URI or a path to a local file.

        Returns:
            PyArrowFile: A PyArrowFile instance for the given location.
        """
        scheme, path = self.parse_location(location)
        fs = self._get_fs(scheme)
        return PyArrowFile(fs=fs, location=location, path=path, buffer_size=int(self.properties.get(BUFFER_SIZE, ONE_MEGABYTE)))

    def delete(self, location: Union[str, InputFile, OutputFile]) -> None:
        """Delete the file at the given location.

        Args:
            location (Union[str, InputFile, OutputFile]): The URI to the file--if an InputFile instance or an OutputFile instance is provided,
                the location attribute for that instance is used as the location to delete.

        Raises:
            FileNotFoundError: When the file at the provided location does not exist.
            PermissionError: If the file at the provided location cannot be accessed due to a permission error such as
                an AWS error code 15.
        """
        str_location = location.location if isinstance(location, (InputFile, OutputFile)) else location
        scheme, path = self.parse_location(str_location)
        fs = self._get_fs(scheme)

        try:
            fs.delete_file(path)
        except FileNotFoundError:
            raise
        except PermissionError:
            raise
        except OSError as e:
            if e.errno == 2 or "Path does not exist" in str(e):
                raise FileNotFoundError(f"Cannot delete file, does not exist: {location}") from e
            elif e.errno == 13 or "AWS Error [code 15]" in str(e):
                raise PermissionError(f"Cannot delete file, access denied: {location}") from e
            raise  # pragma: no cover - If some other kind of OSError, raise the raw error


def schema_to_pyarrow(schema: Union[Schema, IcebergType]) -> pa.schema:
    return visit(schema, _ConvertToArrowSchema())


class _ConvertToArrowSchema(SchemaVisitorPerPrimitiveType[pa.DataType], Singleton):
    def schema(self, _: Schema, struct_result: pa.StructType) -> pa.schema:
        return pa.schema(list(struct_result))

    def struct(self, _: StructType, field_results: List[pa.DataType]) -> pa.DataType:
        return pa.struct(field_results)

    def field(self, field: NestedField, field_result: pa.DataType) -> pa.Field:
        return pa.field(
            name=field.name,
            type=field_result,
            nullable=field.optional,
            metadata={DOC: field.doc, FIELD_ID: str(field.field_id)} if field.doc else {FIELD_ID: str(field.field_id)},
        )

    def list(self, list_type: ListType, element_result: pa.DataType) -> pa.DataType:
        element_field = self.field(list_type.element_field, element_result)
        return pa.list_(value_type=element_field)

    def map(self, map_type: MapType, key_result: pa.DataType, value_result: pa.DataType) -> pa.DataType:
        key_field = self.field(map_type.key_field, key_result)
        value_field = self.field(map_type.value_field, value_result)
        return pa.map_(key_type=key_field, item_type=value_field)

    def visit_fixed(self, fixed_type: FixedType) -> pa.DataType:
        return pa.binary(len(fixed_type))

    def visit_decimal(self, decimal_type: DecimalType) -> pa.DataType:
        return pa.decimal128(decimal_type.precision, decimal_type.scale)

    def visit_boolean(self, _: BooleanType) -> pa.DataType:
        return pa.bool_()

    def visit_integer(self, _: IntegerType) -> pa.DataType:
        return pa.int32()

    def visit_long(self, _: LongType) -> pa.DataType:
        return pa.int64()

    def visit_float(self, _: FloatType) -> pa.DataType:
        # 32-bit IEEE 754 floating point
        return pa.float32()

    def visit_double(self, _: DoubleType) -> pa.DataType:
        # 64-bit IEEE 754 floating point
        return pa.float64()

    def visit_date(self, _: DateType) -> pa.DataType:
        # Date encoded as an int
        return pa.date32()

    def visit_time(self, _: TimeType) -> pa.DataType:
        return pa.time64("us")

    def visit_timestamp(self, _: TimestampType) -> pa.DataType:
        return pa.timestamp(unit="us")

    def visit_timestamptz(self, _: TimestamptzType) -> pa.DataType:
        return pa.timestamp(unit="us", tz="UTC")

    def visit_string(self, _: StringType) -> pa.DataType:
        return pa.string()

    def visit_uuid(self, _: UUIDType) -> pa.DataType:
        return pa.binary(16)

    def visit_binary(self, _: BinaryType) -> pa.DataType:
        return pa.binary()


def _convert_scalar(value: Any, iceberg_type: IcebergType) -> pa.scalar:
    if not isinstance(iceberg_type, PrimitiveType):
        raise ValueError(f"Expected primitive type, got: {iceberg_type}")
    return pa.scalar(value=value, type=schema_to_pyarrow(iceberg_type))


class _ConvertToArrowExpression(BoundBooleanExpressionVisitor[pc.Expression]):
    def visit_in(self, term: BoundTerm[pc.Expression], literals: Set[Any]) -> pc.Expression:
        pyarrow_literals = pa.array(literals, type=schema_to_pyarrow(term.ref().field.field_type))
        return pc.field(term.ref().field.name).isin(pyarrow_literals)

    def visit_not_in(self, term: BoundTerm[pc.Expression], literals: Set[Any]) -> pc.Expression:
        pyarrow_literals = pa.array(literals, type=schema_to_pyarrow(term.ref().field.field_type))
        return ~pc.field(term.ref().field.name).isin(pyarrow_literals)

    def visit_is_nan(self, term: BoundTerm[Any]) -> pc.Expression:
        ref = pc.field(term.ref().field.name)
        return pc.is_nan(ref)

    def visit_not_nan(self, term: BoundTerm[Any]) -> pc.Expression:
        ref = pc.field(term.ref().field.name)
        return ~pc.is_nan(ref)

    def visit_is_null(self, term: BoundTerm[Any]) -> pc.Expression:
        return pc.field(term.ref().field.name).is_null(nan_is_null=False)

    def visit_not_null(self, term: BoundTerm[Any]) -> pc.Expression:
        return pc.field(term.ref().field.name).is_valid()

    def visit_equal(self, term: BoundTerm[Any], literal: Literal[Any]) -> pc.Expression:
        return pc.field(term.ref().field.name) == _convert_scalar(literal.value, term.ref().field.field_type)

    def visit_not_equal(self, term: BoundTerm[Any], literal: Literal[Any]) -> pc.Expression:
        return pc.field(term.ref().field.name) != _convert_scalar(literal.value, term.ref().field.field_type)

    def visit_greater_than_or_equal(self, term: BoundTerm[Any], literal: Literal[Any]) -> pc.Expression:
        return pc.field(term.ref().field.name) >= _convert_scalar(literal.value, term.ref().field.field_type)

    def visit_greater_than(self, term: BoundTerm[Any], literal: Literal[Any]) -> pc.Expression:
        return pc.field(term.ref().field.name) > _convert_scalar(literal.value, term.ref().field.field_type)

    def visit_less_than(self, term: BoundTerm[Any], literal: Literal[Any]) -> pc.Expression:
        return pc.field(term.ref().field.name) < _convert_scalar(literal.value, term.ref().field.field_type)

    def visit_less_than_or_equal(self, term: BoundTerm[Any], literal: Literal[Any]) -> pc.Expression:
        return pc.field(term.ref().field.name) <= _convert_scalar(literal.value, term.ref().field.field_type)

    def visit_starts_with(self, term: BoundTerm[Any], literal: Literal[Any]) -> pc.Expression:
        return pc.starts_with(pc.field(term.ref().field.name), literal.value)

    def visit_not_starts_with(self, term: BoundTerm[Any], literal: Literal[Any]) -> pc.Expression:
        return ~pc.starts_with(pc.field(term.ref().field.name), literal.value)

    def visit_true(self) -> pc.Expression:
        return pc.scalar(True)

    def visit_false(self) -> pc.Expression:
        return pc.scalar(False)

    def visit_not(self, child_result: pc.Expression) -> pc.Expression:
        return ~child_result

    def visit_and(self, left_result: pc.Expression, right_result: pc.Expression) -> pc.Expression:
        return left_result & right_result

    def visit_or(self, left_result: pc.Expression, right_result: pc.Expression) -> pc.Expression:
        return left_result | right_result


def expression_to_pyarrow(expr: BooleanExpression) -> pc.Expression:
    return boolean_expression_visit(expr, _ConvertToArrowExpression())


@lru_cache
def _get_file_format(file_format: FileFormat, **kwargs: Dict[str, Any]) -> ds.FileFormat:
    if file_format == FileFormat.PARQUET:
        return ds.ParquetFileFormat(**kwargs)
    else:
        raise ValueError(f"Unsupported file format: {file_format}")


def _construct_fragment(fs: FileSystem, data_file: DataFile, file_format_kwargs: Dict[str, Any] = EMPTY_DICT) -> ds.Fragment:
    _, path = PyArrowFileIO.parse_location(data_file.file_path)
    return _get_file_format(data_file.file_format, **file_format_kwargs).make_fragment(path, fs)


def _read_deletes(fs: FileSystem, data_file: DataFile) -> Dict[str, pa.ChunkedArray]:
    delete_fragment = _construct_fragment(
        fs, data_file, file_format_kwargs={"dictionary_columns": ("file_path",), "pre_buffer": True, "buffer_size": ONE_MEGABYTE}
    )
    table = ds.Scanner.from_fragment(fragment=delete_fragment).to_table()
    table = table.unify_dictionaries()
    return {
        file.as_py(): table.filter(pc.field("file_path") == file).column("pos")
        for file in table.column("file_path").chunks[0].dictionary
    }


def _combine_positional_deletes(positional_deletes: List[pa.ChunkedArray], rows: int) -> pa.Array:
    if len(positional_deletes) == 1:
        all_chunks = positional_deletes[0]
    else:
        all_chunks = pa.chunked_array(chain(*[arr.chunks for arr in positional_deletes]))
    return np.setdiff1d(np.arange(rows), all_chunks, assume_unique=False)


def pyarrow_to_schema(schema: pa.Schema) -> Schema:
    visitor = _ConvertToIceberg()
    return visit_pyarrow(schema, visitor)


@singledispatch
def visit_pyarrow(obj: Union[pa.DataType, pa.Schema], visitor: PyArrowSchemaVisitor[T]) -> T:
    """A generic function for applying a pyarrow schema visitor to any point within a schema.

    The function traverses the schema in post-order fashion.

    Args:
        obj (Union[pa.DataType, pa.Schema]): An instance of a Schema or an IcebergType.
        visitor (PyArrowSchemaVisitor[T]): An instance of an implementation of the generic PyarrowSchemaVisitor base class.

    Raises:
        NotImplementedError: If attempting to visit an unrecognized object type.
    """
    raise NotImplementedError("Cannot visit non-type: %s" % obj)


@visit_pyarrow.register(pa.Schema)
def _(obj: pa.Schema, visitor: PyArrowSchemaVisitor[T]) -> Optional[T]:
    struct_results: List[Optional[T]] = []
    for field in obj:
        visitor.before_field(field)
        struct_result = visit_pyarrow(field.type, visitor)
        visitor.after_field(field)
        struct_results.append(struct_result)

    return visitor.schema(obj, struct_results)


@visit_pyarrow.register(pa.StructType)
def _(obj: pa.StructType, visitor: PyArrowSchemaVisitor[T]) -> Optional[T]:
    struct_results: List[Optional[T]] = []
    for field in obj:
        visitor.before_field(field)
        struct_result = visit_pyarrow(field.type, visitor)
        visitor.after_field(field)
        struct_results.append(struct_result)

    return visitor.struct(obj, struct_results)


@visit_pyarrow.register(pa.ListType)
def _(obj: pa.ListType, visitor: PyArrowSchemaVisitor[T]) -> Optional[T]:
    visitor.before_field(obj.value_field)
    list_result = visit_pyarrow(obj.value_field.type, visitor)
    visitor.after_field(obj.value_field)
    return visitor.list(obj, list_result)


@visit_pyarrow.register(pa.MapType)
def _(obj: pa.MapType, visitor: PyArrowSchemaVisitor[T]) -> Optional[T]:
    visitor.before_field(obj.key_field)
    key_result = visit_pyarrow(obj.key_field.type, visitor)
    visitor.after_field(obj.key_field)
    visitor.before_field(obj.item_field)
    value_result = visit_pyarrow(obj.item_field.type, visitor)
    visitor.after_field(obj.item_field)
    return visitor.map(obj, key_result, value_result)


@visit_pyarrow.register(pa.DataType)
def _(obj: pa.DataType, visitor: PyArrowSchemaVisitor[T]) -> Optional[T]:
    if pa.types.is_nested(obj):
        raise TypeError(f"Expected primitive type, got: {type(obj)}")
    return visitor.primitive(obj)


class PyArrowSchemaVisitor(Generic[T], ABC):
    def before_field(self, field: pa.Field) -> None:
        """Override this method to perform an action immediately before visiting a field."""

    def after_field(self, field: pa.Field) -> None:
        """Override this method to perform an action immediately after visiting a field."""

    @abstractmethod
    def schema(self, schema: pa.Schema, field_results: List[Optional[T]]) -> Optional[T]:
        """Visit a schema."""

    @abstractmethod
    def struct(self, struct: pa.StructType, field_results: List[Optional[T]]) -> Optional[T]:
        """Visit a struct."""

    @abstractmethod
    def list(self, list_type: pa.ListType, element_result: Optional[T]) -> Optional[T]:
        """Visit a list."""

    @abstractmethod
    def map(self, map_type: pa.MapType, key_result: Optional[T], value_result: Optional[T]) -> Optional[T]:
        """Visit a map."""

    @abstractmethod
    def primitive(self, primitive: pa.DataType) -> Optional[T]:
        """Visit a primitive type."""


def _get_field_id(field: pa.Field) -> Optional[int]:
    for pyarrow_field_id_key in PYARROW_FIELD_ID_KEYS:
        if field_id_str := field.metadata.get(pyarrow_field_id_key):
            return int(field_id_str.decode())
    return None


def _get_field_doc(field: pa.Field) -> Optional[str]:
    for pyarrow_doc_key in PYARROW_FIELD_DOC_KEYS:
        if doc_str := field.metadata.get(pyarrow_doc_key):
            return doc_str.decode()
    return None


class _ConvertToIceberg(PyArrowSchemaVisitor[Union[IcebergType, Schema]]):
    def _convert_fields(self, arrow_fields: Iterable[pa.Field], field_results: List[Optional[IcebergType]]) -> List[NestedField]:
        fields = []
        for i, field in enumerate(arrow_fields):
            field_id = _get_field_id(field)
            field_doc = _get_field_doc(field)
            field_type = field_results[i]
            if field_type is not None and field_id is not None:
                fields.append(NestedField(field_id, field.name, field_type, required=not field.nullable, doc=field_doc))
        return fields

    def schema(self, schema: pa.Schema, field_results: List[Optional[IcebergType]]) -> Schema:
        return Schema(*self._convert_fields(schema, field_results))

    def struct(self, struct: pa.StructType, field_results: List[Optional[IcebergType]]) -> IcebergType:
        return StructType(*self._convert_fields(struct, field_results))

    def list(self, list_type: pa.ListType, element_result: Optional[IcebergType]) -> Optional[IcebergType]:
        element_field = list_type.value_field
        element_id = _get_field_id(element_field)
        if element_result is not None and element_id is not None:
            return ListType(element_id, element_result, element_required=not element_field.nullable)
        return None

    def map(
        self, map_type: pa.MapType, key_result: Optional[IcebergType], value_result: Optional[IcebergType]
    ) -> Optional[IcebergType]:
        key_field = map_type.key_field
        key_id = _get_field_id(key_field)
        value_field = map_type.item_field
        value_id = _get_field_id(value_field)
        if key_result is not None and value_result is not None and key_id is not None and value_id is not None:
            return MapType(key_id, key_result, value_id, value_result, value_required=not value_field.nullable)
        return None

    def primitive(self, primitive: pa.DataType) -> IcebergType:
        if pa.types.is_boolean(primitive):
            return BooleanType()
        elif pa.types.is_int32(primitive):
            return IntegerType()
        elif pa.types.is_int64(primitive):
            return LongType()
        elif pa.types.is_float32(primitive):
            return FloatType()
        elif pa.types.is_float64(primitive):
            return DoubleType()
        elif isinstance(primitive, pa.Decimal128Type):
            primitive = cast(pa.Decimal128Type, primitive)
            return DecimalType(primitive.precision, primitive.scale)
        elif pa.types.is_string(primitive):
            return StringType()
        elif pa.types.is_date32(primitive):
            return DateType()
        elif isinstance(primitive, pa.Time64Type) and primitive.unit == "us":
            return TimeType()
        elif pa.types.is_timestamp(primitive):
            primitive = cast(pa.TimestampType, primitive)
            if primitive.unit == "us":
                if primitive.tz == "UTC" or primitive.tz == "+00:00":
                    return TimestamptzType()
                elif primitive.tz is None:
                    return TimestampType()
        elif pa.types.is_binary(primitive):
            return BinaryType()
        elif pa.types.is_fixed_size_binary(primitive):
            primitive = cast(pa.FixedSizeBinaryType, primitive)
            return FixedType(primitive.byte_width)

        raise TypeError(f"Unsupported type: {primitive}")


def _task_to_table(
    fs: FileSystem,
    task: FileScanTask,
    bound_row_filter: BooleanExpression,
    projected_schema: Schema,
    projected_field_ids: Set[int],
    positional_deletes: Optional[List[ChunkedArray]],
    case_sensitive: bool,
    row_counts: List[int],
    limit: Optional[int] = None,
) -> Optional[pa.Table]:
    if limit and sum(row_counts) >= limit:
        return None

    _, path = PyArrowFileIO.parse_location(task.file.file_path)
    arrow_format = ds.ParquetFileFormat(pre_buffer=True, buffer_size=(ONE_MEGABYTE * 8))
    with fs.open_input_file(path) as fin:
        fragment = arrow_format.make_fragment(fin)
        physical_schema = fragment.physical_schema
        schema_raw = None
        if metadata := physical_schema.metadata:
            schema_raw = metadata.get(ICEBERG_SCHEMA)
        # TODO: if field_ids are not present, Name Mapping should be implemented to look them up in the table schema,
        #  see https://github.com/apache/iceberg/issues/7451
        file_schema = Schema.parse_raw(schema_raw) if schema_raw is not None else pyarrow_to_schema(physical_schema)

        pyarrow_filter = None
        if bound_row_filter is not AlwaysTrue():
            translated_row_filter = translate_column_names(bound_row_filter, file_schema, case_sensitive=case_sensitive)
            bound_file_filter = bind(file_schema, translated_row_filter, case_sensitive=case_sensitive)
            pyarrow_filter = expression_to_pyarrow(bound_file_filter)

        file_project_schema = prune_columns(file_schema, projected_field_ids, select_full_types=False)

        if file_schema is None:
            raise ValueError(f"Missing Iceberg schema in Metadata for file: {path}")

        fragment_scanner = ds.Scanner.from_fragment(
            fragment=fragment,
            schema=physical_schema,
            # This will push down the query to Arrow.
            # But in case there are positional deletes, we have to apply them first
            filter=pyarrow_filter if not positional_deletes else None,
            columns=[col.name for col in file_project_schema.columns],
        )

        if positional_deletes:
            # Create the mask of indices that we're interested in
            indices = _combine_positional_deletes(positional_deletes, fragment.count_rows())

            if limit:
                if pyarrow_filter is not None:
                    # In case of the filter, we don't exactly know how many rows
                    # we need to fetch upfront, can be optimized in the future:
                    # https://github.com/apache/arrow/issues/35301
                    arrow_table = fragment_scanner.take(indices)
                    arrow_table = arrow_table.filter(pyarrow_filter)
                    arrow_table = arrow_table.slice(0, limit)
                else:
                    arrow_table = fragment_scanner.take(indices[0:limit])
            else:
                arrow_table = fragment_scanner.take(indices)
                # Apply the user filter
                if pyarrow_filter is not None:
                    arrow_table = arrow_table.filter(pyarrow_filter)
        else:
            # If there are no deletes, we can just take the head
            # and the user-filter is already applied
            if limit:
                arrow_table = fragment_scanner.head(limit)
            else:
                arrow_table = fragment_scanner.to_table()

        if len(arrow_table) < 1:
            return None

        if limit is not None and sum(row_counts) >= limit:
            return None

        row_counts.append(len(arrow_table))

        return to_requested_schema(projected_schema, file_project_schema, arrow_table)


def _read_all_delete_files(fs: FileSystem, tasks: Iterable[FileScanTask]) -> Dict[str, List[ChunkedArray]]:
    deletes_per_file: Dict[str, List[ChunkedArray]] = {}
    unique_deletes = set(chain.from_iterable([task.delete_files for task in tasks]))
    if len(unique_deletes) > 0:
        executor = ExecutorFactory.create()
        deletes_per_files: Iterator[Dict[str, ChunkedArray]] = executor.map(
            lambda args: _read_deletes(*args), [(fs, delete) for delete in unique_deletes]
        )
        for delete in deletes_per_files:
            for file, arr in delete.items():
                if file in deletes_per_file:
                    deletes_per_file[file].append(arr)
                else:
                    deletes_per_file[file] = [arr]

    return deletes_per_file


def project_table(
    tasks: Iterable[FileScanTask],
    table: Table,
    row_filter: BooleanExpression,
    projected_schema: Schema,
    case_sensitive: bool = True,
    limit: Optional[int] = None,
) -> pa.Table:
    """Resolves the right columns based on the identifier.

    Args:
        tasks (Iterable[FileScanTask]): A URI or a path to a local file.
        table (Table): The table that's being queried.
        row_filter (BooleanExpression): The expression for filtering rows.
        projected_schema (Schema): The output schema.
        case_sensitive (bool): Case sensitivity when looking up column names.
        limit (Optional[int]): Limit the number of records.

    Raises:
        ResolveError: When an incompatible query is done.
    """
    scheme, _ = PyArrowFileIO.parse_location(table.location())
    if isinstance(table.io, PyArrowFileIO):
        fs = table.io.get_fs(scheme)
    else:
        try:
            from pyiceberg.io.fsspec import FsspecFileIO

            if isinstance(table.io, FsspecFileIO):
                fs = PyFileSystem(FSSpecHandler(table.io.get_fs(scheme)))
            else:
                raise ValueError(f"Expected PyArrowFileIO or FsspecFileIO, got: {table.io}")
        except ModuleNotFoundError as e:
            # When FsSpec is not installed
            raise ValueError(f"Expected PyArrowFileIO or FsspecFileIO, got: {table.io}") from e

    bound_row_filter = bind(table.schema(), row_filter, case_sensitive=case_sensitive)

    projected_field_ids = {
        id for id in projected_schema.field_ids if not isinstance(projected_schema.find_type(id), (MapType, ListType))
    }.union(extract_field_ids(bound_row_filter))

    row_counts: List[int] = []
    deletes_per_file = _read_all_delete_files(fs, tasks)
    executor = ExecutorFactory.create()
    futures = [
        executor.submit(
            _task_to_table,
            fs,
            task,
            bound_row_filter,
            projected_schema,
            projected_field_ids,
            deletes_per_file.get(task.file.file_path),
            case_sensitive,
            row_counts,
            limit,
        )
        for task in tasks
    ]

    # for consistent ordering, we need to maintain future order
    futures_index = {f: i for i, f in enumerate(futures)}
    completed_futures: SortedList[Future[pa.Table]] = SortedList(iterable=[], key=lambda f: futures_index[f])
    for future in concurrent.futures.as_completed(futures):
        completed_futures.add(future)

        # stop early if limit is satisfied
        if limit is not None and sum(row_counts) >= limit:
            break

    # by now, we've either completed all tasks or satisfied the limit
    if limit is not None:
        _ = [f.cancel() for f in futures if not f.done()]

    tables = [f.result() for f in completed_futures if f.result()]

    if len(tables) < 1:
        return pa.Table.from_batches([], schema=schema_to_pyarrow(projected_schema))

    result = pa.concat_tables(tables)

    return result.slice(0, limit)


def to_requested_schema(requested_schema: Schema, file_schema: Schema, table: pa.Table) -> pa.Table:
    struct_array = visit_with_partner(requested_schema, table, ArrowProjectionVisitor(file_schema), ArrowAccessor(file_schema))

    arrays = []
    fields = []
    for pos, field in enumerate(requested_schema.fields):
        array = struct_array.field(pos)
        arrays.append(array)
        fields.append(pa.field(field.name, array.type, field.optional))
    return pa.Table.from_arrays(arrays, schema=pa.schema(fields))


class ArrowProjectionVisitor(SchemaWithPartnerVisitor[pa.Array, Optional[pa.Array]]):
    file_schema: Schema

    def __init__(self, file_schema: Schema):
        self.file_schema = file_schema

    def cast_if_needed(self, field: NestedField, values: pa.Array) -> pa.Array:
        file_field = self.file_schema.find_field(field.field_id)
        if field.field_type.is_primitive and field.field_type != file_field.field_type:
            return values.cast(schema_to_pyarrow(promote(file_field.field_type, field.field_type)))
        return values

    def schema(self, schema: Schema, schema_partner: Optional[pa.Array], struct_result: Optional[pa.Array]) -> Optional[pa.Array]:
        return struct_result

    def struct(
        self, struct: StructType, struct_array: Optional[pa.Array], field_results: List[Optional[pa.Array]]
    ) -> Optional[pa.Array]:
        if struct_array is None:
            return None
        field_arrays: List[pa.Array] = []
        fields: List[pa.Field] = []
        for field, field_array in zip(struct.fields, field_results):
            if field_array is not None:
                array = self.cast_if_needed(field, field_array)
                field_arrays.append(array)
                fields.append(pa.field(field.name, array.type, field.optional))
            elif field.optional:
                arrow_type = schema_to_pyarrow(field.field_type)
                field_arrays.append(pa.nulls(len(struct_array), type=arrow_type))
                fields.append(pa.field(field.name, arrow_type, field.optional))
            else:
                raise ResolveError(f"Field is required, and could not be found in the file: {field}")

        return pa.StructArray.from_arrays(arrays=field_arrays, fields=pa.struct(fields))

    def field(self, field: NestedField, _: Optional[pa.Array], field_array: Optional[pa.Array]) -> Optional[pa.Array]:
        return field_array

    def list(self, list_type: ListType, list_array: Optional[pa.Array], value_array: Optional[pa.Array]) -> Optional[pa.Array]:
        return (
            pa.ListArray.from_arrays(list_array.offsets, self.cast_if_needed(list_type.element_field, value_array))
            if isinstance(list_array, pa.ListArray)
            else None
        )

    def map(
        self, map_type: MapType, map_array: Optional[pa.Array], key_result: Optional[pa.Array], value_result: Optional[pa.Array]
    ) -> Optional[pa.Array]:
        return (
            pa.MapArray.from_arrays(
                map_array.offsets,
                self.cast_if_needed(map_type.key_field, key_result),
                self.cast_if_needed(map_type.value_field, value_result),
            )
            if isinstance(map_array, pa.MapArray)
            else None
        )

    def primitive(self, _: PrimitiveType, array: Optional[pa.Array]) -> Optional[pa.Array]:
        return array


class ArrowAccessor(PartnerAccessor[pa.Array]):
    file_schema: Schema

    def __init__(self, file_schema: Schema):
        self.file_schema = file_schema

    def schema_partner(self, partner: Optional[pa.Array]) -> Optional[pa.Array]:
        return partner

    def field_partner(self, partner_struct: Optional[pa.Array], field_id: int, _: str) -> Optional[pa.Array]:
        if partner_struct:
            # use the field name from the file schema
            try:
                name = self.file_schema.find_field(field_id).name
            except ValueError:
                return None

            if isinstance(partner_struct, pa.StructArray):
                return partner_struct.field(name)
            elif isinstance(partner_struct, pa.Table):
                return partner_struct.column(name).combine_chunks()

        return None

    def list_element_partner(self, partner_list: Optional[pa.Array]) -> Optional[pa.Array]:
        return partner_list.values if isinstance(partner_list, pa.ListArray) else None

    def map_key_partner(self, partner_map: Optional[pa.Array]) -> Optional[pa.Array]:
        return partner_map.keys if isinstance(partner_map, pa.MapArray) else None

    def map_value_partner(self, partner_map: Optional[pa.Array]) -> Optional[pa.Array]:
        return partner_map.items if isinstance(partner_map, pa.MapArray) else None<|MERGE_RESOLUTION|>--- conflicted
+++ resolved
@@ -135,12 +135,8 @@
     TimeType,
     UUIDType,
 )
-<<<<<<< HEAD
 from pyiceberg.utils.concurrent import ExecutorFactory
-=======
-from pyiceberg.utils.concurrent import ManagedThreadPoolExecutor, Synchronized
 from pyiceberg.utils.datetime import millis_to_datetime
->>>>>>> bb36f28a
 from pyiceberg.utils.singleton import Singleton
 
 if TYPE_CHECKING:
