# Licensed to the Apache Software Foundation (ASF) under one
# or more contributor license agreements.  See the NOTICE file
# distributed with this work for additional information
# regarding copyright ownership.  The ASF licenses this file
# to you under the Apache License, Version 2.0 (the
# "License"); you may not use this file except in compliance
# with the License.  You may obtain a copy of the License at
#
#   http://www.apache.org/licenses/LICENSE-2.0
#
# Unless required by applicable law or agreed to in writing,
# software distributed under the License is distributed on an
# "AS IS" BASIS, WITHOUT WARRANTIES OR CONDITIONS OF ANY
# KIND, either express or implied.  See the License for the
# specific language governing permissions and limitations
# under the License.
# pylint: disable=redefined-outer-name,arguments-renamed
"""FileIO implementation for reading and writing table files that uses pyarrow.fs

This file contains a FileIO implementation that relies on the filesystem interface provided
by PyArrow. It relies on PyArrow's `from_uri` method that infers the correct filesystem
type to use. Theoretically, this allows the supported storage types to grow naturally
with the pyarrow library.
"""
from __future__ import annotations

import os
from functools import lru_cache
from multiprocessing.pool import ThreadPool
from typing import (
    TYPE_CHECKING,
    Any,
    Callable,
    Iterable,
    List,
    Optional,
    Set,
    Tuple,
    Union,
)
from urllib.parse import urlparse

import pyarrow as pa
import pyarrow.compute as pc
import pyarrow.dataset as ds
import pyarrow.parquet as pq
from pyarrow.fs import (
    FileInfo,
    FileSystem,
    FileType,
    LocalFileSystem,
    S3FileSystem,
)

from pyiceberg.avro.resolver import ResolveError
from pyiceberg.expressions import (
    AlwaysTrue,
    BooleanExpression,
    BoundTerm,
    Literal,
)
from pyiceberg.expressions.visitors import (
    BoundBooleanExpressionVisitor,
    bind,
    extract_field_ids,
    translate_column_names,
)
from pyiceberg.expressions.visitors import visit as boolean_expression_visit
from pyiceberg.io import (
    FileIO,
    InputFile,
    InputStream,
    OutputFile,
    OutputStream,
)
from pyiceberg.schema import (
    PartnerAccessor,
    Schema,
    SchemaVisitorPerPrimitiveType,
    SchemaWithPartnerVisitor,
    promote,
    prune_columns,
    visit,
    visit_with_partner,
)
from pyiceberg.typedef import EMPTY_DICT, Properties
from pyiceberg.types import (
    BinaryType,
    BooleanType,
    DateType,
    DecimalType,
    DoubleType,
    FixedType,
    FloatType,
    IcebergType,
    IntegerType,
    ListType,
    LongType,
    MapType,
    NestedField,
    PrimitiveType,
    StringType,
    StructType,
    TimestampType,
    TimestamptzType,
    TimeType,
    UUIDType,
)
from pyiceberg.utils.singleton import Singleton

if TYPE_CHECKING:
    from pyiceberg.table import FileScanTask, Table

ONE_MEGABYTE = 1024 * 1024
BUFFER_SIZE = "buffer-size"
ICEBERG_SCHEMA = b"iceberg.schema"


class PyArrowFile(InputFile, OutputFile):
    """A combined InputFile and OutputFile implementation that uses a pyarrow filesystem to generate pyarrow.lib.NativeFile instances

    Args:
        location(str): A URI or a path to a local file

    Attributes:
        location(str): The URI or path to a local file for a PyArrowFile instance

    Examples:
        >>> from pyiceberg.io.pyarrow import PyArrowFile
        >>> # input_file = PyArrowFile("s3://foo/bar.txt")
        >>> # Read the contents of the PyArrowFile instance
        >>> # Make sure that you have permissions to read/write
        >>> # file_content = input_file.open().read()

        >>> # output_file = PyArrowFile("s3://baz/qux.txt")
        >>> # Write bytes to a file
        >>> # Make sure that you have permissions to read/write
        >>> # output_file.create().write(b'foobytes')
    """

    _fs: FileSystem
    _path: str
    _buffer_size: int

    def __init__(self, location: str, path: str, fs: FileSystem, buffer_size: int = ONE_MEGABYTE):
        self._filesystem = fs
        self._path = path
        self._buffer_size = buffer_size
        super().__init__(location=location)

    def _file_info(self) -> FileInfo:
        """Retrieves a pyarrow.fs.FileInfo object for the location

        Raises:
            PermissionError: If the file at self.location cannot be accessed due to a permission error such as
                an AWS error code 15
        """
        try:
            file_info = self._filesystem.get_file_info(self._path)
        except OSError as e:
            if e.errno == 13 or "AWS Error [code 15]" in str(e):
                raise PermissionError(f"Cannot get file info, access denied: {self.location}") from e
            raise  # pragma: no cover - If some other kind of OSError, raise the raw error

        if file_info.type == FileType.NotFound:
            raise FileNotFoundError(f"Cannot get file info, file not found: {self.location}")
        return file_info

    def __len__(self) -> int:
        """Returns the total length of the file, in bytes"""
        file_info = self._file_info()
        return file_info.size

    def exists(self) -> bool:
        """Checks whether the location exists"""
        try:
            self._file_info()  # raises FileNotFoundError if it does not exist
            return True
        except FileNotFoundError:
            return False

    def open(self, seekable: bool = True) -> InputStream:
        """Opens the location using a PyArrow FileSystem inferred from the location

        Args:
            seekable: If the stream should support seek, or if it is consumed sequential

        Returns:
            pyarrow.lib.NativeFile: A NativeFile instance for the file located at `self.location`

        Raises:
            FileNotFoundError: If the file at self.location does not exist
            PermissionError: If the file at self.location cannot be accessed due to a permission error such as
                an AWS error code 15
        """
        try:
            if seekable:
                input_file = self._filesystem.open_input_file(self._path)
            else:
                input_file = self._filesystem.open_input_stream(self._path, buffer_size=self._buffer_size)
        except FileNotFoundError:
            raise
        except PermissionError:
            raise
        except OSError as e:
            if e.errno == 2 or "Path does not exist" in str(e):
                raise FileNotFoundError(f"Cannot open file, does not exist: {self.location}") from e
            elif e.errno == 13 or "AWS Error [code 15]" in str(e):
                raise PermissionError(f"Cannot open file, access denied: {self.location}") from e
            raise  # pragma: no cover - If some other kind of OSError, raise the raw error
        return input_file

    def create(self, overwrite: bool = False) -> OutputStream:
        """Creates a writable pyarrow.lib.NativeFile for this PyArrowFile's location

        Args:
            overwrite(bool): Whether to overwrite the file if it already exists

        Returns:
            pyarrow.lib.NativeFile: A NativeFile instance for the file located at self.location

        Raises:
            FileExistsError: If the file already exists at `self.location` and `overwrite` is False

        Note:
            This retrieves a pyarrow NativeFile by opening an output stream. If overwrite is set to False,
            a check is first performed to verify that the file does not exist. This is not thread-safe and
            a possibility does exist that the file can be created by a concurrent process after the existence
            check yet before the output stream is created. In such a case, the default pyarrow behavior will
            truncate the contents of the existing file when opening the output stream.
        """
        try:
            if not overwrite and self.exists() is True:
                raise FileExistsError(f"Cannot create file, already exists: {self.location}")
            output_file = self._filesystem.open_output_stream(self._path, buffer_size=self._buffer_size)
        except PermissionError:
            raise
        except OSError as e:
            if e.errno == 13 or "AWS Error [code 15]" in str(e):
                raise PermissionError(f"Cannot create file, access denied: {self.location}") from e
            raise  # pragma: no cover - If some other kind of OSError, raise the raw error
        return output_file

    def to_input_file(self) -> PyArrowFile:
        """Returns a new PyArrowFile for the location of an existing PyArrowFile instance

        This method is included to abide by the OutputFile abstract base class. Since this implementation uses a single
        PyArrowFile class (as opposed to separate InputFile and OutputFile implementations), this method effectively returns
        a copy of the same instance.
        """
        return self


class PyArrowFileIO(FileIO):
    def __init__(self, properties: Properties = EMPTY_DICT):
        self.get_fs: Callable[[str], FileSystem] = lru_cache(self._get_fs)
        super().__init__(properties=properties)

    @staticmethod
    def parse_location(location: str) -> Tuple[str, str]:
        """Returns the path without the scheme"""
        uri = urlparse(location)
        return uri.scheme or "file", os.path.abspath(location) if not uri.scheme else f"{uri.netloc}{uri.path}"

    def _get_fs(self, scheme: str) -> FileSystem:
        if scheme in {"s3", "s3a", "s3n"}:
            client_kwargs = {
                "endpoint_override": self.properties.get("s3.endpoint"),
                "access_key": self.properties.get("s3.access-key-id"),
                "secret_key": self.properties.get("s3.secret-access-key"),
                "session_token": self.properties.get("s3.session-token"),
            }
            return S3FileSystem(**client_kwargs)
        elif scheme == "file":
            return LocalFileSystem()
        else:
            raise ValueError(f"Unrecognized filesystem type in URI: {scheme}")

    def new_input(self, location: str) -> PyArrowFile:
        """Get a PyArrowFile instance to read bytes from the file at the given location

        Args:
            location(str): A URI or a path to a local file

        Returns:
            PyArrowFile: A PyArrowFile instance for the given location
        """
        scheme, path = self.parse_location(location)
        fs = self._get_fs(scheme)
        return PyArrowFile(fs=fs, location=location, path=path, buffer_size=int(self.properties.get(BUFFER_SIZE, ONE_MEGABYTE)))

    def new_output(self, location: str) -> PyArrowFile:
        """Get a PyArrowFile instance to write bytes to the file at the given location

        Args:
            location(str): A URI or a path to a local file

        Returns:
            PyArrowFile: A PyArrowFile instance for the given location
        """
        scheme, path = self.parse_location(location)
        fs = self._get_fs(scheme)
        return PyArrowFile(fs=fs, location=location, path=path, buffer_size=int(self.properties.get(BUFFER_SIZE, ONE_MEGABYTE)))

    def delete(self, location: Union[str, InputFile, OutputFile]) -> None:
        """Delete the file at the given location

        Args:
            location(str, InputFile, OutputFile): The URI to the file--if an InputFile instance or an
            OutputFile instance is provided, the location attribute for that instance is used as the location
            to delete

        Raises:
            FileNotFoundError: When the file at the provided location does not exist
            PermissionError: If the file at the provided location cannot be accessed due to a permission error such as
                an AWS error code 15
        """
        str_location = location.location if isinstance(location, (InputFile, OutputFile)) else location
        scheme, path = self.parse_location(str_location)
        fs = self._get_fs(scheme)

        try:
            fs.delete_file(path)
        except FileNotFoundError:
            raise
        except PermissionError:
            raise
        except OSError as e:
            if e.errno == 2 or "Path does not exist" in str(e):
                raise FileNotFoundError(f"Cannot delete file, does not exist: {location}") from e
            elif e.errno == 13 or "AWS Error [code 15]" in str(e):
                raise PermissionError(f"Cannot delete file, access denied: {location}") from e
            raise  # pragma: no cover - If some other kind of OSError, raise the raw error


def schema_to_pyarrow(schema: Union[Schema, IcebergType]) -> pa.schema:
    return visit(schema, _ConvertToArrowSchema())


class _ConvertToArrowSchema(SchemaVisitorPerPrimitiveType[pa.DataType], Singleton):
    def schema(self, _: Schema, struct_result: pa.StructType) -> pa.schema:
        return pa.schema(list(struct_result))

    def struct(self, _: StructType, field_results: List[pa.DataType]) -> pa.DataType:
        return pa.struct(field_results)

    def field(self, field: NestedField, field_result: pa.DataType) -> pa.Field:
        return pa.field(
            name=field.name,
            type=field_result,
            nullable=field.optional,
            metadata={"doc": field.doc, "id": str(field.field_id)} if field.doc else {},
        )

    def list(self, _: ListType, element_result: pa.DataType) -> pa.DataType:
        return pa.list_(value_type=element_result)

    def map(self, _: MapType, key_result: pa.DataType, value_result: pa.DataType) -> pa.DataType:
        return pa.map_(key_type=key_result, item_type=value_result)

    def visit_fixed(self, fixed_type: FixedType) -> pa.DataType:
        return pa.binary(len(fixed_type))

    def visit_decimal(self, decimal_type: DecimalType) -> pa.DataType:
        return pa.decimal128(decimal_type.precision, decimal_type.scale)

    def visit_boolean(self, _: BooleanType) -> pa.DataType:
        return pa.bool_()

    def visit_integer(self, _: IntegerType) -> pa.DataType:
        return pa.int32()

    def visit_long(self, _: LongType) -> pa.DataType:
        return pa.int64()

    def visit_float(self, _: FloatType) -> pa.DataType:
        # 32-bit IEEE 754 floating point
        return pa.float32()

    def visit_double(self, _: DoubleType) -> pa.DataType:
        # 64-bit IEEE 754 floating point
        return pa.float64()

    def visit_date(self, _: DateType) -> pa.DataType:
        # Date encoded as an int
        return pa.date32()

    def visit_time(self, _: TimeType) -> pa.DataType:
        return pa.time64("us")

    def visit_timestamp(self, _: TimestampType) -> pa.DataType:
        return pa.timestamp(unit="us")

    def visit_timestampz(self, _: TimestamptzType) -> pa.DataType:
        return pa.timestamp(unit="us", tz="+00:00")

    def visit_string(self, _: StringType) -> pa.DataType:
        return pa.string()

    def visit_uuid(self, _: UUIDType) -> pa.DataType:
        return pa.binary(16)

    def visit_binary(self, _: BinaryType) -> pa.DataType:
        return pa.binary()


def _convert_scalar(value: Any, iceberg_type: IcebergType) -> pa.scalar:
    if not isinstance(iceberg_type, PrimitiveType):
        raise ValueError(f"Expected primitive type, got: {iceberg_type}")
    return pa.scalar(value).cast(schema_to_pyarrow(iceberg_type))


class _ConvertToArrowExpression(BoundBooleanExpressionVisitor[pc.Expression]):
    def visit_in(self, term: BoundTerm[pc.Expression], literals: Set[Any]) -> pc.Expression:
        pyarrow_literals = pa.array(literals, type=schema_to_pyarrow(term.ref().field.field_type))
        return pc.field(term.ref().field.name).isin(pyarrow_literals)

    def visit_not_in(self, term: BoundTerm[pc.Expression], literals: Set[Any]) -> pc.Expression:
        pyarrow_literals = pa.array(literals, type=schema_to_pyarrow(term.ref().field.field_type))
        return ~pc.field(term.ref().field.name).isin(pyarrow_literals)

    def visit_is_nan(self, term: BoundTerm[Any]) -> pc.Expression:
        ref = pc.field(term.ref().field.name)
        return ref.is_null(nan_is_null=True) & ref.is_valid()

    def visit_not_nan(self, term: BoundTerm[Any]) -> pc.Expression:
        ref = pc.field(term.ref().field.name)
        return ~(ref.is_null(nan_is_null=True) & ref.is_valid())

    def visit_is_null(self, term: BoundTerm[Any]) -> pc.Expression:
        return pc.field(term.ref().field.name).is_null(nan_is_null=False)

    def visit_not_null(self, term: BoundTerm[Any]) -> pc.Expression:
        return pc.field(term.ref().field.name).is_valid()

    def visit_equal(self, term: BoundTerm[Any], literal: Literal[Any]) -> pc.Expression:
        return pc.field(term.ref().field.name) == _convert_scalar(literal.value, term.ref().field.field_type)

    def visit_not_equal(self, term: BoundTerm[Any], literal: Literal[Any]) -> pc.Expression:
        return pc.field(term.ref().field.name) != _convert_scalar(literal.value, term.ref().field.field_type)

    def visit_greater_than_or_equal(self, term: BoundTerm[Any], literal: Literal[Any]) -> pc.Expression:
        return pc.field(term.ref().field.name) >= _convert_scalar(literal.value, term.ref().field.field_type)

    def visit_greater_than(self, term: BoundTerm[Any], literal: Literal[Any]) -> pc.Expression:
        return pc.field(term.ref().field.name) > _convert_scalar(literal.value, term.ref().field.field_type)

    def visit_less_than(self, term: BoundTerm[Any], literal: Literal[Any]) -> pc.Expression:
        return pc.field(term.ref().field.name) < _convert_scalar(literal.value, term.ref().field.field_type)

    def visit_less_than_or_equal(self, term: BoundTerm[Any], literal: Literal[Any]) -> pc.Expression:
        return pc.field(term.ref().field.name) <= _convert_scalar(literal.value, term.ref().field.field_type)

    def visit_true(self) -> pc.Expression:
        return pc.scalar(True)

    def visit_false(self) -> pc.Expression:
        return pc.scalar(False)

    def visit_not(self, child_result: pc.Expression) -> pc.Expression:
        return ~child_result

    def visit_and(self, left_result: pc.Expression, right_result: pc.Expression) -> pc.Expression:
        return left_result & right_result

    def visit_or(self, left_result: pc.Expression, right_result: pc.Expression) -> pc.Expression:
        return left_result | right_result


def expression_to_pyarrow(expr: BooleanExpression) -> pc.Expression:
    return boolean_expression_visit(expr, _ConvertToArrowExpression())


def _file_to_table(
    fs: FileSystem,
    task: FileScanTask,
    bound_row_filter: BooleanExpression,
    projected_schema: Schema,
    projected_field_ids: Set[int],
    case_sensitive: bool,
) -> pa.Table:
    _, path = PyArrowFileIO.parse_location(task.file.file_path)

    # Get the schema
    with fs.open_input_file(path) as fout:
        parquet_schema = pq.read_schema(fout)
        schema_raw = parquet_schema.metadata.get(ICEBERG_SCHEMA)
        if schema_raw is None:
            raise ValueError(
                "Iceberg schema is not embedded into the Parquet file, see https://github.com/apache/iceberg/issues/6505"
            )
        file_schema = Schema.parse_raw(schema_raw)

    pyarrow_filter = None
    if bound_row_filter is not AlwaysTrue():
        translated_row_filter = translate_column_names(bound_row_filter, file_schema, case_sensitive=case_sensitive)
        bound_file_filter = bind(file_schema, translated_row_filter, case_sensitive=case_sensitive)
        pyarrow_filter = expression_to_pyarrow(bound_file_filter)

    file_project_schema = prune_columns(file_schema, projected_field_ids, select_full_types=False)

    if file_schema is None:
        raise ValueError(f"Missing Iceberg schema in Metadata for file: {path}")

    # Prune the stuff that we don't need anyway
    file_project_schema_arrow = schema_to_pyarrow(file_project_schema)

    read_options = {
        "pre_buffer": True,
        "use_buffered_stream": True,
        "buffer_size": 8388608,
    }

    arrow_table = ds.dataset(
        source=[path], schema=file_project_schema_arrow, format=ds.ParquetFileFormat(**read_options), filesystem=fs
    ).to_table(filter=pyarrow_filter)

    return to_requested_schema(projected_schema, file_project_schema, arrow_table)


def project_table(
    tasks: Iterable[FileScanTask], table: Table, row_filter: BooleanExpression, projected_schema: Schema, case_sensitive: bool
) -> pa.Table:
    """Resolves the right columns based on the identifier

    Args:
        tasks(Iterable[FileScanTask]): A URI or a path to a local file
        table(Table): The table that's being queried
        row_filter(BooleanExpression): The expression for filtering rows
        projected_schema(Schema): The output schema
        case_sensitive(bool): Case sensitivity when looking up column names

    Raises:
        ResolveError: When an incompatible query is done
    """

    if isinstance(table.io, PyArrowFileIO):
        scheme, _ = PyArrowFileIO.parse_location(table.location())
        fs = table.io.get_fs(scheme)
    else:
        raise ValueError(f"Expected PyArrowFileIO, got: {table.io}")

    bound_row_filter = bind(table.schema(), row_filter, case_sensitive=case_sensitive)

    projected_field_ids = {
        id for id in projected_schema.field_ids if not isinstance(projected_schema.find_type(id), (MapType, ListType))
    }.union(extract_field_ids(bound_row_filter))

<<<<<<< HEAD
    with ThreadPool() as pool:
        tables = pool.starmap(
            func=_file_to_table,
            iterable=[(fs, task, bound_row_filter, projected_schema, projected_field_ids, case_sensitive) for task in tasks],
            chunksize=None,  # we could use this to control how to materialize the generator of tasks (we should also make the expression above lazy)
        )
=======
    tables = []
    for task in files:
        _, path = PyArrowFileIO.parse_location(task.file.file_path)

        # Get the schema
        with fs.open_input_file(path) as fout:
            parquet_schema = pq.read_schema(fout)
            schema_raw = None
            if metadata := parquet_schema.metadata:
                schema_raw = metadata.get(ICEBERG_SCHEMA)
            if schema_raw is None:
                raise ValueError(
                    "Iceberg schema is not embedded into the Parquet file, see https://github.com/apache/iceberg/issues/6505"
                )
            file_schema = Schema.parse_raw(schema_raw)

        pyarrow_filter = None
        if row_filter is not AlwaysTrue():
            translated_row_filter = translate_column_names(bound_row_filter, file_schema, case_sensitive=case_sensitive)
            bound_file_filter = bind(file_schema, translated_row_filter, case_sensitive=case_sensitive)
            pyarrow_filter = expression_to_pyarrow(bound_file_filter)

        file_project_schema = prune_columns(file_schema, projected_field_ids, select_full_types=False)

        if file_schema is None:
            raise ValueError(f"Missing Iceberg schema in Metadata for file: {path}")

        # Prune the stuff that we don't need anyway
        file_project_schema_arrow = schema_to_pyarrow(file_project_schema)

        arrow_table = ds.dataset(
            source=[path], schema=file_project_schema_arrow, format=ds.ParquetFileFormat(), filesystem=fs
        ).to_table(filter=pyarrow_filter)

        tables.append(to_requested_schema(projected_schema, file_project_schema, arrow_table))
>>>>>>> 5cd0075c

    if len(tables) > 1:
        return pa.concat_tables(tables)
    else:
        return tables[0]


def to_requested_schema(requested_schema: Schema, file_schema: Schema, table: pa.Table) -> pa.Table:
    struct_array = visit_with_partner(requested_schema, table, ArrowProjectionVisitor(file_schema), ArrowAccessor(file_schema))

    arrays = []
    fields = []
    for pos, field in enumerate(requested_schema.fields):
        array = struct_array.field(pos)
        arrays.append(array)
        fields.append(pa.field(field.name, array.type, field.optional))
    return pa.Table.from_arrays(arrays, schema=pa.schema(fields))


class ArrowProjectionVisitor(SchemaWithPartnerVisitor[pa.Array, Optional[pa.Array]]):
    file_schema: Schema

    def __init__(self, file_schema: Schema):
        self.file_schema = file_schema

    def cast_if_needed(self, field: NestedField, values: pa.Array) -> pa.Array:
        file_field = self.file_schema.find_field(field.field_id)
        if field.field_type.is_primitive and field.field_type != file_field.field_type:
            return values.cast(schema_to_pyarrow(promote(file_field.field_type, field.field_type)))
        return values

    def schema(self, schema: Schema, schema_partner: Optional[pa.Array], struct_result: Optional[pa.Array]) -> Optional[pa.Array]:
        return struct_result

    def struct(
        self, struct: StructType, struct_array: Optional[pa.Array], field_results: List[Optional[pa.Array]]
    ) -> Optional[pa.Array]:
        if struct_array is None:
            return None
        field_arrays: List[pa.Array] = []
        fields: List[pa.Field] = []
        for field, field_array in zip(struct.fields, field_results):
            if field_array is not None:
                array = self.cast_if_needed(field, field_array)
                field_arrays.append(array)
                fields.append(pa.field(field.name, array.type, field.optional))
            elif field.optional:
                arrow_type = schema_to_pyarrow(field.field_type)
                field_arrays.append(pa.nulls(len(struct_array), type=arrow_type))
                fields.append(pa.field(field.name, arrow_type, field.optional))
            else:
                raise ResolveError(f"Field is required, and could not be found in the file: {field}")

        return pa.StructArray.from_arrays(arrays=field_arrays, fields=pa.struct(fields))

    def field(self, field: NestedField, _: Optional[pa.Array], field_array: Optional[pa.Array]) -> Optional[pa.Array]:
        return field_array

    def list(self, list_type: ListType, list_array: Optional[pa.Array], value_array: Optional[pa.Array]) -> Optional[pa.Array]:
        return (
            pa.ListArray.from_arrays(list_array.offsets, self.cast_if_needed(list_type.element_field, value_array))
            if isinstance(list_array, pa.ListArray)
            else None
        )

    def map(
        self, map_type: MapType, map_array: Optional[pa.Array], key_result: Optional[pa.Array], value_result: Optional[pa.Array]
    ) -> Optional[pa.Array]:
        return (
            pa.MapArray.from_arrays(
                map_array.offsets,
                self.cast_if_needed(map_type.key_field, key_result),
                self.cast_if_needed(map_type.value_field, value_result),
            )
            if isinstance(map_array, pa.MapArray)
            else None
        )

    def primitive(self, _: PrimitiveType, array: Optional[pa.Array]) -> Optional[pa.Array]:
        return array


class ArrowAccessor(PartnerAccessor[pa.Array]):
    file_schema: Schema

    def __init__(self, file_schema: Schema):
        self.file_schema = file_schema

    def schema_partner(self, partner: Optional[pa.Array]) -> Optional[pa.Array]:
        return partner

    def field_partner(self, partner_struct: Optional[pa.Array], field_id: int, _: str) -> Optional[pa.Array]:
        if partner_struct:
            # use the field name from the file schema
            try:
                name = self.file_schema.find_field(field_id).name
            except ValueError:
                return None

            if isinstance(partner_struct, pa.StructArray):
                return partner_struct.field(name)
            elif isinstance(partner_struct, pa.Table):
                return partner_struct.column(name).combine_chunks()

        return None

    def list_element_partner(self, partner_list: Optional[pa.Array]) -> Optional[pa.Array]:
        return partner_list.values if isinstance(partner_list, pa.ListArray) else None

    def map_key_partner(self, partner_map: Optional[pa.Array]) -> Optional[pa.Array]:
        return partner_map.keys if isinstance(partner_map, pa.MapArray) else None

    def map_value_partner(self, partner_map: Optional[pa.Array]) -> Optional[pa.Array]:
        return partner_map.items if isinstance(partner_map, pa.MapArray) else None<|MERGE_RESOLUTION|>--- conflicted
+++ resolved
@@ -484,7 +484,9 @@
     # Get the schema
     with fs.open_input_file(path) as fout:
         parquet_schema = pq.read_schema(fout)
-        schema_raw = parquet_schema.metadata.get(ICEBERG_SCHEMA)
+        schema_raw = None
+        if metadata := parquet_schema.metadata:
+            schema_raw = metadata.get(ICEBERG_SCHEMA)
         if schema_raw is None:
             raise ValueError(
                 "Iceberg schema is not embedded into the Parquet file, see https://github.com/apache/iceberg/issues/6505"
@@ -546,50 +548,12 @@
         id for id in projected_schema.field_ids if not isinstance(projected_schema.find_type(id), (MapType, ListType))
     }.union(extract_field_ids(bound_row_filter))
 
-<<<<<<< HEAD
     with ThreadPool() as pool:
         tables = pool.starmap(
             func=_file_to_table,
             iterable=[(fs, task, bound_row_filter, projected_schema, projected_field_ids, case_sensitive) for task in tasks],
             chunksize=None,  # we could use this to control how to materialize the generator of tasks (we should also make the expression above lazy)
         )
-=======
-    tables = []
-    for task in files:
-        _, path = PyArrowFileIO.parse_location(task.file.file_path)
-
-        # Get the schema
-        with fs.open_input_file(path) as fout:
-            parquet_schema = pq.read_schema(fout)
-            schema_raw = None
-            if metadata := parquet_schema.metadata:
-                schema_raw = metadata.get(ICEBERG_SCHEMA)
-            if schema_raw is None:
-                raise ValueError(
-                    "Iceberg schema is not embedded into the Parquet file, see https://github.com/apache/iceberg/issues/6505"
-                )
-            file_schema = Schema.parse_raw(schema_raw)
-
-        pyarrow_filter = None
-        if row_filter is not AlwaysTrue():
-            translated_row_filter = translate_column_names(bound_row_filter, file_schema, case_sensitive=case_sensitive)
-            bound_file_filter = bind(file_schema, translated_row_filter, case_sensitive=case_sensitive)
-            pyarrow_filter = expression_to_pyarrow(bound_file_filter)
-
-        file_project_schema = prune_columns(file_schema, projected_field_ids, select_full_types=False)
-
-        if file_schema is None:
-            raise ValueError(f"Missing Iceberg schema in Metadata for file: {path}")
-
-        # Prune the stuff that we don't need anyway
-        file_project_schema_arrow = schema_to_pyarrow(file_project_schema)
-
-        arrow_table = ds.dataset(
-            source=[path], schema=file_project_schema_arrow, format=ds.ParquetFileFormat(), filesystem=fs
-        ).to_table(filter=pyarrow_filter)
-
-        tables.append(to_requested_schema(projected_schema, file_project_schema, arrow_table))
->>>>>>> 5cd0075c
 
     if len(tables) > 1:
         return pa.concat_tables(tables)
