--- conflicted
+++ resolved
@@ -491,12 +491,8 @@
     projected_schema: Schema,
     projected_field_ids: Set[int],
     case_sensitive: bool,
-<<<<<<< HEAD
     positional_deletes: Optional[Set[int]],
-) -> pa.Table:
-=======
 ) -> Optional[pa.Table]:
->>>>>>> 049ec491
     _, path = PyArrowFileIO.parse_location(task.file.file_path)
 
     # Get the schema
@@ -531,10 +527,6 @@
             columns=[col.name for col in file_project_schema.columns],
         )
 
-<<<<<<< HEAD
-        if pyarrow_filter is not None:
-            arrow_table = arrow_table.filter(pyarrow_filter)
-
         if positional_deletes is not None:
             # When there are positional deletes, create a filter mask
             def generator() -> Generator[bool, None, None]:
@@ -544,14 +536,11 @@
             mask = pa.array(generator(), type=pa.bool_())
             arrow_table = arrow_table.filter(mask)
 
-        return to_requested_schema(projected_schema, file_project_schema, arrow_table)
-=======
         # If there is no data, we don't have to go through the schema
         if len(arrow_table) > 0:
             return to_requested_schema(projected_schema, file_project_schema, arrow_table)
         else:
             return None
->>>>>>> 049ec491
 
 
 def project_table(
@@ -595,38 +584,6 @@
             raise ValueError(f"Unknown file content: {task.file.content}")
 
     with ThreadPool() as pool:
-<<<<<<< HEAD
-        positional_deletes_per_file: Dict[str, Set[int]] = {}
-        if tasks_positional_deletes:
-            # If there are any positional deletes, get those first
-            for delete_files in pool.starmap(
-                func=_read_deletes,
-                iterable=[(fs, task.file.file_path) for task in tasks_positional_deletes],
-            ):
-                for file, array in delete_files.items():
-                    if file in positional_deletes_per_file:
-                        positional_deletes_per_file[file] |= set(array)
-                    else:
-                        positional_deletes_per_file[file] = set(array)
-
-        tables = pool.starmap(
-            func=_file_to_table,
-            iterable=[
-                (
-                    fs,
-                    task,
-                    bound_row_filter,
-                    projected_schema,
-                    projected_field_ids,
-                    case_sensitive,
-                    positional_deletes_per_file.get(task.file.file_path),
-                )
-                for task in tasks_data_files
-            ],
-            chunksize=None,
-            # we could use this to control how to materialize the generator of tasks (we should also make the expression above lazy)
-        )
-=======
         tables = [
             table
             for table in pool.starmap(
@@ -636,7 +593,6 @@
             )
             if table is not None
         ]
->>>>>>> 049ec491
 
     if len(tables) > 1:
         return pa.concat_tables(tables)
