--- conflicted
+++ resolved
@@ -36,7 +36,7 @@
 from pyiceberg.utils.singleton import Singleton
 
 
-def _to_unbound_term(term: Union[str, UnboundTerm]) -> UnboundTerm:
+def _to_unbound_term(term: Union[str, UnboundTerm[Any]]) -> UnboundTerm[Any]:
     return Reference(term) if isinstance(term, str) else term
 
 
@@ -130,23 +130,15 @@
         return self
 
 
-<<<<<<< HEAD
-class UnboundTerm(Term[Any], Unbound, ABC):
+class UnboundTerm(Term[Any], Unbound[BoundTerm[L]], ABC):
     """Represents an unbound term."""
 
     @abstractmethod
-    def bind(self, schema: Schema, case_sensitive: bool = True) -> BoundTerm[Any]:
-=======
-class UnboundTerm(Term, Unbound[BoundTerm[L]], ABC):
-    """Represents an unbound term."""
-
-    @abstractmethod
     def bind(self, schema: Schema, case_sensitive: bool = True) -> BoundTerm[L]:
->>>>>>> 79bf0f69
         ...
 
 
-class Reference(UnboundTerm):
+class Reference(UnboundTerm[Any]):
     """A reference not yet bound to a field in a schema
 
     Args:
@@ -319,20 +311,16 @@
 
 
 class UnboundPredicate(Generic[L], Unbound[BooleanExpression], BooleanExpression, ABC):
-    term: UnboundTerm
-
-    def __init__(self, term: Union[str, UnboundTerm]):
+    term: UnboundTerm[Any]
+
+    def __init__(self, term: Union[str, UnboundTerm[Any]]):
         self.term = _to_unbound_term(term)
 
     def __eq__(self, other):
         return self.term == other.term if isinstance(other, UnboundPredicate) else False
 
     @abstractmethod
-<<<<<<< HEAD
-    def bind(self, schema: Schema, case_sensitive: bool = True) -> BoundPredicate[L]:
-=======
     def bind(self, schema: Schema, case_sensitive: bool = True) -> BooleanExpression:
->>>>>>> 79bf0f69
         ...
 
     @property
@@ -441,7 +429,7 @@
 class SetPredicate(UnboundPredicate[L], ABC):
     literals: Set[Literal[L]]
 
-    def __init__(self, term: Union[str, UnboundTerm], literals: Union[Iterable[L], Iterable[Literal[L]]]):
+    def __init__(self, term: Union[str, UnboundTerm[Any]], literals: Union[Iterable[L], Iterable[Literal[L]]]):
         super().__init__(term)
         self.literals = _to_literal_set(literals)
 
@@ -526,7 +514,9 @@
 
 
 class In(SetPredicate[L]):
-    def __new__(cls, term: Union[str, UnboundTerm], literals: Union[Iterable[L], Iterable[Literal[L]]]):  # pylint: disable=W0221
+    def __new__(
+        cls, term: Union[str, UnboundTerm[Any]], literals: Union[Iterable[L], Iterable[Literal[L]]]
+    ):  # pylint: disable=W0221
         literals_set: Set[Literal[L]] = _to_literal_set(literals)
         count = len(literals_set)
         if count == 0:
@@ -545,7 +535,9 @@
 
 
 class NotIn(SetPredicate[L], ABC):
-    def __new__(cls, term: Union[str, UnboundTerm], literals: Union[Iterable[L], Iterable[Literal[L]]]):  # pylint: disable=W0221
+    def __new__(
+        cls, term: Union[str, UnboundTerm[Any]], literals: Union[Iterable[L], Iterable[Literal[L]]]
+    ):  # pylint: disable=W0221
         literals_set: Set[Literal[L]] = _to_literal_set(literals)
         count = len(literals_set)
         if count == 0:
@@ -571,7 +563,7 @@
 class LiteralPredicate(UnboundPredicate[L], ABC):
     literal: Literal[L]
 
-    def __init__(self, term: Union[str, UnboundTerm], literal: Union[L, Literal[L]]):  # pylint: disable=W0621
+    def __init__(self, term: Union[str, UnboundTerm[Any]], literal: Union[L, Literal[L]]):  # pylint: disable=W0621
         super().__init__(term)
         self.literal = _to_literal(literal)  # pylint: disable=W0621
 
