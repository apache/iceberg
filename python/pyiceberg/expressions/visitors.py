# Licensed to the Apache Software Foundation (ASF) under one
# or more contributor license agreements.  See the NOTICE file
# distributed with this work for additional information
# regarding copyright ownership.  The ASF licenses this file
# to you under the Apache License, Version 2.0 (the
# "License"); you may not use this file except in compliance
# with the License.  You may obtain a copy of the License at
#
#   http://www.apache.org/licenses/LICENSE-2.0
#
# Unless required by applicable law or agreed to in writing,
# software distributed under the License is distributed on an
# "AS IS" BASIS, WITHOUT WARRANTIES OR CONDITIONS OF ANY
# KIND, either express or implied.  See the License for the
# specific language governing permissions and limitations
# under the License.
import math
from abc import ABC, abstractmethod
from functools import singledispatch
from typing import (
    Any,
    Callable,
    Generic,
    List,
    Set,
    Tuple,
    TypeVar,
<<<<<<< HEAD
    Dict,
=======
    Union,
>>>>>>> 0a6e6fe6
)

from pyiceberg.conversions import from_bytes
from pyiceberg.expressions import (
    AlwaysFalse,
    AlwaysTrue,
    And,
    BooleanExpression,
    BoundEqualTo,
    BoundGreaterThan,
    BoundGreaterThanOrEqual,
    BoundIn,
    BoundIsNaN,
    BoundIsNull,
    BoundLessThan,
    BoundLessThanOrEqual,
    BoundLiteralPredicate,
    BoundNotEqualTo,
    BoundNotIn,
    BoundNotNaN,
    BoundNotNull,
    BoundPredicate,
    BoundSetPredicate,
    BoundTerm,
    BoundUnaryPredicate,
    L,
    Not,
    Or,
    UnboundPredicate,
)
from pyiceberg.expressions.literals import Literal
from pyiceberg.manifest import ManifestFile, PartitionFieldSummary, DataFile
from pyiceberg.partitioning import PartitionSpec
from pyiceberg.schema import Schema
from pyiceberg.typedef import StructProtocol, EMPTY_DICT
from pyiceberg.types import (
    DoubleType,
    FloatType,
    IcebergType,
    PrimitiveType,
<<<<<<< HEAD
    StructType,
=======
    TimestampType,
    TimestamptzType,
>>>>>>> 0a6e6fe6
)
from pyiceberg.utils.datetime import micros_to_timestamp, micros_to_timestamptz

T = TypeVar("T")


class BooleanExpressionVisitor(Generic[T], ABC):
    @abstractmethod
    def visit_true(self) -> T:
        """Visit method for an AlwaysTrue boolean expression

        Note: This visit method has no arguments since AlwaysTrue instances have no context.
        """

    @abstractmethod
    def visit_false(self) -> T:
        """Visit method for an AlwaysFalse boolean expression

        Note: This visit method has no arguments since AlwaysFalse instances have no context.
        """

    @abstractmethod
    def visit_not(self, child_result: T) -> T:
        """Visit method for a Not boolean expression

        Args:
            child_result (T): The result of visiting the child of the Not boolean expression
        """

    @abstractmethod
    def visit_and(self, left_result: T, right_result: T) -> T:
        """Visit method for an And boolean expression

        Args:
            left_result (T): The result of visiting the left side of the expression
            right_result (T): The result of visiting the right side of the expression
        """

    @abstractmethod
    def visit_or(self, left_result: T, right_result: T) -> T:
        """Visit method for an Or boolean expression

        Args:
            left_result (T): The result of visiting the left side of the expression
            right_result (T): The result of visiting the right side of the expression
        """

    @abstractmethod
    def visit_unbound_predicate(self, predicate: UnboundPredicate[L]) -> T:
        """Visit method for an unbound predicate in an expression tree

        Args:
            predicate (UnboundPredicate[L): An instance of an UnboundPredicate
        """

    @abstractmethod
    def visit_bound_predicate(self, predicate: BoundPredicate[L]) -> T:
        """Visit method for a bound predicate in an expression tree

        Args:
            predicate (BoundPredicate[L]): An instance of a BoundPredicate
        """


@singledispatch
def visit(obj: BooleanExpression, visitor: BooleanExpressionVisitor[T]) -> T:
    """A generic function for applying a boolean expression visitor to any point within an expression

    The function traverses the expression in post-order fashion

    Args:
        obj(BooleanExpression): An instance of a BooleanExpression
        visitor(BooleanExpressionVisitor[T]): An instance of an implementation of the generic BooleanExpressionVisitor base class

    Raises:
        NotImplementedError: If attempting to visit an unsupported expression
    """
    raise NotImplementedError(f"Cannot visit unsupported expression: {obj}")


@visit.register(AlwaysTrue)
def _(_: AlwaysTrue, visitor: BooleanExpressionVisitor[T]) -> T:
    """Visit an AlwaysTrue boolean expression with a concrete BooleanExpressionVisitor"""
    return visitor.visit_true()


@visit.register(AlwaysFalse)
def _(_: AlwaysFalse, visitor: BooleanExpressionVisitor[T]) -> T:
    """Visit an AlwaysFalse boolean expression with a concrete BooleanExpressionVisitor"""
    return visitor.visit_false()


@visit.register(Not)
def _(obj: Not, visitor: BooleanExpressionVisitor[T]) -> T:
    """Visit a Not boolean expression with a concrete BooleanExpressionVisitor"""
    child_result: T = visit(obj.child, visitor=visitor)
    return visitor.visit_not(child_result=child_result)


@visit.register(And)
def _(obj: And, visitor: BooleanExpressionVisitor[T]) -> T:
    """Visit an And boolean expression with a concrete BooleanExpressionVisitor"""
    left_result: T = visit(obj.left, visitor=visitor)
    right_result: T = visit(obj.right, visitor=visitor)
    return visitor.visit_and(left_result=left_result, right_result=right_result)


@visit.register(UnboundPredicate)
def _(obj: UnboundPredicate[L], visitor: BooleanExpressionVisitor[T]) -> T:
    """Visit an unbound boolean expression with a concrete BooleanExpressionVisitor"""
    return visitor.visit_unbound_predicate(predicate=obj)


@visit.register(BoundPredicate)
def _(obj: BoundPredicate[L], visitor: BooleanExpressionVisitor[T]) -> T:
    """Visit a bound boolean expression with a concrete BooleanExpressionVisitor"""
    return visitor.visit_bound_predicate(predicate=obj)


@visit.register(Or)
def _(obj: Or, visitor: BooleanExpressionVisitor[T]) -> T:
    """Visit an Or boolean expression with a concrete BooleanExpressionVisitor"""
    left_result: T = visit(obj.left, visitor=visitor)
    right_result: T = visit(obj.right, visitor=visitor)
    return visitor.visit_or(left_result=left_result, right_result=right_result)


def bind(schema: Schema, expression: BooleanExpression, case_sensitive: bool) -> BoundPredicate:
    """Travers over an expression to bind the predicates to the schema

    Args:
      schema (Schema): A schema to use when binding the expression
      expression (BooleanExpression): An expression containing UnboundPredicates that can be bound
      case_sensitive (bool): Whether to consider case when binding a reference to a field in a schema, defaults to True

    Raises:
        TypeError: In the case a predicate is already bound
    """
    return visit(expression, BindVisitor(schema, case_sensitive))


class BindVisitor(BooleanExpressionVisitor[BooleanExpression]):
    """Rewrites a boolean expression by replacing unbound references with references to fields in a struct schema

    Args:
      schema (Schema): A schema to use when binding the expression
      case_sensitive (bool): Whether to consider case when binding a reference to a field in a schema, defaults to True

    Raises:
        TypeError: In the case a predicate is already bound
    """

    schema: Schema
    case_sensitive: bool

    def __init__(self, schema: Schema, case_sensitive: bool) -> None:
        self.schema = schema
        self.case_sensitive = case_sensitive

    def visit_true(self) -> BooleanExpression:
        return AlwaysTrue()

    def visit_false(self) -> BooleanExpression:
        return AlwaysFalse()

    def visit_not(self, child_result: BooleanExpression) -> BooleanExpression:
        return Not(child=child_result)

    def visit_and(self, left_result: BooleanExpression, right_result: BooleanExpression) -> BooleanExpression:
        return And(left=left_result, right=right_result)

    def visit_or(self, left_result: BooleanExpression, right_result: BooleanExpression) -> BooleanExpression:
        return Or(left=left_result, right=right_result)

    def visit_unbound_predicate(self, predicate: UnboundPredicate[L]) -> BooleanExpression:
        return predicate.bind(self.schema, case_sensitive=self.case_sensitive)

    def visit_bound_predicate(self, predicate: BoundPredicate[L]) -> BooleanExpression:
        raise TypeError(f"Found already bound predicate: {predicate}")


class BoundBooleanExpressionVisitor(BooleanExpressionVisitor[T], ABC):
    @abstractmethod
    def visit_in(self, term: BoundTerm[L], literals: Set[L]) -> T:
        """Visit a bound In predicate"""

    @abstractmethod
    def visit_not_in(self, term: BoundTerm[L], literals: Set[L]) -> T:
        """Visit a bound NotIn predicate"""

    @abstractmethod
    def visit_is_nan(self, term: BoundTerm[L]) -> T:
        """Visit a bound IsNan predicate"""

    @abstractmethod
    def visit_not_nan(self, term: BoundTerm[L]) -> T:
        """Visit a bound NotNan predicate"""

    @abstractmethod
    def visit_is_null(self, term: BoundTerm[L]) -> T:
        """Visit a bound IsNull predicate"""

    @abstractmethod
    def visit_not_null(self, term: BoundTerm[L]) -> T:
        """Visit a bound NotNull predicate"""

    @abstractmethod
    def visit_equal(self, term: BoundTerm[L], literal: Literal[L]) -> T:
        """Visit a bound Equal predicate"""

    @abstractmethod
    def visit_not_equal(self, term: BoundTerm[L], literal: Literal[L]) -> T:
        """Visit a bound NotEqual predicate"""

    @abstractmethod
    def visit_greater_than_or_equal(self, term: BoundTerm[L], literal: Literal[L]) -> T:
        """Visit a bound GreaterThanOrEqual predicate"""

    @abstractmethod
    def visit_greater_than(self, term: BoundTerm[L], literal: Literal[L]) -> T:
        """Visit a bound GreaterThan predicate"""

    @abstractmethod
    def visit_less_than(self, term: BoundTerm[L], literal: Literal[L]) -> T:
        """Visit a bound LessThan predicate"""

    @abstractmethod
    def visit_less_than_or_equal(self, term: BoundTerm[L], literal: Literal[L]) -> T:
        """Visit a bound LessThanOrEqual predicate"""

    @abstractmethod
    def visit_true(self) -> T:
        """Visit a bound True predicate"""

    @abstractmethod
    def visit_false(self) -> T:
        """Visit a bound False predicate"""

    @abstractmethod
    def visit_not(self, child_result: T) -> T:
        """Visit a bound Not predicate"""

    @abstractmethod
    def visit_and(self, left_result: T, right_result: T) -> T:
        """Visit a bound And predicate"""

    @abstractmethod
    def visit_or(self, left_result: T, right_result: T) -> T:
        """Visit a bound Or predicate"""

    def visit_unbound_predicate(self, predicate: UnboundPredicate[L]) -> T:
        """Visit an unbound predicate
        Args:
            predicate (UnboundPredicate[L]): An unbound predicate
        Raises:
            TypeError: This always raises since an unbound predicate is not expected in a bound boolean expression
        """
        raise TypeError(f"Not a bound predicate: {predicate}")

    def visit_bound_predicate(self, predicate: BoundPredicate[L]) -> T:
        """Visit a bound predicate
        Args:
            predicate (BoundPredicate[L]): A bound predicate
        """
        return visit_bound_predicate(predicate, self)


@singledispatch
def visit_bound_predicate(expr: BoundPredicate[L], _: BooleanExpressionVisitor[T]) -> T:
    raise TypeError(f"Unknown predicate: {expr}")


@visit_bound_predicate.register(BoundIn)
def _(expr: BoundIn[L], visitor: BoundBooleanExpressionVisitor[T]) -> T:
    return visitor.visit_in(term=expr.term, literals=expr.value_set)


@visit_bound_predicate.register(BoundNotIn)
def _(expr: BoundNotIn[L], visitor: BoundBooleanExpressionVisitor[T]) -> T:
    return visitor.visit_not_in(term=expr.term, literals=expr.value_set)


@visit_bound_predicate.register(BoundIsNaN)
def _(expr: BoundIsNaN[L], visitor: BoundBooleanExpressionVisitor[T]) -> T:
    return visitor.visit_is_nan(term=expr.term)


@visit_bound_predicate.register(BoundNotNaN)
def _(expr: BoundNotNaN[L], visitor: BoundBooleanExpressionVisitor[T]) -> T:
    return visitor.visit_not_nan(term=expr.term)


@visit_bound_predicate.register(BoundIsNull)
def _(expr: BoundIsNull[L], visitor: BoundBooleanExpressionVisitor[T]) -> T:
    return visitor.visit_is_null(term=expr.term)


@visit_bound_predicate.register(BoundNotNull)
def _(expr: BoundNotNull[L], visitor: BoundBooleanExpressionVisitor[T]) -> T:
    return visitor.visit_not_null(term=expr.term)


@visit_bound_predicate.register(BoundEqualTo)
def _(expr: BoundEqualTo[L], visitor: BoundBooleanExpressionVisitor[T]) -> T:
    return visitor.visit_equal(term=expr.term, literal=expr.literal)


@visit_bound_predicate.register(BoundNotEqualTo)
def _(expr: BoundNotEqualTo[L], visitor: BoundBooleanExpressionVisitor[T]) -> T:
    return visitor.visit_not_equal(term=expr.term, literal=expr.literal)


@visit_bound_predicate.register(BoundGreaterThanOrEqual)
def _(expr: BoundGreaterThanOrEqual[L], visitor: BoundBooleanExpressionVisitor[T]) -> T:
    """Visit a bound GreaterThanOrEqual predicate"""
    return visitor.visit_greater_than_or_equal(term=expr.term, literal=expr.literal)


@visit_bound_predicate.register(BoundGreaterThan)
def _(expr: BoundGreaterThan[L], visitor: BoundBooleanExpressionVisitor[T]) -> T:
    return visitor.visit_greater_than(term=expr.term, literal=expr.literal)


@visit_bound_predicate.register(BoundLessThan)
def _(expr: BoundLessThan[L], visitor: BoundBooleanExpressionVisitor[T]) -> T:
    return visitor.visit_less_than(term=expr.term, literal=expr.literal)


@visit_bound_predicate.register(BoundLessThanOrEqual)
def _(expr: BoundLessThanOrEqual[L], visitor: BoundBooleanExpressionVisitor[T]) -> T:
    return visitor.visit_less_than_or_equal(term=expr.term, literal=expr.literal)


def rewrite_not(expr: BooleanExpression) -> BooleanExpression:
    return visit(expr, _RewriteNotVisitor())


class _RewriteNotVisitor(BooleanExpressionVisitor[BooleanExpression]):
    """Inverts the negations"""

    def visit_true(self) -> BooleanExpression:
        return AlwaysTrue()

    def visit_false(self) -> BooleanExpression:
        return AlwaysFalse()

    def visit_not(self, child_result: BooleanExpression) -> BooleanExpression:
        return ~child_result

    def visit_and(self, left_result: BooleanExpression, right_result: BooleanExpression) -> BooleanExpression:
        return And(left=left_result, right=right_result)

    def visit_or(self, left_result: BooleanExpression, right_result: BooleanExpression) -> BooleanExpression:
        return Or(left=left_result, right=right_result)

    def visit_unbound_predicate(self, predicate: UnboundPredicate[L]) -> BooleanExpression:
        return predicate

    def visit_bound_predicate(self, predicate: BoundPredicate[L]) -> BooleanExpression:
        return predicate


def expression_evaluator(schema: Schema, unbound: BooleanExpression, case_sensitive: bool) -> Callable[[StructProtocol], bool]:
    return _ExpressionEvaluator(schema, unbound, case_sensitive).eval


class _ExpressionEvaluator(BoundBooleanExpressionVisitor[bool]):
    bound: BooleanExpression
    struct: StructProtocol

    def __init__(self, schema: Schema, unbound: BooleanExpression, case_sensitive: bool):
        self.bound = bind(schema, unbound, case_sensitive)

    def eval(self, struct: StructProtocol) -> bool:
        self.struct = struct
        return visit(self.bound, self)

    def visit_in(self, term: BoundTerm[L], literals: Set[L]) -> bool:
        return term.eval(self.struct) in literals

    def visit_not_in(self, term: BoundTerm[L], literals: Set[L]) -> bool:
        return term.eval(self.struct) not in literals

    def visit_is_nan(self, term: BoundTerm[L]) -> bool:
        val = term.eval(self.struct)
        return val != val

    def visit_not_nan(self, term: BoundTerm[L]) -> bool:
        val = term.eval(self.struct)
        return val == val

    def visit_is_null(self, term: BoundTerm[L]) -> bool:
        return term.eval(self.struct) is None

    def visit_not_null(self, term: BoundTerm[L]) -> bool:
        return term.eval(self.struct) is not None

    def visit_equal(self, term: BoundTerm[L], literal: Literal[L]) -> bool:
        return term.eval(self.struct) == literal.value

    def visit_not_equal(self, term: BoundTerm[L], literal: Literal[L]) -> bool:
        return term.eval(self.struct) != literal.value

    def visit_greater_than_or_equal(self, term: BoundTerm[L], literal: Literal[L]) -> bool:
        return term.eval(self.struct) >= literal.value

    def visit_greater_than(self, term: BoundTerm[L], literal: Literal[L]) -> bool:
        return term.eval(self.struct) > literal.value

    def visit_less_than(self, term: BoundTerm[L], literal: Literal[L]) -> bool:
        return term.eval(self.struct) < literal.value

    def visit_less_than_or_equal(self, term: BoundTerm[L], literal: Literal[L]) -> bool:
        return term.eval(self.struct) <= literal.value

    def visit_true(self) -> bool:
        return True

    def visit_false(self) -> bool:
        return False

    def visit_not(self, child_result: bool) -> bool:
        return not child_result

    def visit_and(self, left_result: bool, right_result: bool) -> bool:
        return left_result and right_result

    def visit_or(self, left_result: bool, right_result: bool) -> bool:
        return left_result or right_result


ROWS_MIGHT_MATCH = True
ROWS_CANNOT_MATCH = False
IN_PREDICATE_LIMIT = 200


def _from_byte_buffer(field_type: IcebergType, val: bytes) -> Any:
    if not isinstance(field_type, PrimitiveType):
        raise ValueError(f"Expected a PrimitiveType, got: {type(field_type)}")
    return from_bytes(field_type, val)


class _ManifestEvalVisitor(BoundBooleanExpressionVisitor[bool]):
    partition_fields: List[PartitionFieldSummary]
    partition_filter: BooleanExpression

    def __init__(self, partition_struct_schema: Schema, partition_filter: BooleanExpression, case_sensitive: bool) -> None:
        self.partition_filter = bind(partition_struct_schema, rewrite_not(partition_filter), case_sensitive)

    def eval(self, manifest: ManifestFile) -> bool:
        if partitions := manifest.partitions:
            self.partition_fields = partitions
            return visit(self.partition_filter, self)

        # No partition information
        return ROWS_MIGHT_MATCH

    def visit_in(self, term: BoundTerm[L], literals: Set[L]) -> bool:
        pos = term.ref().accessor.position
        field = self.partition_fields[pos]

        if field.lower_bound is None:
            return ROWS_CANNOT_MATCH

        if len(literals) > IN_PREDICATE_LIMIT:
            return ROWS_MIGHT_MATCH

        lower = _from_byte_buffer(term.ref().field.field_type, field.lower_bound)

        if all(lower > val for val in literals):
            return ROWS_CANNOT_MATCH

        if field.upper_bound is not None:
            upper = _from_byte_buffer(term.ref().field.field_type, field.upper_bound)
            if all(upper < val for val in literals):
                return ROWS_CANNOT_MATCH

        return ROWS_MIGHT_MATCH

    def visit_not_in(self, term: BoundTerm[L], literals: Set[L]) -> bool:
        # because the bounds are not necessarily a min or max value, this cannot be answered using
        # them. notIn(col, {X, ...}) with (X, Y) doesn't guarantee that X is a value in col.
        return ROWS_MIGHT_MATCH

    def visit_is_nan(self, term: BoundTerm[L]) -> bool:
        pos = term.ref().accessor.position
        field = self.partition_fields[pos]

        if field.contains_nan is False:
            return ROWS_CANNOT_MATCH

        return ROWS_MIGHT_MATCH

    def visit_not_nan(self, term: BoundTerm[L]) -> bool:
        pos = term.ref().accessor.position
        field = self.partition_fields[pos]

        if field.contains_nan is True and field.contains_null is False and field.lower_bound is None:
            return ROWS_CANNOT_MATCH

        return ROWS_MIGHT_MATCH

    def visit_is_null(self, term: BoundTerm[L]) -> bool:
        pos = term.ref().accessor.position

        if self.partition_fields[pos].contains_null is False:
            return ROWS_CANNOT_MATCH

        return ROWS_MIGHT_MATCH

    def visit_not_null(self, term: BoundTerm[L]) -> bool:
        pos = term.ref().accessor.position

        # contains_null encodes whether at least one partition value is null,
        # lowerBound is null if all partition values are null
        all_null = self.partition_fields[pos].contains_null is True and self.partition_fields[pos].lower_bound is None

        if all_null and type(term.ref().field.field_type) in {DoubleType, FloatType}:
            # floating point types may include NaN values, which we check separately.
            # In case bounds don't include NaN value, contains_nan needs to be checked against.
            all_null = self.partition_fields[pos].contains_nan is False

        if all_null:
            return ROWS_CANNOT_MATCH

        return ROWS_MIGHT_MATCH

    def visit_equal(self, term: BoundTerm[L], literal: Literal[L]) -> bool:
        pos = term.ref().accessor.position
        field = self.partition_fields[pos]

        if field.lower_bound is None or field.upper_bound is None:
            # values are all null and literal cannot contain null
            return ROWS_CANNOT_MATCH

        lower = _from_byte_buffer(term.ref().field.field_type, field.lower_bound)

        if lower > literal.value:
            return ROWS_CANNOT_MATCH

        upper = _from_byte_buffer(term.ref().field.field_type, field.upper_bound)

        if literal.value > upper:
            return ROWS_CANNOT_MATCH

        return ROWS_MIGHT_MATCH

    def visit_not_equal(self, term: BoundTerm[L], literal: Literal[L]) -> bool:
        # because the bounds are not necessarily a min or max value, this cannot be answered using
        # them. notEq(col, X) with (X, Y) doesn't guarantee that X is a value in col.
        return ROWS_MIGHT_MATCH

    def visit_greater_than_or_equal(self, term: BoundTerm[L], literal: Literal[L]) -> bool:
        pos = term.ref().accessor.position
        field = self.partition_fields[pos]

        if field.upper_bound is None:
            return ROWS_CANNOT_MATCH

        upper = _from_byte_buffer(term.ref().field.field_type, field.upper_bound)

        if literal.value > upper:
            return ROWS_CANNOT_MATCH

        return ROWS_MIGHT_MATCH

    def visit_greater_than(self, term: BoundTerm[L], literal: Literal[L]) -> bool:
        pos = term.ref().accessor.position
        field = self.partition_fields[pos]

        if field.upper_bound is None:
            return ROWS_CANNOT_MATCH

        upper = _from_byte_buffer(term.ref().field.field_type, field.upper_bound)

        if literal.value >= upper:
            return ROWS_CANNOT_MATCH

        return ROWS_MIGHT_MATCH

    def visit_less_than(self, term: BoundTerm[L], literal: Literal[L]) -> bool:
        pos = term.ref().accessor.position
        field = self.partition_fields[pos]

        if field.lower_bound is None:
            return ROWS_CANNOT_MATCH

        lower = _from_byte_buffer(term.ref().field.field_type, field.lower_bound)

        if literal.value <= lower:
            return ROWS_CANNOT_MATCH

        return ROWS_MIGHT_MATCH

    def visit_less_than_or_equal(self, term: BoundTerm[L], literal: Literal[L]) -> bool:
        pos = term.ref().accessor.position
        field = self.partition_fields[pos]

        if field.lower_bound is None:
            return ROWS_CANNOT_MATCH

        lower = _from_byte_buffer(term.ref().field.field_type, field.lower_bound)

        if literal.value < lower:
            return ROWS_CANNOT_MATCH

        return ROWS_MIGHT_MATCH

    def visit_true(self) -> bool:
        return ROWS_MIGHT_MATCH

    def visit_false(self) -> bool:
        return ROWS_CANNOT_MATCH

    def visit_not(self, child_result: bool) -> bool:
        return not child_result

    def visit_and(self, left_result: bool, right_result: bool) -> bool:
        return left_result and right_result

    def visit_or(self, left_result: bool, right_result: bool) -> bool:
        return left_result or right_result


def manifest_evaluator(
    partition_spec: PartitionSpec, schema: Schema, partition_filter: BooleanExpression, case_sensitive: bool = True
) -> Callable[[ManifestFile], bool]:
    partition_type = partition_spec.partition_type(schema)
    partition_schema = Schema(*partition_type.fields)
    evaluator = _ManifestEvalVisitor(partition_schema, partition_filter, case_sensitive)
    return evaluator.eval


class ProjectionEvaluator(BooleanExpressionVisitor[BooleanExpression], ABC):
    schema: Schema
    spec: PartitionSpec
    case_sensitive: bool

    def __init__(self, schema: Schema, spec: PartitionSpec, case_sensitive: bool):
        self.schema = schema
        self.spec = spec
        self.case_sensitive = case_sensitive

    def project(self, expr: BooleanExpression) -> BooleanExpression:
        #  projections assume that there are no NOT nodes in the expression tree. to ensure that this
        #  is the case, the expression is rewritten to push all NOT nodes down to the expression
        #  leaf nodes.
        #  this is necessary to ensure that the default expression returned when a predicate can't be
        #  projected is correct.
        return visit(bind(self.schema, rewrite_not(expr), self.case_sensitive), self)

    def visit_true(self) -> BooleanExpression:
        return AlwaysTrue()

    def visit_false(self) -> BooleanExpression:
        return AlwaysFalse()

    def visit_not(self, child_result: BooleanExpression) -> BooleanExpression:
        raise ValueError(f"Cannot project not expression, should be rewritten: {child_result}")

    def visit_and(self, left_result: BooleanExpression, right_result: BooleanExpression) -> BooleanExpression:
        return And(left_result, right_result)

    def visit_or(self, left_result: BooleanExpression, right_result: BooleanExpression) -> BooleanExpression:
        return Or(left_result, right_result)

    def visit_unbound_predicate(self, predicate: UnboundPredicate[L]) -> BooleanExpression:
        raise ValueError(f"Cannot project unbound predicate: {predicate}")


class InclusiveProjection(ProjectionEvaluator):
    def visit_bound_predicate(self, predicate: BoundPredicate[Any]) -> BooleanExpression:
        parts = self.spec.fields_by_source_id(predicate.term.ref().field.field_id)

        result: BooleanExpression = AlwaysTrue()
        for part in parts:
            # consider (d = 2019-01-01) with bucket(7, d) and bucket(5, d)
            # projections: b1 = bucket(7, '2019-01-01') = 5, b2 = bucket(5, '2019-01-01') = 0
            # any value where b1 != 5 or any value where b2 != 0 cannot be the '2019-01-01'
            #
            # similarly, if partitioning by day(ts) and hour(ts), the more restrictive
            # projection should be used. ts = 2019-01-01T01:00:00 produces day=2019-01-01 and
            # hour=2019-01-01-01. the value will be in 2019-01-01-01 and not in 2019-01-01-02.
            incl_projection = part.transform.project(name=part.name, pred=predicate)
            if incl_projection is not None:
                result = And(result, incl_projection)

        return result


def inclusive_projection(
    schema: Schema, spec: PartitionSpec, case_sensitive: bool = True
) -> Callable[[BooleanExpression], BooleanExpression]:
    return InclusiveProjection(schema, spec, case_sensitive).project


class _ColumnNameTranslator(BooleanExpressionVisitor[BooleanExpression]):
    """Converts the column names with the ones in the actual file

    Args:
      file_schema (Schema): The schema of the file
      case_sensitive (bool): Whether to consider case when binding a reference to a field in a schema, defaults to True

    Raises:
        TypeError: In the case of an UnboundPredicate
        ValueError: When a column name cannot be found
    """

    file_schema: Schema
    case_sensitive: bool

    def __init__(self, file_schema: Schema, case_sensitive: bool) -> None:
        self.file_schema = file_schema
        self.case_sensitive = case_sensitive

    def visit_true(self) -> BooleanExpression:
        return AlwaysTrue()

    def visit_false(self) -> BooleanExpression:
        return AlwaysFalse()

    def visit_not(self, child_result: BooleanExpression) -> BooleanExpression:
        return Not(child=child_result)

    def visit_and(self, left_result: BooleanExpression, right_result: BooleanExpression) -> BooleanExpression:
        return And(left=left_result, right=right_result)

    def visit_or(self, left_result: BooleanExpression, right_result: BooleanExpression) -> BooleanExpression:
        return Or(left=left_result, right=right_result)

    def visit_unbound_predicate(self, predicate: UnboundPredicate[L]) -> BooleanExpression:
        raise TypeError(f"Expected Bound Predicate, got: {predicate.term}")

    def visit_bound_predicate(self, predicate: BoundPredicate[L]) -> BooleanExpression:
        file_column_name = self.file_schema.find_column_name(predicate.term.ref().field.field_id)

        if not file_column_name:
            raise ValueError(f"Not found in file schema: {file_column_name}")

        if isinstance(predicate, BoundUnaryPredicate):
            return predicate.as_unbound(file_column_name)
        elif isinstance(predicate, BoundLiteralPredicate):
            return predicate.as_unbound(file_column_name, predicate.literal)
        elif isinstance(predicate, BoundSetPredicate):
            return predicate.as_unbound(file_column_name, predicate.literals)
        else:
            raise ValueError(f"Unsupported predicate: {predicate}")


def translate_column_names(expr: BooleanExpression, file_schema: Schema, case_sensitive: bool) -> BooleanExpression:
    return visit(expr, _ColumnNameTranslator(file_schema, case_sensitive))


class _ExpressionFieldIDs(BooleanExpressionVisitor[Set[int]]):
    """Extracts the field IDs used in the BooleanExpression"""

    def visit_true(self) -> Set[int]:
        return set()

    def visit_false(self) -> Set[int]:
        return set()

    def visit_not(self, child_result: Set[int]) -> Set[int]:
        return child_result

    def visit_and(self, left_result: Set[int], right_result: Set[int]) -> Set[int]:
        return left_result.union(right_result)

    def visit_or(self, left_result: Set[int], right_result: Set[int]) -> Set[int]:
        return left_result.union(right_result)

    def visit_unbound_predicate(self, predicate: UnboundPredicate[L]) -> Set[int]:
        raise ValueError("Only works on bound records")

    def visit_bound_predicate(self, predicate: BoundPredicate[L]) -> Set[int]:
        return {predicate.term.ref().field.field_id}


def extract_field_ids(expr: BooleanExpression) -> Set[int]:
    return visit(expr, _ExpressionFieldIDs())


class _RewriteToDNF(BooleanExpressionVisitor[Tuple[BooleanExpression, ...]]):
    def visit_true(self) -> Tuple[BooleanExpression, ...]:
        return (AlwaysTrue(),)

    def visit_false(self) -> Tuple[BooleanExpression, ...]:
        return (AlwaysFalse(),)

    def visit_not(self, child_result: Tuple[BooleanExpression, ...]) -> Tuple[BooleanExpression, ...]:
        raise ValueError(f"Not expressions are not allowed: {child_result}")

    def visit_and(
        self, left_result: Tuple[BooleanExpression, ...], right_result: Tuple[BooleanExpression, ...]
    ) -> Tuple[BooleanExpression, ...]:
        # Distributive law:
        # ((P OR Q) AND (R OR S)) AND (((P AND R) OR (P AND S)) OR ((Q AND R) OR ((Q AND S)))
        # A AND (B OR C) = (A AND B) OR (A AND C)
        # (A OR B) AND C = (A AND C) OR (B AND C)
        return tuple(And(le, re) for le in left_result for re in right_result)

    def visit_or(
        self, left_result: Tuple[BooleanExpression, ...], right_result: Tuple[BooleanExpression, ...]
    ) -> Tuple[BooleanExpression, ...]:
        return left_result + right_result

    def visit_unbound_predicate(self, predicate: UnboundPredicate[L]) -> Tuple[BooleanExpression, ...]:
        return (predicate,)

    def visit_bound_predicate(self, predicate: BoundPredicate[L]) -> Tuple[BooleanExpression, ...]:
        return (predicate,)


def rewrite_to_dnf(expr: BooleanExpression) -> Tuple[BooleanExpression, ...]:
    # Rewrites an arbitrary boolean expression to disjunctive normal form (DNF):
    # (A AND NOT(B) AND C) OR (NOT(D) AND E AND F) OR (G)
    expr_without_not = rewrite_not(expr)
    return visit(expr_without_not, _RewriteToDNF())


class ExpressionToPlainFormat(BoundBooleanExpressionVisitor[List[Tuple[str, str, Any]]]):
    cast_int_to_date: bool

    def __init__(self, cast_int_to_date: bool = False) -> None:
        self.cast_int_to_date = cast_int_to_date

    def _cast_if_necessary(self, iceberg_type: IcebergType, literal: Union[L, Set[L]]) -> Union[L, Set[L]]:
        if self.cast_int_to_date:
            iceberg_type_class = type(iceberg_type)
            conversions = {TimestampType: micros_to_timestamp, TimestamptzType: micros_to_timestamptz}
            if iceberg_type_class in conversions:
                conversion_function = conversions[iceberg_type_class]
                if isinstance(literal, set):
                    return {conversion_function(lit) for lit in literal}  # type: ignore
                else:
                    return conversion_function(literal)  # type: ignore
        return literal

    def visit_in(self, term: BoundTerm[L], literals: Set[L]) -> List[Tuple[str, str, Any]]:
        field = term.ref().field
        return [(term.ref().field.name, "in", self._cast_if_necessary(field.field_type, literals))]

    def visit_not_in(self, term: BoundTerm[L], literals: Set[L]) -> List[Tuple[str, str, Any]]:
        field = term.ref().field
        return [(field.name, "not in", self._cast_if_necessary(field.field_type, literals))]

    def visit_is_nan(self, term: BoundTerm[L]) -> List[Tuple[str, str, Any]]:
        return [(term.ref().field.name, "==", float("nan"))]

    def visit_not_nan(self, term: BoundTerm[L]) -> List[Tuple[str, str, Any]]:
        return [(term.ref().field.name, "!=", float("nan"))]

    def visit_is_null(self, term: BoundTerm[L]) -> List[Tuple[str, str, Any]]:
        return [(term.ref().field.name, "==", None)]

    def visit_not_null(self, term: BoundTerm[L]) -> List[Tuple[str, str, Any]]:
        return [(term.ref().field.name, "!=", None)]

    def visit_equal(self, term: BoundTerm[L], literal: Literal[L]) -> List[Tuple[str, str, Any]]:
        return [(term.ref().field.name, "==", self._cast_if_necessary(term.ref().field.field_type, literal.value))]

    def visit_not_equal(self, term: BoundTerm[L], literal: Literal[L]) -> List[Tuple[str, str, Any]]:
        return [(term.ref().field.name, "!=", self._cast_if_necessary(term.ref().field.field_type, literal.value))]

    def visit_greater_than_or_equal(self, term: BoundTerm[L], literal: Literal[L]) -> List[Tuple[str, str, Any]]:
        return [(term.ref().field.name, ">=", self._cast_if_necessary(term.ref().field.field_type, literal.value))]

    def visit_greater_than(self, term: BoundTerm[L], literal: Literal[L]) -> List[Tuple[str, str, Any]]:
        return [(term.ref().field.name, ">", self._cast_if_necessary(term.ref().field.field_type, literal.value))]

    def visit_less_than(self, term: BoundTerm[L], literal: Literal[L]) -> List[Tuple[str, str, Any]]:
        return [(term.ref().field.name, "<", self._cast_if_necessary(term.ref().field.field_type, literal.value))]

    def visit_less_than_or_equal(self, term: BoundTerm[L], literal: Literal[L]) -> List[Tuple[str, str, Any]]:
        return [(term.ref().field.name, "<=", self._cast_if_necessary(term.ref().field.field_type, literal.value))]

    def visit_true(self) -> List[Tuple[str, str, Any]]:
        return []  # Not supported

    def visit_false(self) -> List[Tuple[str, str, Any]]:
        raise ValueError("Not supported: AlwaysFalse")

    def visit_not(self, child_result: List[Tuple[str, str, Any]]) -> List[Tuple[str, str, Any]]:
        raise ValueError(f"Not allowed: {child_result}")

    def visit_and(
        self, left_result: List[Tuple[str, str, Any]], right_result: List[Tuple[str, str, Any]]
    ) -> List[Tuple[str, str, Any]]:
        return left_result + right_result

    def visit_or(
        self, left_result: List[Tuple[str, str, Any]], right_result: List[Tuple[str, str, Any]]
    ) -> List[Tuple[str, str, Any]]:
        raise ValueError(f"Not allowed: {left_result} || {right_result}")


def expression_to_plain_format(
    expressions: Tuple[BooleanExpression, ...], cast_int_to_datetime: bool = False
) -> List[List[Tuple[str, str, Any]]]:
    """Formats a Disjunctive Normal Form expression into the format that can be fed into:

    - https://arrow.apache.org/docs/python/generated/pyarrow.parquet.read_table.html
    - https://docs.dask.org/en/stable/generated/dask.dataframe.read_parquet.html

    Contrary to normal DNF that may contain Not expressions, but here they should have
    been rewritten. This can be done using ``rewrite_not(...)``.

    Keep in mind that this is only used for page skipping, and still needs to filter
    on a row level.

    Args:
        expressions: Expression in Disjunctive Normal Form

    Returns:
        Formatter filter compatible with Dask and PyArrow
    """
    # In the form of expr1 ∨ expr2 ∨ ... ∨ exprN
<<<<<<< HEAD
    return [visit(expression, ExpressionToPlainFormat()) for expression in expressions]


class InclusiveMetricsEvaluator(BoundBooleanExpressionVisitor[bool]):

    struct: StructType
    expr: BoundPredicate

    value_counts: Dict[int, int]
    null_counts: Dict[int, int]
    nan_counts: Dict[int, int]
    lower_bounds: Dict[int, bytes]
    upper_bounds: Dict[int, bytes]

    def __init__(self, schema: Schema, expr: BooleanExpression, case_sensitive: bool = True) -> None:
        self.struct = schema.as_struct()
        self.expr = bind(schema, rewrite_not(expr), case_sensitive)

    """Test whether the file may contain records that match the expression."""

    def eval(self, file: DataFile) -> bool:
        if file.record_count == 0:
            return ROWS_CANNOT_MATCH

        if file.record_count < 0:
            # we haven't implemented parsing record count from avro file and thus set record count -1
            # when importing avro tables to iceberg tables. This should be updated once we implemented
            # and set correct record count.
            return ROWS_MIGHT_MATCH

        self.value_counts = file.value_counts or EMPTY_DICT
        self.null_counts = file.null_value_counts or EMPTY_DICT
        self.nan_counts = file.nan_value_counts or EMPTY_DICT
        self.lower_bounds = file.lower_bounds or EMPTY_DICT
        self.upper_bounds = file.upper_bounds or EMPTY_DICT

        return visit(self.expr, self)

    def _contains_nulls_only(self, id: int) -> bool:
        return id in self.value_counts and id in self.null_counts and self.value_counts[id] - self.null_counts[id] == 0

    def _contains_nans_only(self, id: int) -> bool:
        return id in self.nan_counts and id in self.value_counts and self.nan_counts[id] == self.value_counts[id]

    def _is_nan(self, val: Any) -> bool:
        return math.isnan(val)

    def visit_true(self) -> bool:
        # all rows match
        return ROWS_MIGHT_MATCH

    def visit_false(self) -> bool:
        # all rows fail
        return ROWS_CANNOT_MATCH

    def visit_not(self, child_result: bool) -> bool:
        raise ValueError(f"NOT should be rewritten: {child_result}")

    def visit_and(self, left_result: bool, right_result: bool) -> bool:
        return left_result and right_result

    def visit_or(self, left_result: bool, right_result: bool) -> bool:
        return left_result or right_result

    def visit_is_null(self, term: BoundTerm[L]) -> bool:
        id = term.ref().field.field_id

        if self.null_counts is not None and id in self.null_counts and self.null_counts[id] == 0:
            return ROWS_CANNOT_MATCH

        return ROWS_MIGHT_MATCH

    def visit_not_null(self, term: BoundTerm[L]) -> bool:
        # no need to check whether the field is required because binding evaluates that case
        # if the column has no non-null values, the expression cannot match
        id = term.ref().field.field_id

        if self._contains_nulls_only(id):
            return ROWS_CANNOT_MATCH

        return ROWS_MIGHT_MATCH

    def visit_is_nan(self, term: BoundTerm[L]) -> bool:
        id = term.ref().field.field_id

        if id in self.nan_counts and self.nan_counts[id] == 0:
            return ROWS_CANNOT_MATCH

        # when there's no nanCounts information, but we already know the column only contains null,
        # it's guaranteed that there's no NaN value
        if self._contains_nulls_only(id):
            return ROWS_CANNOT_MATCH

        return ROWS_MIGHT_MATCH

    def visit_not_nan(self, term: BoundTerm[L]) -> bool:
        id = term.ref().field.field_id

        if self._contains_nans_only(id):
            return ROWS_CANNOT_MATCH

        return ROWS_MIGHT_MATCH

    def visit_less_than(self, term: BoundTerm[L], literal: Literal[L]) -> bool:
        field = term.ref().field
        id = field.field_id

        if self._contains_nulls_only(id) or self._contains_nans_only(id):
            return ROWS_CANNOT_MATCH

        if not isinstance(field.field_type, PrimitiveType):
            raise ValueError(f"Expected PrimitiveType: {field.field_type}")

        if id in self.lower_bounds:
            lower = from_bytes(field.field_type, self.lower_bounds[id])

            if self._is_nan(lower):
                # NaN indicates unreliable bounds. See the InclusiveMetricsEvaluator docs for more.
                return ROWS_MIGHT_MATCH

            if lower >= literal.value:
                return ROWS_CANNOT_MATCH

        return ROWS_MIGHT_MATCH

    def visit_less_than_or_equal(self, term: BoundTerm[L], literal: Literal[L]) -> bool:
        field = term.ref().field
        id = field.field_id

        if self._contains_nulls_only(id) or self._contains_nans_only(id):
            return ROWS_CANNOT_MATCH

        if not isinstance(field.field_type, PrimitiveType):
            raise ValueError(f"Expected PrimitiveType: {field.field_type}")

        if id in self.lower_bounds:
            lower = from_bytes(field.field_type, self.lower_bounds[id])

            if self._is_nan(lower):
                # NaN indicates unreliable bounds. See the InclusiveMetricsEvaluator docs for more.
                return ROWS_MIGHT_MATCH

            if lower > literal.value:
                return ROWS_CANNOT_MATCH

        return ROWS_MIGHT_MATCH

    def visit_greater_than(self, term: BoundTerm[L], literal: Literal[L]) -> bool:
        field = term.ref().field
        id = field.field_id

        if self._contains_nulls_only(id) or self._contains_nans_only(id):
            return ROWS_CANNOT_MATCH

        if not isinstance(field.field_type, PrimitiveType):
            raise ValueError(f"Expected PrimitiveType: {field.field_type}")

        if id in self.upper_bounds and from_bytes(field.field_type, self.upper_bounds[id]) <= literal.value:
            return ROWS_CANNOT_MATCH

        return ROWS_MIGHT_MATCH

    def visit_greater_than_or_equal(self, term: BoundTerm[L], literal: Literal[L]) -> bool:
        field = term.ref().field
        id = field.field_id

        if self._contains_nulls_only(id) or self._contains_nans_only(id):
            return ROWS_CANNOT_MATCH

        if not isinstance(field.field_type, PrimitiveType):
            raise ValueError(f"Expected PrimitiveType: {field.field_type}")

        if id in self.upper_bounds and from_bytes(field.field_type, self.upper_bounds[id]) < literal.value:
            return ROWS_CANNOT_MATCH

        return ROWS_MIGHT_MATCH

    def visit_equal(self, term: BoundTerm[L], literal: Literal[L]) -> bool:
        field = term.ref().field
        id = field.field_id

        if self._contains_nulls_only(id) or self._contains_nans_only(id):
            return ROWS_CANNOT_MATCH

        if not isinstance(field.field_type, PrimitiveType):
            raise ValueError(f"Expected PrimitiveType: {field.field_type}")

        if id in self.lower_bounds:
            lower = from_bytes(field.field_type, self.lower_bounds[id])

            if self._is_nan(lower):
                # NaN indicates unreliable bounds. See the InclusiveMetricsEvaluator docs for more.
                return ROWS_MIGHT_MATCH

            if lower > literal.value:
                return ROWS_CANNOT_MATCH

        if id in self.upper_bounds and from_bytes(field.field_type, self.upper_bounds[id]) < literal.value:
            return ROWS_CANNOT_MATCH

        return ROWS_MIGHT_MATCH

    def visit_not_equal(self, term: BoundTerm[L], literal: Literal[L]) -> bool:
        return ROWS_MIGHT_MATCH

    def visit_in(self, term: BoundTerm[L], literals: Set[L]) -> bool:
        field = term.ref().field
        id = field.field_id

        if self._contains_nulls_only(id) or self._contains_nans_only(id):
            return ROWS_CANNOT_MATCH

        if len(literals) > IN_PREDICATE_LIMIT:
            # skip evaluating the predicate if the number of values is too big
            return ROWS_MIGHT_MATCH

        if not isinstance(field.field_type, PrimitiveType):
            raise ValueError(f"Expected PrimitiveType: {field.field_type}")

        if id in self.lower_bounds:
            lower = from_bytes(field.field_type, self.lower_bounds[id])

            if self._is_nan(lower):
                # NaN indicates unreliable bounds. See the InclusiveMetricsEvaluator docs for more.
                return ROWS_MIGHT_MATCH

            literals = {lit for lit in literals if lower < lit}
            if len(literals) == 0:
                return ROWS_CANNOT_MATCH

        if id in self.upper_bounds:
            upper = from_bytes(field.field_type, self.upper_bounds[id])
            # this is different from Java, here NaN is always larger
            if not self._is_nan(upper):
                literals = {lit for lit in literals if upper > lit}
                if len(literals) == 0:
                    return ROWS_CANNOT_MATCH

        return ROWS_MIGHT_MATCH

    def visit_not_in(self, term: BoundTerm[L], literals: Set[L]) -> bool:
        # because the bounds are not necessarily a min or max value, this cannot be answered using
        # them. notIn(col, {X, ...}) with (X, Y) doesn't guarantee that X is a value in col.
        return ROWS_MIGHT_MATCH
=======
    visitor = ExpressionToPlainFormat(cast_int_to_datetime)
    return [visit(expression, visitor) for expression in expressions]
>>>>>>> 0a6e6fe6
<|MERGE_RESOLUTION|>--- conflicted
+++ resolved
@@ -25,11 +25,8 @@
     Set,
     Tuple,
     TypeVar,
-<<<<<<< HEAD
     Dict,
-=======
     Union,
->>>>>>> 0a6e6fe6
 )
 
 from pyiceberg.conversions import from_bytes
@@ -70,12 +67,9 @@
     FloatType,
     IcebergType,
     PrimitiveType,
-<<<<<<< HEAD
     StructType,
-=======
     TimestampType,
     TimestamptzType,
->>>>>>> 0a6e6fe6
 )
 from pyiceberg.utils.datetime import micros_to_timestamp, micros_to_timestamptz
 
@@ -993,8 +987,8 @@
         Formatter filter compatible with Dask and PyArrow
     """
     # In the form of expr1 ∨ expr2 ∨ ... ∨ exprN
-<<<<<<< HEAD
-    return [visit(expression, ExpressionToPlainFormat()) for expression in expressions]
+    visitor = ExpressionToPlainFormat(cast_int_to_datetime)
+    return [visit(expression, visitor) for expression in expressions]
 
 
 class InclusiveMetricsEvaluator(BoundBooleanExpressionVisitor[bool]):
@@ -1237,8 +1231,4 @@
     def visit_not_in(self, term: BoundTerm[L], literals: Set[L]) -> bool:
         # because the bounds are not necessarily a min or max value, this cannot be answered using
         # them. notIn(col, {X, ...}) with (X, Y) doesn't guarantee that X is a value in col.
-        return ROWS_MIGHT_MATCH
-=======
-    visitor = ExpressionToPlainFormat(cast_int_to_datetime)
-    return [visit(expression, visitor) for expression in expressions]
->>>>>>> 0a6e6fe6
+        return ROWS_MIGHT_MATCH