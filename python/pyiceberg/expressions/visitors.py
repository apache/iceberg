# Licensed to the Apache Software Foundation (ASF) under one
# or more contributor license agreements.  See the NOTICE file
# distributed with this work for additional information
# regarding copyright ownership.  The ASF licenses this file
# to you under the Apache License, Version 2.0 (the
# "License"); you may not use this file except in compliance
# with the License.  You may obtain a copy of the License at
#
#   http://www.apache.org/licenses/LICENSE-2.0
#
# Unless required by applicable law or agreed to in writing,
# software distributed under the License is distributed on an
# "AS IS" BASIS, WITHOUT WARRANTIES OR CONDITIONS OF ANY
# KIND, either express or implied.  See the License for the
# specific language governing permissions and limitations
# under the License.
from abc import ABC, abstractmethod
from functools import singledispatch
from typing import (
    Any,
    Callable,
    Generic,
    List,
    Set,
    TypeVar,
)

from pyiceberg.conversions import from_bytes
from pyiceberg.expressions import (
    AlwaysFalse,
    AlwaysTrue,
    And,
    BooleanExpression,
    BoundEqualTo,
    BoundGreaterThan,
    BoundGreaterThanOrEqual,
    BoundIn,
    BoundIsNaN,
    BoundIsNull,
    BoundLessThan,
    BoundLessThanOrEqual,
    BoundNotEqualTo,
    BoundNotIn,
    BoundNotNaN,
    BoundNotNull,
    BoundPredicate,
    BoundTerm,
    L,
    Not,
    Or,
    UnboundPredicate,
)
from pyiceberg.expressions.literals import Literal
from pyiceberg.manifest import ManifestFile, PartitionFieldSummary
from pyiceberg.schema import Schema
from pyiceberg.table import PartitionSpec
from pyiceberg.typedef import StructProtocol
from pyiceberg.types import (
    DoubleType,
    FloatType,
    IcebergType,
    PrimitiveType,
)

T = TypeVar("T")


class BooleanExpressionVisitor(Generic[T], ABC):
    @abstractmethod
    def visit_true(self) -> T:
        """Visit method for an AlwaysTrue boolean expression

        Note: This visit method has no arguments since AlwaysTrue instances have no context.
        """

    @abstractmethod
    def visit_false(self) -> T:
        """Visit method for an AlwaysFalse boolean expression

        Note: This visit method has no arguments since AlwaysFalse instances have no context.
        """

    @abstractmethod
    def visit_not(self, child_result: T) -> T:
        """Visit method for a Not boolean expression

        Args:
            child_result (T): The result of visiting the child of the Not boolean expression
        """

    @abstractmethod
    def visit_and(self, left_result: T, right_result: T) -> T:
        """Visit method for an And boolean expression

        Args:
            left_result (T): The result of visiting the left side of the expression
            right_result (T): The result of visiting the right side of the expression
        """

    @abstractmethod
    def visit_or(self, left_result: T, right_result: T) -> T:
        """Visit method for an Or boolean expression

        Args:
            left_result (T): The result of visiting the left side of the expression
            right_result (T): The result of visiting the right side of the expression
        """

    @abstractmethod
    def visit_unbound_predicate(self, predicate: UnboundPredicate[L]) -> T:
        """Visit method for an unbound predicate in an expression tree

        Args:
            predicate (UnboundPredicate[L): An instance of an UnboundPredicate
        """

    @abstractmethod
    def visit_bound_predicate(self, predicate: BoundPredicate[L]) -> T:
        """Visit method for a bound predicate in an expression tree

        Args:
            predicate (BoundPredicate[L]): An instance of a BoundPredicate
        """


@singledispatch
def visit(obj, visitor: BooleanExpressionVisitor[T]) -> T:
    """A generic function for applying a boolean expression visitor to any point within an expression

    The function traverses the expression in post-order fashion

    Args:
        obj(BooleanExpression): An instance of a BooleanExpression
        visitor(BooleanExpressionVisitor[T]): An instance of an implementation of the generic BooleanExpressionVisitor base class

    Raises:
        NotImplementedError: If attempting to visit an unsupported expression
    """
    raise NotImplementedError(f"Cannot visit unsupported expression: {obj}")


@visit.register(AlwaysTrue)
def _(_: AlwaysTrue, visitor: BooleanExpressionVisitor[T]) -> T:
    """Visit an AlwaysTrue boolean expression with a concrete BooleanExpressionVisitor"""
    return visitor.visit_true()


@visit.register(AlwaysFalse)
def _(_: AlwaysFalse, visitor: BooleanExpressionVisitor[T]) -> T:
    """Visit an AlwaysFalse boolean expression with a concrete BooleanExpressionVisitor"""
    return visitor.visit_false()


@visit.register(Not)
def _(obj: Not, visitor: BooleanExpressionVisitor[T]) -> T:
    """Visit a Not boolean expression with a concrete BooleanExpressionVisitor"""
    child_result: T = visit(obj.child, visitor=visitor)
    return visitor.visit_not(child_result=child_result)


@visit.register(And)
def _(obj: And, visitor: BooleanExpressionVisitor[T]) -> T:
    """Visit an And boolean expression with a concrete BooleanExpressionVisitor"""
    left_result: T = visit(obj.left, visitor=visitor)
    right_result: T = visit(obj.right, visitor=visitor)
    return visitor.visit_and(left_result=left_result, right_result=right_result)


@visit.register(UnboundPredicate)
<<<<<<< HEAD
def _(obj: UnboundPredicate[Any], visitor: BooleanExpressionVisitor[T]) -> T:
=======
def _(obj: UnboundPredicate[L], visitor: BooleanExpressionVisitor[T]) -> T:
>>>>>>> 79bf0f69
    """Visit an unbound boolean expression with a concrete BooleanExpressionVisitor"""
    return visitor.visit_unbound_predicate(predicate=obj)


@visit.register(BoundPredicate)
def _(obj: BoundPredicate[L], visitor: BooleanExpressionVisitor[T]) -> T:
    """Visit a bound boolean expression with a concrete BooleanExpressionVisitor"""
    return visitor.visit_bound_predicate(predicate=obj)


@visit.register(Or)
def _(obj: Or, visitor: BooleanExpressionVisitor[T]) -> T:
    """Visit an Or boolean expression with a concrete BooleanExpressionVisitor"""
    left_result: T = visit(obj.left, visitor=visitor)
    right_result: T = visit(obj.right, visitor=visitor)
    return visitor.visit_or(left_result=left_result, right_result=right_result)


def bind(schema: Schema, expression: BooleanExpression, case_sensitive: bool) -> BooleanExpression:
    """Travers over an expression to bind the predicates to the schema

    Args:
      schema (Schema): A schema to use when binding the expression
      expression (BooleanExpression): An expression containing UnboundPredicates that can be bound
      case_sensitive (bool): Whether to consider case when binding a reference to a field in a schema, defaults to True

    Raises:
        TypeError: In the case a predicate is already bound
    """
    return visit(expression, BindVisitor(schema, case_sensitive))


class BindVisitor(BooleanExpressionVisitor[BooleanExpression]):
    """Rewrites a boolean expression by replacing unbound references with references to fields in a struct schema

    Args:
      schema (Schema): A schema to use when binding the expression
      case_sensitive (bool): Whether to consider case when binding a reference to a field in a schema, defaults to True

    Raises:
        TypeError: In the case a predicate is already bound
    """

    schema: Schema
    case_sensitive: bool

    def __init__(self, schema: Schema, case_sensitive: bool = True) -> None:
        self.schema = schema
        self.case_sensitive = case_sensitive

    def visit_true(self) -> BooleanExpression:
        return AlwaysTrue()

    def visit_false(self) -> BooleanExpression:
        return AlwaysFalse()

    def visit_not(self, child_result: BooleanExpression) -> BooleanExpression:
        return Not(child=child_result)

    def visit_and(self, left_result: BooleanExpression, right_result: BooleanExpression) -> BooleanExpression:
        return And(left=left_result, right=right_result)

    def visit_or(self, left_result: BooleanExpression, right_result: BooleanExpression) -> BooleanExpression:
        return Or(left=left_result, right=right_result)

    def visit_unbound_predicate(self, predicate: UnboundPredicate[L]) -> BooleanExpression:
        return predicate.bind(self.schema, case_sensitive=self.case_sensitive)

    def visit_bound_predicate(self, predicate: BoundPredicate[L]) -> BooleanExpression:
        raise TypeError(f"Found already bound predicate: {predicate}")


class BoundBooleanExpressionVisitor(BooleanExpressionVisitor[T], ABC):
    @abstractmethod
    def visit_in(self, term: BoundTerm[L], literals: Set[L]) -> T:
        """Visit a bound In predicate"""

    @abstractmethod
    def visit_not_in(self, term: BoundTerm[L], literals: Set[L]) -> T:
        """Visit a bound NotIn predicate"""

    @abstractmethod
    def visit_is_nan(self, term: BoundTerm[L]) -> T:
        """Visit a bound IsNan predicate"""

    @abstractmethod
    def visit_not_nan(self, term: BoundTerm[L]) -> T:
        """Visit a bound NotNan predicate"""

    @abstractmethod
    def visit_is_null(self, term: BoundTerm[L]) -> T:
        """Visit a bound IsNull predicate"""

    @abstractmethod
    def visit_not_null(self, term: BoundTerm[L]) -> T:
        """Visit a bound NotNull predicate"""

    @abstractmethod
    def visit_equal(self, term: BoundTerm[L], literal: Literal[L]) -> T:
        """Visit a bound Equal predicate"""

    @abstractmethod
    def visit_not_equal(self, term: BoundTerm[L], literal: Literal[L]) -> T:
        """Visit a bound NotEqual predicate"""

    @abstractmethod
    def visit_greater_than_or_equal(self, term: BoundTerm[L], literal: Literal[L]) -> T:
        """Visit a bound GreaterThanOrEqual predicate"""

    @abstractmethod
    def visit_greater_than(self, term: BoundTerm[L], literal: Literal[L]) -> T:
        """Visit a bound GreaterThan predicate"""

    @abstractmethod
    def visit_less_than(self, term: BoundTerm[L], literal: Literal[L]) -> T:
        """Visit a bound LessThan predicate"""

    @abstractmethod
    def visit_less_than_or_equal(self, term: BoundTerm[L], literal: Literal[L]) -> T:
        """Visit a bound LessThanOrEqual predicate"""

    @abstractmethod
    def visit_true(self) -> T:
        """Visit a bound True predicate"""

    @abstractmethod
    def visit_false(self) -> T:
        """Visit a bound False predicate"""

    @abstractmethod
    def visit_not(self, child_result: T) -> T:
        """Visit a bound Not predicate"""

    @abstractmethod
    def visit_and(self, left_result: T, right_result: T) -> T:
        """Visit a bound And predicate"""

    @abstractmethod
    def visit_or(self, left_result: T, right_result: T) -> T:
        """Visit a bound Or predicate"""

    def visit_unbound_predicate(self, predicate: UnboundPredicate[L]):
        """Visit an unbound predicate
        Args:
            predicate (UnboundPredicate[L]): An unbound predicate
        Raises:
            TypeError: This always raises since an unbound predicate is not expected in a bound boolean expression
        """
        raise TypeError(f"Not a bound predicate: {predicate}")

    def visit_bound_predicate(self, predicate: BoundPredicate[L]) -> T:
        """Visit a bound predicate
        Args:
            predicate (BoundPredicate[L]): A bound predicate
        """
        return visit_bound_predicate(predicate, self)


@singledispatch
def visit_bound_predicate(expr: BoundPredicate[L], _: BooleanExpressionVisitor[T]) -> T:
    raise TypeError(f"Unknown predicate: {expr}")


@visit_bound_predicate.register(BoundIn)
def _(expr: BoundIn[L], visitor: BoundBooleanExpressionVisitor[T]) -> T:
    return visitor.visit_in(term=expr.term, literals=expr.value_set)


@visit_bound_predicate.register(BoundNotIn)
def _(expr: BoundNotIn[L], visitor: BoundBooleanExpressionVisitor[T]) -> T:
    return visitor.visit_not_in(term=expr.term, literals=expr.value_set)


@visit_bound_predicate.register(BoundIsNaN)
def _(expr: BoundIsNaN[L], visitor: BoundBooleanExpressionVisitor[T]) -> T:
    return visitor.visit_is_nan(term=expr.term)


@visit_bound_predicate.register(BoundNotNaN)
def _(expr: BoundNotNaN[L], visitor: BoundBooleanExpressionVisitor[T]) -> T:
    return visitor.visit_not_nan(term=expr.term)


@visit_bound_predicate.register(BoundIsNull)
def _(expr: BoundIsNull[L], visitor: BoundBooleanExpressionVisitor[T]) -> T:
    return visitor.visit_is_null(term=expr.term)


@visit_bound_predicate.register(BoundNotNull)
def _(expr: BoundNotNull[L], visitor: BoundBooleanExpressionVisitor[T]) -> T:
    return visitor.visit_not_null(term=expr.term)


@visit_bound_predicate.register(BoundEqualTo)
def _(expr: BoundEqualTo[L], visitor: BoundBooleanExpressionVisitor[T]) -> T:
    return visitor.visit_equal(term=expr.term, literal=expr.literal)


@visit_bound_predicate.register(BoundNotEqualTo)
def _(expr: BoundNotEqualTo[L], visitor: BoundBooleanExpressionVisitor[T]) -> T:
    return visitor.visit_not_equal(term=expr.term, literal=expr.literal)


@visit_bound_predicate.register(BoundGreaterThanOrEqual)
def _(expr: BoundGreaterThanOrEqual[L], visitor: BoundBooleanExpressionVisitor[T]) -> T:
    """Visit a bound GreaterThanOrEqual predicate"""
    return visitor.visit_greater_than_or_equal(term=expr.term, literal=expr.literal)


@visit_bound_predicate.register(BoundGreaterThan)
def _(expr: BoundGreaterThan[L], visitor: BoundBooleanExpressionVisitor[T]) -> T:
    return visitor.visit_greater_than(term=expr.term, literal=expr.literal)


@visit_bound_predicate.register(BoundLessThan)
def _(expr: BoundLessThan[L], visitor: BoundBooleanExpressionVisitor[T]) -> T:
    return visitor.visit_less_than(term=expr.term, literal=expr.literal)


@visit_bound_predicate.register(BoundLessThanOrEqual)
def _(expr: BoundLessThanOrEqual[L], visitor: BoundBooleanExpressionVisitor[T]) -> T:
    return visitor.visit_less_than_or_equal(term=expr.term, literal=expr.literal)


def rewrite_not(expr: BooleanExpression) -> BooleanExpression:
    return visit(expr, _RewriteNotVisitor())


class _RewriteNotVisitor(BooleanExpressionVisitor[BooleanExpression]):
    """Inverts the negations"""

    def visit_true(self) -> BooleanExpression:
        return AlwaysTrue()

    def visit_false(self) -> BooleanExpression:
        return AlwaysFalse()

    def visit_not(self, child_result: BooleanExpression) -> BooleanExpression:
        return ~child_result

    def visit_and(self, left_result: BooleanExpression, right_result: BooleanExpression) -> BooleanExpression:
        return And(left=left_result, right=right_result)

    def visit_or(self, left_result: BooleanExpression, right_result: BooleanExpression) -> BooleanExpression:
        return Or(left=left_result, right=right_result)

    def visit_unbound_predicate(self, predicate: UnboundPredicate[L]) -> BooleanExpression:
        return predicate

    def visit_bound_predicate(self, predicate: BoundPredicate[L]) -> BooleanExpression:
        return predicate


def expression_evaluator(
    schema: Schema, unbound: BooleanExpression, case_sensitive: bool = True
) -> Callable[[StructProtocol], bool]:
    return _ExpressionEvaluator(schema, unbound, case_sensitive).eval


class _ExpressionEvaluator(BoundBooleanExpressionVisitor[bool]):
    bound: BooleanExpression
    struct: StructProtocol

    def __init__(self, schema: Schema, unbound: BooleanExpression, case_sensitive: bool = True):
        self.bound = bind(schema, unbound, case_sensitive)

    def eval(self, struct: StructProtocol) -> bool:
        self.struct = struct
        return visit(self.bound, self)

    def visit_in(self, term: BoundTerm[L], literals: Set[L]) -> bool:
        return term.eval(self.struct) in literals

    def visit_not_in(self, term: BoundTerm[L], literals: Set[L]) -> bool:
        return term.eval(self.struct) not in literals

    def visit_is_nan(self, term: BoundTerm[L]) -> bool:
        val = term.eval(self.struct)
        return val != val

    def visit_not_nan(self, term: BoundTerm[L]) -> bool:
        val = term.eval(self.struct)
        return val == val

    def visit_is_null(self, term: BoundTerm[L]) -> bool:
        return term.eval(self.struct) is None

    def visit_not_null(self, term: BoundTerm[L]) -> bool:
        return term.eval(self.struct) is not None

    def visit_equal(self, term: BoundTerm[L], literal: Literal[L]) -> bool:
        return term.eval(self.struct) == literal.value

    def visit_not_equal(self, term: BoundTerm[L], literal: Literal[L]) -> bool:
        return term.eval(self.struct) != literal.value

    def visit_greater_than_or_equal(self, term: BoundTerm[L], literal: Literal[L]) -> bool:
        return term.eval(self.struct) >= literal.value

    def visit_greater_than(self, term: BoundTerm[L], literal: Literal[L]) -> bool:
        return term.eval(self.struct) > literal.value

    def visit_less_than(self, term: BoundTerm[L], literal: Literal[L]) -> bool:
        return term.eval(self.struct) < literal.value

    def visit_less_than_or_equal(self, term: BoundTerm[L], literal: Literal[L]) -> bool:
        return term.eval(self.struct) <= literal.value

    def visit_true(self) -> bool:
        return True

    def visit_false(self) -> bool:
        return False

    def visit_not(self, child_result: bool) -> bool:
        return not child_result

    def visit_and(self, left_result: bool, right_result: bool) -> bool:
        return left_result and right_result

    def visit_or(self, left_result: bool, right_result: bool) -> bool:
        return left_result or right_result


ROWS_MIGHT_MATCH = True
ROWS_CANNOT_MATCH = False
IN_PREDICATE_LIMIT = 200


def _from_byte_buffer(field_type: IcebergType, val: bytes):
    if not isinstance(field_type, PrimitiveType):
        raise ValueError(f"Expected a PrimitiveType, got: {type(field_type)}")
    return from_bytes(field_type, val)


class _ManifestEvalVisitor(BoundBooleanExpressionVisitor[bool]):
    partition_fields: List[PartitionFieldSummary]
    partition_filter: BooleanExpression

    def __init__(self, partition_struct_schema: Schema, partition_filter: BooleanExpression, case_sensitive: bool = True):
        self.partition_filter = bind(partition_struct_schema, rewrite_not(partition_filter), case_sensitive)

    def eval(self, manifest: ManifestFile) -> bool:
        if partitions := manifest.partitions:
            self.partition_fields = partitions
            return visit(self.partition_filter, self)

        # No partition information
        return ROWS_MIGHT_MATCH

    def visit_in(self, term: BoundTerm[L], literals: Set[L]) -> bool:
        pos = term.ref().accessor.position
        field = self.partition_fields[pos]

        if field.lower_bound is None:
            return ROWS_CANNOT_MATCH

        if len(literals) > IN_PREDICATE_LIMIT:
            return ROWS_MIGHT_MATCH

        lower = _from_byte_buffer(term.ref().field.field_type, field.lower_bound)

        if all(lower > val for val in literals):
            return ROWS_CANNOT_MATCH

        if field.upper_bound is not None:
            upper = _from_byte_buffer(term.ref().field.field_type, field.upper_bound)
            if all(upper < val for val in literals):
                return ROWS_CANNOT_MATCH

        return ROWS_MIGHT_MATCH

    def visit_not_in(self, term: BoundTerm[L], literals: Set[L]) -> bool:
        # because the bounds are not necessarily a min or max value, this cannot be answered using
        # them. notIn(col, {X, ...}) with (X, Y) doesn't guarantee that X is a value in col.
        return ROWS_MIGHT_MATCH

    def visit_is_nan(self, term: BoundTerm[L]) -> bool:
        pos = term.ref().accessor.position
        field = self.partition_fields[pos]

        if field.contains_nan is False:
            return ROWS_CANNOT_MATCH

        return ROWS_MIGHT_MATCH

    def visit_not_nan(self, term: BoundTerm[L]) -> bool:
        pos = term.ref().accessor.position
        field = self.partition_fields[pos]

        if field.contains_nan is True and field.contains_null is False and field.lower_bound is None:
            return ROWS_CANNOT_MATCH

        return ROWS_MIGHT_MATCH

    def visit_is_null(self, term: BoundTerm[L]) -> bool:
        pos = term.ref().accessor.position

        if self.partition_fields[pos].contains_null is False:
            return ROWS_CANNOT_MATCH

        return ROWS_MIGHT_MATCH

    def visit_not_null(self, term: BoundTerm[L]) -> bool:
        pos = term.ref().accessor.position

        # contains_null encodes whether at least one partition value is null,
        # lowerBound is null if all partition values are null
        all_null = self.partition_fields[pos].contains_null is True and self.partition_fields[pos].lower_bound is None

        if all_null and type(term.ref().field.field_type) in {DoubleType, FloatType}:
            # floating point types may include NaN values, which we check separately.
            # In case bounds don't include NaN value, contains_nan needs to be checked against.
            all_null = self.partition_fields[pos].contains_nan is False

        if all_null:
            return ROWS_CANNOT_MATCH

        return ROWS_MIGHT_MATCH

    def visit_equal(self, term: BoundTerm[L], literal: Literal[L]) -> bool:
        pos = term.ref().accessor.position
        field = self.partition_fields[pos]

        if field.lower_bound is None or field.upper_bound is None:
            # values are all null and literal cannot contain null
            return ROWS_CANNOT_MATCH

        lower = _from_byte_buffer(term.ref().field.field_type, field.lower_bound)

        if lower > literal.value:
            return ROWS_CANNOT_MATCH

        upper = _from_byte_buffer(term.ref().field.field_type, field.upper_bound)

        if literal.value > upper:
            return ROWS_CANNOT_MATCH

        return ROWS_MIGHT_MATCH

    def visit_not_equal(self, term: BoundTerm[L], literal: Literal[L]) -> bool:
        # because the bounds are not necessarily a min or max value, this cannot be answered using
        # them. notEq(col, X) with (X, Y) doesn't guarantee that X is a value in col.
        return ROWS_MIGHT_MATCH

    def visit_greater_than_or_equal(self, term: BoundTerm[L], literal: Literal[L]) -> bool:
        pos = term.ref().accessor.position
        field = self.partition_fields[pos]

        if field.upper_bound is None:
            return ROWS_CANNOT_MATCH

        upper = _from_byte_buffer(term.ref().field.field_type, field.upper_bound)

        if literal.value > upper:
            return ROWS_CANNOT_MATCH

        return ROWS_MIGHT_MATCH

    def visit_greater_than(self, term: BoundTerm[L], literal: Literal[L]) -> bool:
        pos = term.ref().accessor.position
        field = self.partition_fields[pos]

        if field.upper_bound is None:
            return ROWS_CANNOT_MATCH

        upper = _from_byte_buffer(term.ref().field.field_type, field.upper_bound)

        if literal.value >= upper:
            return ROWS_CANNOT_MATCH

        return ROWS_MIGHT_MATCH

    def visit_less_than(self, term: BoundTerm[L], literal: Literal[L]) -> bool:
        pos = term.ref().accessor.position
        field = self.partition_fields[pos]

        if field.lower_bound is None:
            return ROWS_CANNOT_MATCH

        lower = _from_byte_buffer(term.ref().field.field_type, field.lower_bound)

        if literal.value <= lower:
            return ROWS_CANNOT_MATCH

        return ROWS_MIGHT_MATCH

    def visit_less_than_or_equal(self, term: BoundTerm[L], literal: Literal[L]) -> bool:
        pos = term.ref().accessor.position
        field = self.partition_fields[pos]

        if field.lower_bound is None:
            return ROWS_CANNOT_MATCH

        lower = _from_byte_buffer(term.ref().field.field_type, field.lower_bound)

        if literal.value < lower:
            return ROWS_CANNOT_MATCH

        return ROWS_MIGHT_MATCH

    def visit_true(self) -> bool:
        return ROWS_MIGHT_MATCH

    def visit_false(self) -> bool:
        return ROWS_CANNOT_MATCH

    def visit_not(self, child_result: bool) -> bool:
        return not child_result

    def visit_and(self, left_result: bool, right_result: bool) -> bool:
        return left_result and right_result

    def visit_or(self, left_result: bool, right_result: bool) -> bool:
        return left_result or right_result


def manifest_evaluator(
    partition_spec: PartitionSpec, schema: Schema, partition_filter: BooleanExpression, case_sensitive: bool = True
) -> Callable[[ManifestFile], bool]:
    partition_type = partition_spec.partition_type(schema)
    partition_schema = Schema(*partition_type.fields)
    evaluator = _ManifestEvalVisitor(partition_schema, partition_filter, case_sensitive)
    return evaluator.eval<|MERGE_RESOLUTION|>--- conflicted
+++ resolved
@@ -17,7 +17,6 @@
 from abc import ABC, abstractmethod
 from functools import singledispatch
 from typing import (
-    Any,
     Callable,
     Generic,
     List,
@@ -167,11 +166,7 @@
 
 
 @visit.register(UnboundPredicate)
-<<<<<<< HEAD
-def _(obj: UnboundPredicate[Any], visitor: BooleanExpressionVisitor[T]) -> T:
-=======
 def _(obj: UnboundPredicate[L], visitor: BooleanExpressionVisitor[T]) -> T:
->>>>>>> 79bf0f69
     """Visit an unbound boolean expression with a concrete BooleanExpressionVisitor"""
     return visitor.visit_unbound_predicate(predicate=obj)
 
