#  Licensed under the Apache License, Version 2.0 (the "License");
#  you may not use this file except in compliance with the License.
#  You may obtain a copy of the License at
#
#      http://www.apache.org/licenses/LICENSE-2.0
#
#  Unless required by applicable law or agreed to in writing, software
#  distributed under the License is distributed on an "AS IS" BASIS,
#  WITHOUT WARRANTIES OR CONDITIONS OF ANY KIND, either express or implied.
#  See the License for the specific language governing permissions and
#  limitations under the License.
#
#   http://www.apache.org/licenses/LICENSE-2.0
#
# Unless required by applicable law or agreed to in writing,
# software distributed under the License is distributed on an
# "AS IS" BASIS, WITHOUT WARRANTIES OR CONDITIONS OF ANY
# KIND, either express or implied.  See the License for the
# specific language governing permissions and limitations
# under the License.
# pylint: disable=W0613
from __future__ import annotations

import struct
from abc import ABC, abstractmethod
from datetime import date
from decimal import ROUND_HALF_UP, Decimal
from functools import singledispatch, singledispatchmethod
from typing import (
    Any,
    Generic,
<<<<<<< HEAD
    Optional,
=======
>>>>>>> 1d10c539
    Type,
    TypeVar,
    Union,
)
from uuid import UUID

from pyiceberg.types import (
    BinaryType,
    BooleanType,
    DateType,
    DecimalType,
    DoubleType,
    FixedType,
    FloatType,
    IcebergType,
    IntegerType,
    LongType,
    StringType,
    TimestampType,
    TimestamptzType,
    TimeType,
    UUIDType,
)
from pyiceberg.utils.datetime import (
    date_str_to_days,
    date_to_days,
    micros_to_days,
    time_to_micros,
    timestamp_to_micros,
    timestamptz_to_micros,
)
from pyiceberg.utils.singleton import Singleton

T = TypeVar("T")


class Literal(Generic[T], ABC):
    """Literal which has a value and can be converted between types"""

<<<<<<< HEAD
    _value: T

    def __init__(self, value: T, value_type: Type[T]):
=======
    def __init__(self, value: T, value_type: Type):
>>>>>>> 1d10c539
        if value is None or not isinstance(value, value_type):
            raise TypeError(f"Invalid literal value: {value} (not a {value_type})")
        self._value = value

    @property
    def value(self) -> T:
        return self._value

    @singledispatchmethod
    @abstractmethod
    def to(self, type_var: IcebergType) -> Literal:
        ...  # pragma: no cover

    def __repr__(self) -> str:
        return f"{type(self).__name__}({self.value})"

    def __str__(self) -> str:
        return str(self.value)

    def __hash__(self) -> int:
        return hash(self.value)

    def __eq__(self, other) -> bool:
        return self.value == other.value

    def __ne__(self, other) -> bool:
        return not self.__eq__(other)

    def __lt__(self, other) -> bool:
        return self.value < other.value

    def __gt__(self, other) -> bool:
        return self.value > other.value

    def __le__(self, other) -> bool:
        return self.value <= other.value

    def __ge__(self, other) -> bool:
        return self.value >= other.value


@singledispatch
<<<<<<< HEAD
def literal(value: Any) -> Literal[T]:
=======
def literal(value: Any) -> Literal:
>>>>>>> 1d10c539
    """
    A generic Literal factory to construct an iceberg Literal based on python primitive data type
    using dynamic overloading

    Args:
        value(python primitive type): the value to be associated with literal

    Example:
        from pyiceberg.expressions.literals import literal
        >>> literal(123)
        LongLiteral(123)
    """
    raise TypeError(f"Invalid literal value: {repr(value)}")


@literal.register(bool)
def _(value: bool) -> Literal[bool]:
    return BooleanLiteral(value)


@literal.register(int)
def _(value: int) -> Literal[int]:
    return LongLiteral(value)


@literal.register(float)
def _(value: float) -> Literal[float]:
    # expression binding can convert to FloatLiteral if needed
    return DoubleLiteral(value)


@literal.register(str)
def _(value: str) -> Literal[str]:
    return StringLiteral(value)


@literal.register(UUID)
def _(value: UUID) -> Literal[UUID]:
    return UUIDLiteral(value)


@literal.register(bytes)
def _(value: bytes) -> Literal[bytes]:
    # expression binding can convert to FixedLiteral if needed
    return BinaryLiteral(value)


@literal.register(bytearray)
def _(value: bytearray) -> Literal[bytes]:
    return BinaryLiteral(bytes(value))


@literal.register(Decimal)
def _(value: Decimal) -> Literal[Decimal]:
    return DecimalLiteral(value)


@literal.register(date)
def _(value: date) -> Literal[int]:
    return DateLiteral(date_to_days(value))


class FloatAboveMax(Literal[float], Singleton):
    def __init__(self):
        super().__init__(FloatType.max, float)

    def to(self, type_var: IcebergType) -> Literal:  # type: ignore
        raise TypeError("Cannot change the type of FloatAboveMax")

    def __repr__(self) -> str:
        return "FloatAboveMax()"

    def __str__(self) -> str:
        return "FloatAboveMax"


class FloatBelowMin(Literal[float], Singleton):
    def __init__(self):
        super().__init__(FloatType.min, float)

    def to(self, type_var: IcebergType) -> Literal:  # type: ignore
        raise TypeError("Cannot change the type of FloatBelowMin")

    def __repr__(self) -> str:
        return "FloatBelowMin()"

    def __str__(self) -> str:
        return "FloatBelowMin"


class IntAboveMax(Literal[int]):
    def __init__(self):
        super().__init__(IntegerType.max, int)

    def to(self, type_var: IcebergType) -> Literal:  # type: ignore
        raise TypeError("Cannot change the type of IntAboveMax")

    def __repr__(self) -> str:
        return "IntAboveMax()"

    def __str__(self) -> str:
        return "IntAboveMax"


class IntBelowMin(Literal[int]):
    def __init__(self):
        super().__init__(IntegerType.min, int)

    def to(self, type_var: IcebergType) -> Literal:  # type: ignore
        raise TypeError("Cannot change the type of IntBelowMin")

    def __repr__(self) -> str:
        return "IntBelowMin()"

    def __str__(self) -> str:
        return "IntBelowMin"


class BooleanLiteral(Literal[bool]):
    def __init__(self, value: bool):
        super().__init__(value, bool)

    @singledispatchmethod
    def to(self, type_var: IcebergType) -> Literal:
        raise TypeError(f"Cannot convert BooleanLiteral into {type_var}")

    @to.register(BooleanType)
    def _(self, _: BooleanType) -> Literal[bool]:
        return self


class LongLiteral(Literal[int]):
    def __init__(self, value: int):
        super().__init__(value, int)

    @singledispatchmethod
    def to(self, type_var: IcebergType) -> Literal:
        raise TypeError(f"Cannot convert LongLiteral into {type_var}")

    @to.register(LongType)
    def _(self, _: LongType) -> Literal[int]:
        return self

    @to.register(IntegerType)
    def _(self, _: IntegerType) -> Literal[int]:
        if IntegerType.max < self.value:
            return IntAboveMax()
        elif IntegerType.min > self.value:
            return IntBelowMin()
        return self

    @to.register(FloatType)
    def _(self, _: FloatType) -> Literal[float]:
        return FloatLiteral(float(self.value))

    @to.register(DoubleType)
    def _(self, _: DoubleType) -> Literal[float]:
        return DoubleLiteral(float(self.value))

    @to.register(DateType)
    def _(self, _: DateType) -> Literal[int]:
        return DateLiteral(self.value)

    @to.register(TimeType)
    def _(self, _: TimeType) -> Literal[int]:
        return TimeLiteral(self.value)

    @to.register(TimestampType)
    def _(self, _: TimestampType) -> Literal[int]:
        return TimestampLiteral(self.value)

    @to.register(DecimalType)
    def _(self, type_var: DecimalType) -> Literal[Decimal]:
        unscaled = Decimal(self.value)
        if type_var.scale == 0:
            return DecimalLiteral(unscaled)
        else:
            sign, digits, _ = unscaled.as_tuple()
            zeros = (0,) * type_var.scale
            return DecimalLiteral(Decimal((sign, digits + zeros, -type_var.scale)))


class FloatLiteral(Literal[float]):
    def __init__(self, value: float):
        super().__init__(value, float)
        self._value32 = struct.unpack("<f", struct.pack("<f", value))[0]

    def __eq__(self, other) -> bool:
        return self._value32 == other

    def __lt__(self, other) -> bool:
        return self._value32 < other

    def __gt__(self, other) -> bool:
        return self._value32 > other

    def __le__(self, other) -> bool:
        return self._value32 <= other

    def __ge__(self, other) -> bool:
        return self._value32 >= other

    @singledispatchmethod
    def to(self, type_var: IcebergType) -> Literal:
        raise TypeError(f"Cannot convert FloatLiteral into {type_var}")

    @to.register(FloatType)
    def _(self, _: FloatType) -> Literal[float]:
        return self

    @to.register(DoubleType)
    def _(self, _: DoubleType) -> Literal[float]:
        return DoubleLiteral(self.value)

    @to.register(DecimalType)
    def _(self, type_var: DecimalType) -> Literal[Decimal]:
        return DecimalLiteral(Decimal(self.value).quantize(Decimal((0, (1,), -type_var.scale)), rounding=ROUND_HALF_UP))


class DoubleLiteral(Literal[float]):
    def __init__(self, value: float):
        super().__init__(value, float)

    @singledispatchmethod
    def to(self, type_var: IcebergType) -> Literal:
        raise TypeError(f"Cannot convert DoubleLiteral into {type_var}")

    @to.register(DoubleType)
    def _(self, _: DoubleType) -> Literal[float]:
        return self

    @to.register(FloatType)
    def _(self, _: FloatType) -> Union[FloatAboveMax, FloatBelowMin, FloatLiteral]:
        if FloatType.max < self.value:
            return FloatAboveMax()
        elif FloatType.min > self.value:
            return FloatBelowMin()
        return FloatLiteral(self.value)

    @to.register(DecimalType)
    def _(self, type_var: DecimalType) -> Literal[Decimal]:
        return DecimalLiteral(Decimal(self.value).quantize(Decimal((0, (1,), -type_var.scale)), rounding=ROUND_HALF_UP))


class DateLiteral(Literal[int]):
    def __init__(self, value: int):
        super().__init__(value, int)

    @singledispatchmethod
    def to(self, type_var: IcebergType) -> Literal:
        raise TypeError(f"Cannot convert DateLiteral into {type_var}")

    @to.register(DateType)
    def _(self, _: DateType) -> Literal[int]:
        return self


class TimeLiteral(Literal[int]):
    def __init__(self, value: int):
        super().__init__(value, int)

    @singledispatchmethod
    def to(self, type_var: IcebergType) -> Literal:
        raise TypeError(f"Cannot convert TimeLiteral into {type_var}")

    @to.register(TimeType)
    def _(self, _: TimeType) -> Literal[int]:
        return self


class TimestampLiteral(Literal[int]):
    def __init__(self, value: int):
        super().__init__(value, int)

    @singledispatchmethod
    def to(self, type_var: IcebergType) -> Literal:
        raise TypeError(f"Cannot convert TimestampLiteral into {type_var}")

    @to.register(TimestampType)
    def _(self, _: TimestampType) -> Literal[int]:
        return self

    @to.register(DateType)
    def _(self, _: DateType) -> Literal[int]:
        return DateLiteral(micros_to_days(self.value))


class DecimalLiteral(Literal[Decimal]):
    def __init__(self, value: Decimal):
        super().__init__(value, Decimal)

    @singledispatchmethod
    def to(self, type_var: IcebergType) -> Literal:
        raise TypeError(f"Cannot convert DecimalLiteral into {type_var}")

    @to.register(DecimalType)
    def _(self, type_var: DecimalType) -> Literal[Decimal]:
        if type_var.scale == abs(self.value.as_tuple().exponent):
            return self
        raise ValueError(f"Could not convert {self.value} into a {type_var}")


class StringLiteral(Literal[str]):
    def __init__(self, value: str):
        super().__init__(value, str)

    @singledispatchmethod
    def to(self, type_var: IcebergType) -> Literal:
        raise TypeError(f"Cannot convert StringLiteral into {type_var}")

    @to.register(StringType)
    def _(self, _: StringType) -> Literal[str]:
        return self

    @to.register(IntegerType)
    def _(self, type_var: IntegerType) -> Union[IntAboveMax, IntBelowMin, LongLiteral]:
        try:
            number = int(float(self.value))

            if IntegerType.max < number:
                return IntAboveMax()
            elif IntegerType.min > number:
                return IntBelowMin()
            return LongLiteral(number)
        except ValueError as e:
            raise ValueError(f"Could not convert {self.value} into a {type_var}") from e

    @to.register(LongType)
    def _(self, type_var: LongType) -> Literal[int]:
        try:
            return LongLiteral(int(float(self.value)))
        except (TypeError, ValueError) as e:
            raise ValueError(f"Could not convert {self.value} into a {type_var}") from e

    @to.register(DateType)
    def _(self, type_var: DateType) -> Literal[int]:
        try:
            return DateLiteral(date_str_to_days(self.value))
        except (TypeError, ValueError) as e:
            raise ValueError(f"Could not convert {self.value} into a {type_var}") from e

    @to.register(TimeType)
    def _(self, type_var: TimeType) -> Literal[int]:
        try:
            return TimeLiteral(time_to_micros(self.value))
        except (TypeError, ValueError) as e:
            raise ValueError(f"Could not convert {self.value} into a {type_var}") from e

    @to.register(TimestampType)
    def _(self, type_var: TimestampType) -> Literal[int]:
        try:
            return TimestampLiteral(timestamp_to_micros(self.value))
        except (TypeError, ValueError) as e:
            raise ValueError(f"Could not convert {self.value} into a {type_var}") from e

    @to.register(TimestamptzType)
    def _(self, _: TimestamptzType) -> Literal[int]:
        return TimestampLiteral(timestamptz_to_micros(self.value))

    @to.register(UUIDType)
    def _(self, _: UUIDType) -> Literal[UUID]:
        return UUIDLiteral(UUID(self.value))

    @to.register(DecimalType)
    def _(self, type_var: DecimalType) -> Literal[Decimal]:
        dec = Decimal(self.value)
        if type_var.scale == abs(dec.as_tuple().exponent):
            return DecimalLiteral(dec)
        else:
            raise ValueError(f"Could not convert {self.value} into a {type_var}")

    def __repr__(self) -> str:
        return f"literal({repr(self.value)})"


class UUIDLiteral(Literal[UUID]):
    def __init__(self, value: UUID):
        super().__init__(value, UUID)

    @singledispatchmethod
    def to(self, type_var: IcebergType) -> Literal:
        raise TypeError(f"Cannot convert UUIDLiteral into {type_var}")

    @to.register(UUIDType)
    def _(self, _: UUIDType) -> Literal[UUID]:
        return self


class FixedLiteral(Literal[bytes]):
    def __init__(self, value: bytes):
        super().__init__(value, bytes)

    @singledispatchmethod
    def to(self, type_var: IcebergType) -> Literal:
        raise TypeError(f"Cannot convert FixedLiteral into {type_var}")

    @to.register(FixedType)
    def _(self, type_var: FixedType) -> Literal[bytes]:
        if len(self.value) == len(type_var):
            return self
        else:
            raise ValueError(f"Could not convert {self.value!r} into a {type_var}")

    @to.register(BinaryType)
    def _(self, _: BinaryType) -> Literal[bytes]:
        return BinaryLiteral(self.value)


class BinaryLiteral(Literal[bytes]):
    def __init__(self, value: bytes):
        super().__init__(value, bytes)

    @singledispatchmethod
    def to(self, type_var: IcebergType) -> Literal:
        raise TypeError(f"Cannot convert BinaryLiteral into {type_var}")

    @to.register(BinaryType)
    def _(self, _: BinaryType) -> Literal[bytes]:
        return self

    @to.register(FixedType)
    def _(self, type_var: FixedType) -> Literal[bytes]:
        if len(type_var) == len(self.value):
            return FixedLiteral(self.value)
        else:
            raise TypeError(
                f"Cannot convert BinaryLiteral into {type_var}, different length: {len(type_var)} <> {len(self.value)}"
            )<|MERGE_RESOLUTION|>--- conflicted
+++ resolved
@@ -29,10 +29,7 @@
 from typing import (
     Any,
     Generic,
-<<<<<<< HEAD
     Optional,
-=======
->>>>>>> 1d10c539
     Type,
     TypeVar,
     Union,
@@ -72,13 +69,9 @@
 class Literal(Generic[T], ABC):
     """Literal which has a value and can be converted between types"""
 
-<<<<<<< HEAD
     _value: T
 
     def __init__(self, value: T, value_type: Type[T]):
-=======
-    def __init__(self, value: T, value_type: Type):
->>>>>>> 1d10c539
         if value is None or not isinstance(value, value_type):
             raise TypeError(f"Invalid literal value: {value} (not a {value_type})")
         self._value = value
@@ -121,11 +114,7 @@
 
 
 @singledispatch
-<<<<<<< HEAD
 def literal(value: Any) -> Literal[T]:
-=======
-def literal(value: Any) -> Literal:
->>>>>>> 1d10c539
     """
     A generic Literal factory to construct an iceberg Literal based on python primitive data type
     using dynamic overloading
