# Licensed to the Apache Software Foundation (ASF) under one
# or more contributor license agreements.  See the NOTICE file
# distributed with this work for additional information
# regarding copyright ownership.  The ASF licenses this file
# to you under the Apache License, Version 2.0 (the
# "License"); you may not use this file except in compliance
# with the License.  You may obtain a copy of the License at
#
#   http://www.apache.org/licenses/LICENSE-2.0
#
# Unless required by applicable law or agreed to in writing,
# software distributed under the License is distributed on an
# "AS IS" BASIS, WITHOUT WARRANTIES OR CONDITIONS OF ANY
# KIND, either express or implied.  See the License for the
# specific language governing permissions and limitations
# under the License.
from __future__ import annotations

from abc import ABC, abstractmethod
from dataclasses import dataclass
from functools import reduce, singledispatch
from typing import (
    Any,
    ClassVar,
    Generic,
    TypeVar,
)

from pyiceberg.expressions.literals import Literal
from pyiceberg.files import StructProtocol
from pyiceberg.schema import Accessor, Schema
from pyiceberg.types import DoubleType, FloatType, NestedField
from pyiceberg.utils.singleton import Singleton

T = TypeVar("T")
B = TypeVar("B")


class BooleanExpression(ABC):
    """An expression that evaluates to a boolean"""

    @abstractmethod
    def __invert__(self) -> BooleanExpression:
        """Transform the Expression into its negated version."""


class Term(Generic[T], ABC):
    """A simple expression that evaluates to a value"""


class Bound(ABC):
    """Represents a bound value expression"""


class Unbound(Generic[B], ABC):
    """Represents an unbound value expression"""

    @abstractmethod
    def bind(self, schema: Schema, case_sensitive: bool = True) -> B:
        ...  # pragma: no cover


class BoundTerm(Term[T], Bound, ABC):
    """Represents a bound term"""

    @abstractmethod
    def ref(self) -> BoundReference[T]:
        ...

    @abstractmethod
    def eval(self, struct: StructProtocol):  # pylint: disable=W0613
        ...  # pragma: no cover


@dataclass(frozen=True)
class BoundReference(BoundTerm[T]):
    """A reference bound to a field in a schema

    Args:
        field (NestedField): A referenced field in an Iceberg schema
        accessor (Accessor): An Accessor object to access the value at the field's position
    """

    field: NestedField
    accessor: Accessor

    def eval(self, struct: StructProtocol) -> T:
        """Returns the value at the referenced field's position in an object that abides by the StructProtocol

        Args:
            struct (StructProtocol): A row object that abides by the StructProtocol and returns values given a position
        Returns:
            Any: The value at the referenced field's position in `struct`
        """
        return self.accessor.get(struct)

    def ref(self) -> BoundReference[T]:
        return self


class UnboundTerm(Term[T], Unbound[BoundTerm[T]], ABC):
    """Represents an unbound term."""


@dataclass(frozen=True)
class Reference(UnboundTerm[T]):
    """A reference not yet bound to a field in a schema

    Args:
        name (str): The name of the field

    Note:
        An unbound reference is sometimes referred to as a "named" reference
    """

    name: str

    def bind(self, schema: Schema, case_sensitive: bool = True) -> BoundReference[T]:
        """Bind the reference to an Iceberg schema

        Args:
            schema (Schema): An Iceberg schema
            case_sensitive (bool): Whether to consider case when binding the reference to the field

        Raises:
            ValueError: If an empty name is provided

        Returns:
            BoundReference: A reference bound to the specific field in the Iceberg schema
        """
        field = schema.find_field(name_or_id=self.name, case_sensitive=case_sensitive)
        if not field:
            raise ValueError(f"Cannot find field '{self.name}' in schema: {schema}")

        accessor = schema.accessor_for_field(field.field_id)
        if not accessor:
            raise ValueError(f"Cannot find accessor for field '{self.name}' in schema: {schema}")

        return BoundReference(field=field, accessor=accessor)


@dataclass(frozen=True, init=False)
class And(BooleanExpression):
    """AND operation expression - logical conjunction"""

    left: BooleanExpression
    right: BooleanExpression

    def __new__(cls, left: BooleanExpression, right: BooleanExpression, *rest: BooleanExpression):
        if rest:
            return reduce(And, (left, right, *rest))
        if left is AlwaysFalse() or right is AlwaysFalse():
            return AlwaysFalse()
        elif left is AlwaysTrue():
            return right
        elif right is AlwaysTrue():
            return left
        else:
            result = super().__new__(cls)
            object.__setattr__(result, "left", left)
            object.__setattr__(result, "right", right)
            return result

    def __invert__(self) -> Or:
        return Or(~self.left, ~self.right)


@dataclass(frozen=True, init=False)
class Or(BooleanExpression):
    """OR operation expression - logical disjunction"""

    left: BooleanExpression
    right: BooleanExpression

    def __new__(cls, left: BooleanExpression, right: BooleanExpression, *rest: BooleanExpression):
        if rest:
            return reduce(Or, (left, right, *rest))
        if left is AlwaysTrue() or right is AlwaysTrue():
            return AlwaysTrue()
        elif left is AlwaysFalse():
            return right
        elif right is AlwaysFalse():
            return left
        else:
            result = super().__new__(cls)
            object.__setattr__(result, "left", left)
            object.__setattr__(result, "right", right)
            return result

    def __invert__(self) -> And:
        return And(~self.left, ~self.right)


@dataclass(frozen=True, init=False)
class Not(BooleanExpression):
    """NOT operation expression - logical negation"""

    child: BooleanExpression

    def __new__(cls, child: BooleanExpression):
        if child is AlwaysTrue():
            return AlwaysFalse()
        elif child is AlwaysFalse():
            return AlwaysTrue()
        elif isinstance(child, Not):
            return child.child
        result = super().__new__(cls)
        object.__setattr__(result, "child", child)
        return result

    def __invert__(self) -> BooleanExpression:
        return self.child


@dataclass(frozen=True)
class AlwaysTrue(BooleanExpression, Singleton):
    """TRUE expression"""

    def __invert__(self) -> AlwaysFalse:
        return AlwaysFalse()


@dataclass(frozen=True)
class AlwaysFalse(BooleanExpression, Singleton):
    """FALSE expression"""

    def __invert__(self) -> AlwaysTrue:
        return AlwaysTrue()


@dataclass(frozen=True)
class BoundPredicate(Generic[T], Bound, BooleanExpression):
    term: BoundTerm[T]

    def __invert__(self) -> BoundPredicate[T]:
        raise NotImplementedError


@dataclass(frozen=True)
class UnboundPredicate(Generic[T], Unbound[BooleanExpression], BooleanExpression):
    as_bound: ClassVar[type]
    term: UnboundTerm[T]

    def __invert__(self) -> UnboundPredicate[T]:
        raise NotImplementedError

    def bind(self, schema: Schema, case_sensitive: bool = True) -> BooleanExpression:
        raise NotImplementedError


@dataclass(frozen=True)
class UnaryPredicate(UnboundPredicate[T]):
    def bind(self, schema: Schema, case_sensitive: bool = True) -> BooleanExpression:
        bound_term = self.term.bind(schema, case_sensitive)
        return self.as_bound(bound_term)

    def __invert__(self) -> UnaryPredicate[T]:
        raise NotImplementedError


@dataclass(frozen=True)
class BoundUnaryPredicate(BoundPredicate[T]):
    def __invert__(self) -> BoundUnaryPredicate[T]:
        raise NotImplementedError


@dataclass(frozen=True)
class BoundIsNull(BoundUnaryPredicate[T]):
    def __new__(cls, term: BoundTerm[T]):  # pylint: disable=W0221
        if term.ref().field.required:
            return AlwaysFalse()
        return super().__new__(cls)

    def __invert__(self) -> BoundNotNull[T]:
        return BoundNotNull(self.term)


@dataclass(frozen=True)
class BoundNotNull(BoundUnaryPredicate[T]):
    def __new__(cls, term: BoundTerm[T]):  # pylint: disable=W0221
        if term.ref().field.required:
            return AlwaysTrue()
        return super().__new__(cls)

    def __invert__(self) -> BoundIsNull:
        return BoundIsNull(self.term)


@dataclass(frozen=True)
class IsNull(UnaryPredicate[T]):
    as_bound = BoundIsNull

    def __invert__(self) -> NotNull[T]:
        return NotNull(self.term)


@dataclass(frozen=True)
class NotNull(UnaryPredicate[T]):
    as_bound = BoundNotNull

    def __invert__(self) -> IsNull[T]:
        return IsNull(self.term)


@dataclass(frozen=True)
class BoundIsNaN(BoundUnaryPredicate[T]):
    def __new__(cls, term: BoundTerm[T]):  # pylint: disable=W0221
        bound_type = term.ref().field.field_type
        if type(bound_type) in {FloatType, DoubleType}:
            return super().__new__(cls)
        return AlwaysFalse()

    def __invert__(self) -> BoundNotNaN[T]:
        return BoundNotNaN(self.term)


@dataclass(frozen=True)
class BoundNotNaN(BoundUnaryPredicate[T]):
    def __new__(cls, term: BoundTerm[T]):  # pylint: disable=W0221
        bound_type = term.ref().field.field_type
        if type(bound_type) in {FloatType, DoubleType}:
            return super().__new__(cls)
        return AlwaysTrue()

    def __invert__(self) -> BoundIsNaN[T]:
        return BoundIsNaN(self.term)


@dataclass(frozen=True)
class IsNaN(UnaryPredicate[T]):
    as_bound = BoundIsNaN

    def __invert__(self) -> NotNaN[T]:
        return NotNaN(self.term)


@dataclass(frozen=True)
class NotNaN(UnaryPredicate[T]):
    as_bound = BoundNotNaN

    def __invert__(self) -> IsNaN[T]:
        return IsNaN(self.term)


@dataclass(frozen=True)
class SetPredicate(UnboundPredicate[T]):
    literals: tuple[Literal[T], ...]

    def __invert__(self) -> SetPredicate[T]:
        raise NotImplementedError

    def bind(self, schema: Schema, case_sensitive: bool = True) -> BooleanExpression:
        bound_term = self.term.bind(schema, case_sensitive)
        return self.as_bound(bound_term, {lit.to(bound_term.ref().field.field_type) for lit in self.literals})


@dataclass(frozen=True)
class BoundSetPredicate(BoundPredicate[T]):
    literals: set[Literal[T]]

    def __invert__(self) -> BoundSetPredicate[T]:
        raise NotImplementedError


@dataclass(frozen=True)
class BoundIn(BoundSetPredicate[T]):
    def __new__(cls, term: BoundTerm[T], literals: set[Literal[T]]):  # pylint: disable=W0221
        count = len(literals)
        if count == 0:
            return AlwaysFalse()
        elif count == 1:
            return BoundEqualTo(term, next(iter(literals)))
        else:
            return super().__new__(cls)

    def __invert__(self) -> BoundNotIn[T]:
        return BoundNotIn(self.term, self.literals)


@dataclass(frozen=True)
class BoundNotIn(BoundSetPredicate[T]):
    def __new__(cls, term: BoundTerm[T], literals: set[Literal[T]]):  # pylint: disable=W0221
        count = len(literals)
        if count == 0:
            return AlwaysTrue()
        elif count == 1:
            return BoundNotEqualTo(term, next(iter(literals)))
        else:
            return super().__new__(cls)

    def __invert__(self) -> BoundIn[T]:
        return BoundIn(self.term, self.literals)


@dataclass(frozen=True)
class In(SetPredicate[T]):
    as_bound = BoundIn

    def __new__(cls, term: UnboundTerm[T], literals: tuple[Literal[T], ...]):  # pylint: disable=W0221
        count = len(literals)
        if count == 0:
            return AlwaysFalse()
        elif count == 1:
            return EqualTo(term, literals[0])
        else:
            return super().__new__(cls)

    def __invert__(self) -> NotIn[T]:
        return NotIn(self.term, self.literals)


@dataclass(frozen=True)
class NotIn(SetPredicate[T]):
    as_bound = BoundNotIn

    def __new__(cls, term: UnboundTerm[T], literals: tuple[Literal[T], ...]):  # pylint: disable=W0221
        count = len(literals)
        if count == 0:
            return AlwaysTrue()
        elif count == 1:
            return NotEqualTo(term, literals[0])
        else:
            return super().__new__(cls)

    def __invert__(self) -> In[T]:
        return In(self.term, self.literals)


@dataclass(frozen=True)
class LiteralPredicate(UnboundPredicate[T]):
    literal: Literal[T]

    def bind(self, schema: Schema, case_sensitive: bool = True) -> BooleanExpression:
        bound_term = self.term.bind(schema, case_sensitive)
        return self.as_bound(bound_term, self.literal.to(bound_term.ref().field.field_type))

    def __invert__(self) -> LiteralPredicate[T]:
        raise NotImplementedError


@dataclass(frozen=True)
class BoundLiteralPredicate(BoundPredicate[T]):
    literal: Literal[T]

    def __invert__(self) -> BoundLiteralPredicate[T]:
        raise NotImplementedError


@dataclass(frozen=True)
class BoundEqualTo(BoundLiteralPredicate[T]):
    def __invert__(self) -> BoundNotEqualTo[T]:
        return BoundNotEqualTo(self.term, self.literal)


@dataclass(frozen=True)
class BoundNotEqualTo(BoundLiteralPredicate[T]):
    def __invert__(self) -> BoundEqualTo[T]:
        return BoundEqualTo(self.term, self.literal)


@dataclass(frozen=True)
class BoundGreaterThanOrEqual(BoundLiteralPredicate[T]):
    def __invert__(self) -> BoundLessThan[T]:
        return BoundLessThan(self.term, self.literal)


@dataclass(frozen=True)
class BoundGreaterThan(BoundLiteralPredicate[T]):
    def __invert__(self) -> BoundLessThanOrEqual[T]:
        return BoundLessThanOrEqual(self.term, self.literal)


@dataclass(frozen=True)
class BoundLessThan(BoundLiteralPredicate[T]):
    def __invert__(self) -> BoundGreaterThanOrEqual[T]:
        return BoundGreaterThanOrEqual(self.term, self.literal)


@dataclass(frozen=True)
class BoundLessThanOrEqual(BoundLiteralPredicate[T]):
    def __invert__(self) -> BoundGreaterThan[T]:
        return BoundGreaterThan(self.term, self.literal)


@dataclass(frozen=True)
class EqualTo(LiteralPredicate[T]):
    as_bound = BoundEqualTo

    def __invert__(self) -> NotEqualTo[T]:
        return NotEqualTo(self.term, self.literal)


@dataclass(frozen=True)
class NotEqualTo(LiteralPredicate[T]):
    as_bound = BoundNotEqualTo

    def __invert__(self) -> EqualTo[T]:
        return EqualTo(self.term, self.literal)


@dataclass(frozen=True)
class LessThan(LiteralPredicate[T]):
    as_bound = BoundLessThan

    def __invert__(self) -> GreaterThanOrEqual[T]:
        return GreaterThanOrEqual(self.term, self.literal)


@dataclass(frozen=True)
class GreaterThanOrEqual(LiteralPredicate[T]):
    as_bound = BoundGreaterThanOrEqual

    def __invert__(self) -> LessThan[T]:
        return LessThan(self.term, self.literal)


@dataclass(frozen=True)
class GreaterThan(LiteralPredicate[T]):
    as_bound = BoundGreaterThan

    def __invert__(self) -> LessThanOrEqual[T]:
        return LessThanOrEqual(self.term, self.literal)


@dataclass(frozen=True)
class LessThanOrEqual(LiteralPredicate[T]):
    as_bound = BoundLessThanOrEqual

    def __invert__(self) -> GreaterThan[T]:
        return GreaterThan(self.term, self.literal)


class BooleanExpressionVisitor(Generic[T], ABC):
    @abstractmethod
    def visit_true(self) -> T:
        """Visit method for an AlwaysTrue boolean expression

        Note: This visit method has no arguments since AlwaysTrue instances have no context.
        """

    @abstractmethod
    def visit_false(self) -> T:
        """Visit method for an AlwaysFalse boolean expression

        Note: This visit method has no arguments since AlwaysFalse instances have no context.
        """

    @abstractmethod
    def visit_not(self, child_result: T) -> T:
        """Visit method for a Not boolean expression

        Args:
            child_result (T): The result of visiting the child of the Not boolean expression
        """

    @abstractmethod
    def visit_and(self, left_result: T, right_result: T) -> T:
        """Visit method for an And boolean expression

        Args:
            left_result (T): The result of visiting the left side of the expression
            right_result (T): The result of visiting the right side of the expression
        """

    @abstractmethod
    def visit_or(self, left_result: T, right_result: T) -> T:
        """Visit method for an Or boolean expression

        Args:
            left_result (T): The result of visiting the left side of the expression
            right_result (T): The result of visiting the right side of the expression
        """

    @abstractmethod
    def visit_unbound_predicate(self, predicate) -> T:
        """Visit method for an unbound predicate in an expression tree

        Args:
            predicate (UnboundPredicate): An instance of an UnboundPredicate
        """

    @abstractmethod
    def visit_bound_predicate(self, predicate) -> T:
        """Visit method for a bound predicate in an expression tree

        Args:
            predicate (BoundPredicate): An instance of a BoundPredicate
        """


@singledispatch
def visit(obj, visitor: BooleanExpressionVisitor[T]) -> T:
    """A generic function for applying a boolean expression visitor to any point within an expression

    The function traverses the expression in post-order fashion

    Args:
        obj(BooleanExpression): An instance of a BooleanExpression
        visitor(BooleanExpressionVisitor[T]): An instance of an implementation of the generic BooleanExpressionVisitor base class

    Raises:
        NotImplementedError: If attempting to visit an unsupported expression
    """
    raise NotImplementedError(f"Cannot visit unsupported expression: {obj}")


@visit.register
def _(_: AlwaysTrue, visitor: BooleanExpressionVisitor[T]) -> T:
    """Visit an AlwaysTrue boolean expression with a concrete BooleanExpressionVisitor"""
    return visitor.visit_true()


@visit.register
def _(_: AlwaysFalse, visitor: BooleanExpressionVisitor[T]) -> T:
    """Visit an AlwaysFalse boolean expression with a concrete BooleanExpressionVisitor"""
    return visitor.visit_false()


@visit.register
def _(obj: Not, visitor: BooleanExpressionVisitor[T]) -> T:
    """Visit a Not boolean expression with a concrete BooleanExpressionVisitor"""
    child_result: T = visit(obj.child, visitor=visitor)
    return visitor.visit_not(child_result=child_result)


@visit.register
def _(obj: And, visitor: BooleanExpressionVisitor[T]) -> T:
    """Visit an And boolean expression with a concrete BooleanExpressionVisitor"""
    left_result: T = visit(obj.left, visitor=visitor)
    right_result: T = visit(obj.right, visitor=visitor)
    return visitor.visit_and(left_result=left_result, right_result=right_result)


@visit.register
def _(obj: UnboundPredicate, visitor: BooleanExpressionVisitor[T]) -> T:
    """Visit an unbound boolean expression with a concrete BooleanExpressionVisitor"""
    return visitor.visit_unbound_predicate(predicate=obj)


<<<<<<< HEAD
@visit.register(BoundPredicate)
def _(obj: BoundPredicate, visitor: BooleanExpressionVisitor[T]) -> T:
    """Visit a bound boolean expression with a concrete BooleanExpressionVisitor"""
    return visitor.visit_bound_predicate(predicate=obj)


@visit.register(Or)
=======
@visit.register
>>>>>>> d1befd97
def _(obj: Or, visitor: BooleanExpressionVisitor[T]) -> T:
    """Visit an Or boolean expression with a concrete BooleanExpressionVisitor"""
    left_result: T = visit(obj.left, visitor=visitor)
    right_result: T = visit(obj.right, visitor=visitor)
    return visitor.visit_or(left_result=left_result, right_result=right_result)


class BindVisitor(BooleanExpressionVisitor[BooleanExpression]):
    """Rewrites a boolean expression by replacing unbound references with references to fields in a struct schema

    Args:
      schema (Schema): A schema to use when binding the expression
      case_sensitive (bool): Whether to consider case when binding a reference to a field in a schema, defaults to True
    """

    def __init__(self, schema: Schema, case_sensitive: bool = True) -> None:
        self._schema = schema
        self._case_sensitive = case_sensitive

    def visit_true(self) -> BooleanExpression:
        return AlwaysTrue()

    def visit_false(self) -> BooleanExpression:
        return AlwaysFalse()

    def visit_not(self, child_result: BooleanExpression) -> BooleanExpression:
        return Not(child=child_result)

    def visit_and(self, left_result: BooleanExpression, right_result: BooleanExpression) -> BooleanExpression:
        return And(left=left_result, right=right_result)

    def visit_or(self, left_result: BooleanExpression, right_result: BooleanExpression) -> BooleanExpression:
        return Or(left=left_result, right=right_result)

    def visit_unbound_predicate(self, predicate) -> BooleanExpression:
        return predicate.bind(self._schema, case_sensitive=self._case_sensitive)

    def visit_bound_predicate(self, predicate) -> BooleanExpression:
        raise TypeError(f"Found already bound predicate: {predicate}")


class BoundBooleanExpressionVisitor(BooleanExpressionVisitor[T], ABC):
    @abstractmethod
    def visit_in(self, term: BoundTerm[T], literals: set[Literal[Any]]) -> T:
        """Visit a bound In predicate"""

    @abstractmethod
    def visit_not_in(self, term: BoundTerm[T], literals: set[Literal[Any]]) -> T:
        """Visit a bound NotIn predicate"""

    @abstractmethod
    def visit_is_nan(self, term: BoundTerm[T]) -> T:
        """Visit a bound IsNan predicate"""

    @abstractmethod
    def visit_not_nan(self, term: BoundTerm[T]) -> T:
        """Visit a bound NotNan predicate"""

    @abstractmethod
    def visit_is_null(self, term: BoundTerm[T]) -> T:
        """Visit a bound IsNull predicate"""

    @abstractmethod
    def visit_not_null(self, term: BoundTerm[T]) -> T:
        """Visit a bound NotNull predicate"""

    @abstractmethod
    def visit_equal(self, term: BoundTerm[T], literal: Literal[Any]) -> T:
        """Visit a bound Equal predicate"""

    @abstractmethod
    def visit_not_equal(self, term: BoundTerm[T], literal: Literal[Any]) -> T:
        """Visit a bound NotEqual predicate"""

    @abstractmethod
    def visit_greater_than_or_equal(self, term: BoundTerm[T], literal: Literal[Any]) -> T:
        """Visit a bound GreaterThanOrEqual predicate"""

    @abstractmethod
    def visit_greater_than(self, term: BoundTerm[T], literal: Literal[Any]) -> T:
        """Visit a bound GreaterThan predicate"""

    @abstractmethod
    def visit_less_than(self, term: BoundTerm[T], literal: Literal[Any]) -> T:
        """Visit a bound LessThan predicate"""

    @abstractmethod
    def visit_less_than_or_equal(self, term: BoundTerm[T], literal: Literal[Any]) -> T:
        """Visit a bound LessThanOrEqual predicate"""

    @abstractmethod
    def visit_true(self) -> T:
        """Visit a bound True predicate"""

    @abstractmethod
    def visit_false(self) -> T:
        """Visit a bound False predicate"""

    @abstractmethod
    def visit_not(self, child_result: T) -> T:
        """Visit a bound Not predicate"""

    @abstractmethod
    def visit_and(self, left_result: T, right_result: T) -> T:
        """Visit a bound And predicate"""

    @abstractmethod
    def visit_or(self, left_result: T, right_result: T) -> T:
        """Visit a bound Or predicate"""

    def visit_unbound_predicate(self, predicate: UnboundPredicate[T]):
        """Visit an unbound predicate
        Args:
            predicate (UnboundPredicate[T]): An unbound predicate
        Raises:
            TypeError: This always raises since an unbound predicate is not expected in a bound boolean expression
        """
        raise TypeError(f"Not a bound predicate: {predicate}")

    def visit_bound_predicate(self, predicate: BoundPredicate[T]) -> T:
        """Visit a bound predicate
        Args:
            predicate (BoundPredicate[T]): A bound predicate
        """
        return visit_bound_predicate(predicate, self)


@singledispatch
def visit_bound_predicate(expr, visitor: BooleanExpressionVisitor[T]) -> T:  # pylint: disable=unused-argument
    raise TypeError(f"Unknown predicate: {expr}")


@visit_bound_predicate.register(BoundIn)
def _(expr: BoundIn, visitor: BoundBooleanExpressionVisitor[T]) -> T:
    return visitor.visit_in(term=expr.term, literals=expr.literals)


@visit_bound_predicate.register(BoundNotIn)
def _(expr: BoundNotIn, visitor: BoundBooleanExpressionVisitor[T]) -> T:
    return visitor.visit_not_in(term=expr.term, literals=expr.literals)


@visit_bound_predicate.register(BoundIsNaN)
def _(expr: BoundIsNaN, visitor: BoundBooleanExpressionVisitor[T]) -> T:
    return visitor.visit_is_nan(term=expr.term)


@visit_bound_predicate.register(BoundNotNaN)
def _(expr: BoundNotNaN, visitor: BoundBooleanExpressionVisitor[T]) -> T:
    return visitor.visit_not_nan(term=expr.term)


@visit_bound_predicate.register(BoundIsNull)
def _(expr: BoundIsNull, visitor: BoundBooleanExpressionVisitor[T]) -> T:
    return visitor.visit_is_null(term=expr.term)


@visit_bound_predicate.register(BoundNotNull)
def _(expr: BoundNotNull, visitor: BoundBooleanExpressionVisitor[T]) -> T:
    return visitor.visit_not_null(term=expr.term)


@visit_bound_predicate.register(BoundEqualTo)
def _(expr: BoundEqualTo, visitor: BoundBooleanExpressionVisitor[T]) -> T:
    return visitor.visit_equal(term=expr.term, literal=expr.literal)


@visit_bound_predicate.register(BoundNotEqualTo)
def _(expr: BoundNotEqualTo, visitor: BoundBooleanExpressionVisitor[T]) -> T:
    return visitor.visit_not_equal(term=expr.term, literal=expr.literal)


@visit_bound_predicate.register(BoundGreaterThanOrEqual)
def _(expr: BoundGreaterThanOrEqual, visitor: BoundBooleanExpressionVisitor[T]) -> T:
    """Visit a bound GreaterThanOrEqual predicate"""
    return visitor.visit_greater_than_or_equal(term=expr.term, literal=expr.literal)


@visit_bound_predicate.register(BoundGreaterThan)
def _(expr: BoundGreaterThan, visitor: BoundBooleanExpressionVisitor[T]) -> T:
    return visitor.visit_greater_than(term=expr.term, literal=expr.literal)


@visit_bound_predicate.register(BoundLessThan)
def _(expr: BoundLessThan, visitor: BoundBooleanExpressionVisitor[T]) -> T:
    return visitor.visit_less_than(term=expr.term, literal=expr.literal)


@visit_bound_predicate.register(BoundLessThanOrEqual)
def _(expr: BoundLessThanOrEqual, visitor: BoundBooleanExpressionVisitor[T]) -> T:
    return visitor.visit_less_than_or_equal(term=expr.term, literal=expr.literal)<|MERGE_RESOLUTION|>--- conflicted
+++ resolved
@@ -637,17 +637,13 @@
     return visitor.visit_unbound_predicate(predicate=obj)
 
 
-<<<<<<< HEAD
-@visit.register(BoundPredicate)
+@visit.register
 def _(obj: BoundPredicate, visitor: BooleanExpressionVisitor[T]) -> T:
     """Visit a bound boolean expression with a concrete BooleanExpressionVisitor"""
     return visitor.visit_bound_predicate(predicate=obj)
 
 
-@visit.register(Or)
-=======
 @visit.register
->>>>>>> d1befd97
 def _(obj: Or, visitor: BooleanExpressionVisitor[T]) -> T:
     """Visit an Or boolean expression with a concrete BooleanExpressionVisitor"""
     left_result: T = visit(obj.left, visitor=visitor)
