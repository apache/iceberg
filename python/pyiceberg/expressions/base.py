--- conflicted
+++ resolved
@@ -848,7 +848,35 @@
     return visitor.visit_less_than_or_equal(term=expr.term, literal=expr.literal)
 
 
-<<<<<<< HEAD
+def rewrite_not(expr: BooleanExpression) -> BooleanExpression:
+    return visit(expr, _RewriteNotVisitor())
+
+
+class _RewriteNotVisitor(BooleanExpressionVisitor[BooleanExpression]):
+    """Inverts the negations"""
+
+    def visit_true(self) -> BooleanExpression:
+        return AlwaysTrue()
+
+    def visit_false(self) -> BooleanExpression:
+        return AlwaysFalse()
+
+    def visit_not(self, child_result: BooleanExpression) -> BooleanExpression:
+        return ~child_result
+
+    def visit_and(self, left_result: BooleanExpression, right_result: BooleanExpression) -> BooleanExpression:
+        return And(left=left_result, right=right_result)
+
+    def visit_or(self, left_result: BooleanExpression, right_result: BooleanExpression) -> BooleanExpression:
+        return Or(left=left_result, right=right_result)
+
+    def visit_unbound_predicate(self, predicate) -> BooleanExpression:
+        return predicate
+
+    def visit_bound_predicate(self, predicate) -> BooleanExpression:
+        return predicate
+
+
 ROWS_MIGHT_MATCH = True
 ROWS_CANNOT_MATCH = False
 IN_PREDICATE_LIMIT = 200
@@ -1046,33 +1074,4 @@
         return left_result and right_result
 
     def visit_or(self, left_result: bool, right_result: bool) -> bool:
-        return left_result or right_result
-=======
-def rewrite_not(expr: BooleanExpression) -> BooleanExpression:
-    return visit(expr, _RewriteNotVisitor())
-
-
-class _RewriteNotVisitor(BooleanExpressionVisitor[BooleanExpression]):
-    """Inverts the negations"""
-
-    def visit_true(self) -> BooleanExpression:
-        return AlwaysTrue()
-
-    def visit_false(self) -> BooleanExpression:
-        return AlwaysFalse()
-
-    def visit_not(self, child_result: BooleanExpression) -> BooleanExpression:
-        return ~child_result
-
-    def visit_and(self, left_result: BooleanExpression, right_result: BooleanExpression) -> BooleanExpression:
-        return And(left=left_result, right=right_result)
-
-    def visit_or(self, left_result: BooleanExpression, right_result: BooleanExpression) -> BooleanExpression:
-        return Or(left=left_result, right=right_result)
-
-    def visit_unbound_predicate(self, predicate) -> BooleanExpression:
-        return predicate
-
-    def visit_bound_predicate(self, predicate) -> BooleanExpression:
-        return predicate
->>>>>>> d1f06737
+        return left_result or right_result