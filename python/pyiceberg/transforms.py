# Licensed to the Apache Software Foundation (ASF) under one
# or more contributor license agreements.  See the NOTICE file
# distributed with this work for additional information
# regarding copyright ownership.  The ASF licenses this file
# to you under the Apache License, Version 2.0 (the
# "License"); you may not use this file except in compliance
# with the License.  You may obtain a copy of the License at
#
#   http://www.apache.org/licenses/LICENSE-2.0
#
# Unless required by applicable law or agreed to in writing,
# software distributed under the License is distributed on an
# "AS IS" BASIS, WITHOUT WARRANTIES OR CONDITIONS OF ANY
# KIND, either express or implied.  See the License for the
# specific language governing permissions and limitations
# under the License.

import base64
import struct
from abc import ABC, abstractmethod
from enum import IntEnum
from functools import singledispatch
from typing import Any, Callable, Generic
from typing import Literal as LiteralType
from typing import Optional, TypeVar

import mmh3
from pydantic import Field, PositiveInt, PrivateAttr

from pyiceberg.expressions import (
    BoundEqualTo,
    BoundGreaterThan,
    BoundGreaterThanOrEqual,
    BoundIn,
    BoundLessThan,
    BoundLessThanOrEqual,
    BoundLiteralPredicate,
    BoundNotIn,
    BoundPredicate,
    BoundSetPredicate,
    BoundTerm,
    BoundUnaryPredicate,
    EqualTo,
    GreaterThanOrEqual,
    LessThanOrEqual,
    Reference,
    UnboundPredicate,
)
from pyiceberg.expressions.literals import (
    DateLiteral,
    DecimalLiteral,
    Literal,
    LongLiteral,
    TimestampLiteral,
    literal,
)
from pyiceberg.typedef import L
from pyiceberg.types import (
    BinaryType,
    DateType,
    DecimalType,
    FixedType,
    IcebergType,
    IntegerType,
    LongType,
    StringType,
    TimestampType,
    TimestamptzType,
    TimeType,
    UUIDType,
)
from pyiceberg.utils import datetime
from pyiceberg.utils.decimal import decimal_to_bytes, truncate_decimal
from pyiceberg.utils.iceberg_base_model import IcebergBaseModel
from pyiceberg.utils.parsing import ParseNumberFromBrackets
from pyiceberg.utils.singleton import Singleton

S = TypeVar("S")
T = TypeVar("T")

IDENTITY = "identity"
VOID = "void"
BUCKET = "bucket"
TRUNCATE = "truncate"
YEAR = "year"
MONTH = "month"
DAY = "day"
HOUR = "hour"

BUCKET_PARSER = ParseNumberFromBrackets(BUCKET)
TRUNCATE_PARSER = ParseNumberFromBrackets(TRUNCATE)


def _transform_literal(func: Callable[[L], L], lit: Literal[L]) -> Literal[L]:
    """Small helper to upwrap the value from the literal, and wrap it again"""
    return literal(func(lit.value))


class Transform(IcebergBaseModel, ABC, Generic[S, T]):
    """Transform base class for concrete transforms.

    A base class to transform values and project predicates on partition values.
    This class is not used directly. Instead, use one of module method to create the child classes.
    """

    __root__: str = Field()

    @classmethod
    def __get_validators__(cls):
        # one or more validators may be yielded which will be called in the
        # order to validate the input, each validator will receive as an input
        # the value returned from the previous validator
        yield cls.validate

    @classmethod
    def validate(cls, v: Any):
        # When Pydantic is unable to determine the subtype
        # In this case we'll help pydantic a bit by parsing the transform type ourselves
        if isinstance(v, str):
            if v == IDENTITY:
                return IdentityTransform()
            elif v == VOID:
                return VoidTransform()
            elif v.startswith(BUCKET):
                return BucketTransform(num_buckets=BUCKET_PARSER.match(v))
            elif v.startswith(TRUNCATE):
                return TruncateTransform(width=TRUNCATE_PARSER.match(v))
            elif v == YEAR:
                return YearTransform()
            elif v == MONTH:
                return MonthTransform()
            elif v == DAY:
                return DayTransform()
            elif v == HOUR:
                return HourTransform()
            else:
                return UnknownTransform(transform=v)
        return v

    @abstractmethod
    def transform(self, source: IcebergType) -> Callable[[Optional[S]], Optional[T]]:
        ...

    @abstractmethod
    def can_transform(self, source: IcebergType) -> bool:
        return False

    @abstractmethod
    def result_type(self, source: IcebergType) -> IcebergType:
        ...

    @abstractmethod
    def project(self, name: str, pred: BoundPredicate[L]) -> Optional[UnboundPredicate]:
        ...

    @property
    def preserves_order(self) -> bool:
        return False

    def satisfies_order_of(self, other) -> bool:
        return self == other

    def to_human_string(self, _: IcebergType, value: Optional[S]) -> str:
        return str(value) if value is not None else "null"

    @property
    def dedup_name(self) -> str:
        return self.__str__()

    def __str__(self) -> str:
        return self.__root__

    def __eq__(self, other: Any) -> bool:
        if isinstance(other, Transform):
            return self.__root__ == other.__root__
        return False


class BucketTransform(Transform[S, int]):
    """Base Transform class to transform a value into a bucket partition value

    Transforms are parameterized by a number of buckets. Bucket partition transforms use a 32-bit
    hash of the source value to produce a positive value by mod the bucket number.

    Args:
      num_buckets (int): The number of buckets.
    """

    _num_buckets: PositiveInt = PrivateAttr()

    def __init__(self, num_buckets: int, **data: Any):
        super().__init__(__root__=f"bucket[{num_buckets}]", **data)
        self._num_buckets = num_buckets

    @property
    def num_buckets(self) -> int:
        return self._num_buckets

    def hash(self, value: S) -> int:
        raise NotImplementedError()

    def apply(self, value: Optional[S]) -> Optional[int]:
        return (self.hash(value) & IntegerType.max) % self._num_buckets if value else None

    def result_type(self, source: IcebergType) -> IcebergType:
        return IntegerType()

    def project(self, name: str, pred: BoundPredicate) -> Optional[UnboundPredicate]:
        transformer = self.transform(pred.term.ref().field.field_type)

        if isinstance(pred.term, BoundTransform):
            return _project_transform_predicate(self, name, pred)
        elif isinstance(pred, BoundUnaryPredicate):
            return pred.as_unbound(Reference(name))
        elif isinstance(pred, BoundEqualTo):
            return pred.as_unbound(Reference(name), _transform_literal(transformer, pred.literal))
        elif isinstance(pred, BoundIn):  # NotIn can't be projected
            return pred.as_unbound(Reference(name), {_transform_literal(transformer, literal) for literal in pred.literals})
        else:
            # - Comparison predicates can't be projected, notEq can't be projected
            # - Small ranges can be projected:
            #   For example, (x > 0) and (x < 3) can be turned into in({1, 2}) and projected.
            return None

    def can_transform(self, source: IcebergType) -> bool:
        return type(source) in {
            IntegerType,
            DateType,
            LongType,
            TimeType,
            TimestampType,
            TimestamptzType,
            DecimalType,
            StringType,
            FixedType,
            BinaryType,
            UUIDType,
        }

    def transform(self, source: IcebergType, bucket: bool = True) -> Callable[[Optional[Any]], Optional[int]]:
        source_type = type(source)
        if source_type in {IntegerType, LongType, DateType, TimeType, TimestampType, TimestamptzType}:

            def hash_func(v):
                return mmh3.hash(struct.pack("<q", v))

        elif source_type == DecimalType:

            def hash_func(v):
                return mmh3.hash(decimal_to_bytes(v))

        elif source_type in {StringType, FixedType, BinaryType}:

            def hash_func(v):
                return mmh3.hash(v)

        elif source_type == UUIDType:

            def hash_func(v):
                return mmh3.hash(
                    struct.pack(
                        ">QQ",
                        (v.int >> 64) & 0xFFFFFFFFFFFFFFFF,
                        v.int & 0xFFFFFFFFFFFFFFFF,
                    )
                )

        else:
            raise ValueError(f"Unknown type {source}")

        if bucket:
            return lambda v: (hash_func(v) & IntegerType.max) % self._num_buckets if v else None
        return hash_func

    def __repr__(self) -> str:
        return f"BucketTransform(num_buckets={self._num_buckets})"


class TimeResolution(IntEnum):
    YEAR = 6
    MONTH = 5
    WEEK = 4
    DAY = 3
    HOUR = 2
    MINUTE = 1
    SECOND = 0


class TimeTransform(Transform[S, int], Singleton):
    @property
    @abstractmethod
    def granularity(self) -> TimeResolution:
        ...

    def satisfies_order_of(self, other: Transform[S, T]) -> bool:
        return self.granularity <= other.granularity if hasattr(other, "granularity") else False

    def result_type(self, source: IcebergType) -> IntegerType:
        return IntegerType()

    @abstractmethod
    def transform(self, source: IcebergType) -> Callable[[Optional[Any]], Optional[int]]:
        ...

    def project(self, name: str, pred: BoundPredicate) -> Optional[UnboundPredicate]:
        transformer = self.transform(pred.term.ref().field.field_type)
        if isinstance(pred.term, BoundTransform):
            return _project_transform_predicate(self, name, pred)
        elif isinstance(pred, BoundUnaryPredicate):
            return pred.as_unbound(Reference(name))
        elif isinstance(pred, BoundLiteralPredicate):
            return _truncate_number(name, pred, transformer)
        elif isinstance(pred, BoundIn):  # NotIn can't be projected
            return _set_apply_transform(name, pred, transformer)
        else:
            return None

    @property
    def dedup_name(self) -> str:
        return "time"

    @property
    def preserves_order(self) -> bool:
        return True


class YearTransform(TimeTransform[S]):
    """Transforms a datetime value into a year value.

    Example:
        >>> transform = YearTransform()
        >>> transform.transform(TimestampType())(1512151975038194)
        47
    """

    __root__: LiteralType["year"] = Field(default="year")  # noqa: F821

    def transform(self, source: IcebergType) -> Callable[[Optional[S]], Optional[int]]:
        source_type = type(source)
        if source_type == DateType:

            def year_func(v):
                return datetime.days_to_years(v)

        elif source_type in {TimestampType, TimestamptzType}:

            def year_func(v):
                return datetime.micros_to_years(v)

        else:
            raise ValueError(f"Cannot apply year transform for type: {source}")

        return lambda v: year_func(v) if v is not None else None

    def can_transform(self, source: IcebergType) -> bool:
        return type(source) in {
            DateType,
            TimestampType,
            TimestamptzType,
        }

    @property
    def granularity(self) -> TimeResolution:
        return TimeResolution.YEAR

    def to_human_string(self, _: IcebergType, value: Optional[S]) -> str:
        return datetime.to_human_year(value) if isinstance(value, int) else "null"

    def __repr__(self) -> str:
        return "YearTransform()"


class MonthTransform(TimeTransform[S]):
    """Transforms a datetime value into a month value.

    Example:
        >>> transform = MonthTransform()
        >>> transform.transform(DateType())(17501)
        575
    """

    __root__: LiteralType["month"] = Field(default="month")  # noqa: F821

    def transform(self, source: IcebergType) -> Callable[[Optional[S]], Optional[int]]:
        source_type = type(source)
        if source_type == DateType:

            def month_func(v):
                return datetime.days_to_months(v)

        elif source_type in {TimestampType, TimestamptzType}:

            def month_func(v):
                return datetime.micros_to_months(v)

        else:
            raise ValueError(f"Cannot apply month transform for type: {source}")

        return lambda v: month_func(v) if v else None

    def can_transform(self, source: IcebergType) -> bool:
        return type(source) in {
            DateType,
            TimestampType,
            TimestamptzType,
        }

    @property
    def granularity(self) -> TimeResolution:
        return TimeResolution.MONTH

    def to_human_string(self, _: IcebergType, value: Optional[S]) -> str:
        return datetime.to_human_month(value) if isinstance(value, int) else "null"

    def __repr__(self) -> str:
        return "MonthTransform()"


class DayTransform(TimeTransform[S]):
    """Transforms a datetime value into a day value.

    Example:
        >>> transform = MonthTransform()
        >>> transform.transform(DateType())(17501)
        17501
    """

    __root__: LiteralType["day"] = Field(default="day")  # noqa: F821

    def transform(self, source: IcebergType) -> Callable[[Optional[S]], Optional[int]]:
        source_type = type(source)
        if source_type == DateType:

            def day_func(v):
                return v

        elif source_type in {TimestampType, TimestamptzType}:

            def day_func(v):
                return datetime.micros_to_days(v)

        else:
            raise ValueError(f"Cannot apply day transform for type: {source}")

        return lambda v: day_func(v) if v else None

    def can_transform(self, source: IcebergType) -> bool:
        return type(source) in {
            DateType,
            TimestampType,
            TimestamptzType,
        }

    def result_type(self, source: IcebergType) -> IcebergType:
        return DateType()

    @property
    def granularity(self) -> TimeResolution:
        return TimeResolution.DAY

    def to_human_string(self, _: IcebergType, value: Optional[S]) -> str:
        return datetime.to_human_day(value) if isinstance(value, int) else "null"

    def __repr__(self) -> str:
        return "DayTransform()"


class HourTransform(TimeTransform[S]):
    """Transforms a datetime value into a hour value.

    Example:
        >>> transform = HourTransform()
        >>> transform.transform(TimestampType())(1512151975038194)
        420042
    """

    __root__: LiteralType["hour"] = Field(default="hour")  # noqa: F821

    def transform(self, source: IcebergType) -> Callable[[Optional[S]], Optional[int]]:
        if type(source) in {TimestampType, TimestamptzType}:

            def hour_func(v):
                return datetime.micros_to_hours(v)

        else:
            raise ValueError(f"Cannot apply hour transform for type: {source}")

        return lambda v: hour_func(v) if v else None

    def can_transform(self, source: IcebergType) -> bool:
        return type(source) in {
            TimestampType,
            TimestamptzType,
        }

    @property
    def granularity(self) -> TimeResolution:
        return TimeResolution.HOUR

    def to_human_string(self, _: IcebergType, value: Optional[S]) -> str:
        return datetime.to_human_hour(value) if isinstance(value, int) else "null"

    def __repr__(self) -> str:
        return "HourTransform()"


def _base64encode(buffer: bytes) -> str:
    """Converts bytes to base64 string"""
    return base64.b64encode(buffer).decode("ISO-8859-1")


class IdentityTransform(Transform[S, S]):
    """Transforms a value into itself.

    Example:
        >>> transform = IdentityTransform()
        >>> transform.transform(StringType())('hello-world')
        'hello-world'
    """

    __root__: LiteralType["identity"] = Field(default="identity")  # noqa: F821

    def transform(self, source: IcebergType) -> Callable[[Optional[S]], Optional[S]]:
        return lambda v: v

    def can_transform(self, source: IcebergType) -> bool:
        return source.is_primitive

    def result_type(self, source: IcebergType) -> IcebergType:
        return source

    def project(self, name: str, pred: BoundPredicate) -> Optional[UnboundPredicate]:
        if isinstance(pred.term, BoundTransform):
            return _project_transform_predicate(self, name, pred)
        elif isinstance(pred, BoundUnaryPredicate):
            return pred.as_unbound(Reference(name))
        elif isinstance(pred, BoundEqualTo):
            return pred.as_unbound(Reference(name), pred.literal)
        elif isinstance(pred, (BoundIn, BoundNotIn)):
            return pred.as_unbound(Reference(name), pred.literals)
        else:
            raise ValueError(f"Could not project: {self}")

    @property
    def preserves_order(self) -> bool:
        return True

    def satisfies_order_of(self, other: Transform[S, T]) -> bool:
        """ordering by value is the same as long as the other preserves order"""
        return other.preserves_order

    def to_human_string(self, source_type: IcebergType, value: Optional[S]) -> str:
        return _human_string(value, source_type) if value is not None else "null"

    def __str__(self) -> str:
        return "identity"

    def __repr__(self) -> str:
        return "IdentityTransform()"


class TruncateTransform(Transform[S, S]):
    """A transform for truncating a value to a specified width.
    Args:
      width (int): The truncate width, should be positive
    Raises:
      ValueError: If a type is provided that is incompatible with a Truncate transform
    """

    __root__: str = Field()
    _source_type: IcebergType = PrivateAttr()
    _width: PositiveInt = PrivateAttr()

    def __init__(self, width: int, **data: Any):
        super().__init__(__root__=f"truncate[{width}]", **data)
        self._width = width

    def can_transform(self, source: IcebergType) -> bool:
        return type(source) in {IntegerType, LongType, StringType, BinaryType, DecimalType}

    def result_type(self, source: IcebergType) -> IcebergType:
        return source

    @property
    def preserves_order(self) -> bool:
        return True

    @property
    def source_type(self) -> IcebergType:
        return self._source_type

    def project(self, name: str, pred: BoundPredicate) -> Optional[UnboundPredicate]:
        field_type = pred.term.ref().field.field_type

        if isinstance(pred.term, BoundTransform):
            return _project_transform_predicate(self, name, pred)

        # Implement startswith and notstartswith for string (and probably binary)
        # https://github.com/apache/iceberg/issues/6112

        if isinstance(pred, BoundUnaryPredicate):
            return pred.as_unbound(Reference(name))
        elif isinstance(field_type, (IntegerType, LongType, DecimalType)):
            if isinstance(pred, BoundLiteralPredicate):
                return _truncate_number(name, pred, self.transform(field_type))
            elif isinstance(pred, BoundIn):
                return _set_apply_transform(name, pred, self.transform(field_type))
        elif isinstance(field_type, (BinaryType, StringType)):
            if isinstance(pred, BoundLiteralPredicate):
                return _truncate_array(name, pred, self.transform(field_type))
            elif isinstance(pred, BoundIn):
                return _set_apply_transform(name, pred, self.transform(field_type))
        return None

    @property
    def width(self) -> int:
        return self._width

    def transform(self, source: IcebergType) -> Callable[[Optional[S]], Optional[S]]:
        source_type = type(source)
        if source_type in {IntegerType, LongType}:

            def truncate_func(v):
                return v - v % self._width

        elif source_type in {StringType, BinaryType}:

            def truncate_func(v):
                return v[0 : min(self._width, len(v))]

        elif source_type == DecimalType:

            def truncate_func(v):
                return truncate_decimal(v, self._width)

        else:
            raise ValueError(f"Cannot truncate for type: {source}")

        return lambda v: truncate_func(v) if v else None

    def satisfies_order_of(self, other: Transform[S, T]) -> bool:
        if self == other:
            return True
        elif (
            isinstance(self.source_type, StringType)
            and isinstance(other, TruncateTransform)
            and isinstance(other.source_type, StringType)
        ):
            return self.width >= other.width

        return False

    def to_human_string(self, _: IcebergType, value: Optional[S]) -> str:
        if value is None:
            return "null"
        elif isinstance(value, bytes):
            return _base64encode(value)
        else:
            return str(value)

    def __repr__(self) -> str:
        return f"TruncateTransform(width={self._width})"


@singledispatch
def _human_string(value: Any, _type: IcebergType) -> str:
    return str(value)


@_human_string.register(bytes)
def _(value: bytes, _type: IcebergType) -> str:
    return _base64encode(value)


@_human_string.register(int)
def _(value: int, _type: IcebergType) -> str:
    return _int_to_human_string(_type, value)


@singledispatch
def _int_to_human_string(_type: IcebergType, value: int) -> str:
    return str(value)


@_int_to_human_string.register(DateType)
def _(_type: IcebergType, value: int) -> str:
    return datetime.to_human_day(value)


@_int_to_human_string.register(TimeType)
def _(_type: IcebergType, value: int) -> str:
    return datetime.to_human_time(value)


@_int_to_human_string.register(TimestampType)
def _(_type: IcebergType, value: int) -> str:
    return datetime.to_human_timestamp(value)


@_int_to_human_string.register(TimestamptzType)
def _(_type: IcebergType, value: int) -> str:
    return datetime.to_human_timestamptz(value)


<<<<<<< HEAD
UNKNOWN = "unknown"


class UnknownTransform(Transform):
=======
class UnknownTransform(Transform[S, T]):
>>>>>>> c0c5824e
    """A transform that represents when an unknown transform is provided
    Args:
      source_type (IcebergType): An Iceberg `Type`
      transform (str): A string name of a transform
    Raises:
      AttributeError: If the apply method is called.
    """

    __root__: LiteralType["unknown"] = Field(default="unknown")  # noqa: F821
    _transform: str = PrivateAttr()

    def __init__(self, transform: str, **data: Any):
        super().__init__(**data)
        self._transform = transform

    def transform(self, source: IcebergType) -> Callable[[Optional[S]], Optional[T]]:
        raise AttributeError(f"Cannot apply unsupported transform: {self}")

    def can_transform(self, source: IcebergType) -> bool:
        return False

    def result_type(self, source: IcebergType) -> StringType:
        return StringType()

    def project(self, name: str, pred: BoundPredicate) -> Optional[UnboundPredicate]:
        return None

    def __repr__(self) -> str:
        return f"UnknownTransform(transform={repr(self._transform)})"


class VoidTransform(Transform[S, None], Singleton):
    """A transform that always returns None"""

    __root__ = "void"

    def transform(self, source: IcebergType) -> Callable[[Optional[S]], Optional[T]]:
        return lambda v: None

    def can_transform(self, _: IcebergType) -> bool:
        return True

    def result_type(self, source: IcebergType) -> IcebergType:
        return source

    def project(self, name: str, pred: BoundPredicate) -> Optional[UnboundPredicate]:
        return None

    def to_human_string(self, _: IcebergType, value: Optional[S]) -> str:
        return "null"

    def __repr__(self) -> str:
        return "VoidTransform()"


def _truncate_number(
    name: str, pred: BoundLiteralPredicate[L], transform: Callable[[Optional[L]], Optional[L]]
) -> Optional[UnboundPredicate]:
    boundary = pred.literal

    if not isinstance(boundary, (LongLiteral, DecimalLiteral, DateLiteral, TimestampLiteral)):
        raise ValueError(f"Expected a numeric literal, got: {type(boundary)}")

    if isinstance(pred, BoundLessThan):
        return LessThanOrEqual(Reference(name), _transform_literal(transform, boundary.decrement()))  # type: ignore
    elif isinstance(pred, BoundLessThanOrEqual):
        return LessThanOrEqual(Reference(name), _transform_literal(transform, boundary))
    elif isinstance(pred, BoundGreaterThan):
        return GreaterThanOrEqual(Reference(name), _transform_literal(transform, boundary.increment()))  # type: ignore
    elif isinstance(pred, BoundGreaterThanOrEqual):
        return GreaterThanOrEqual(Reference(name), _transform_literal(transform, boundary))
    elif isinstance(pred, BoundEqualTo):
        return EqualTo(Reference(name), _transform_literal(transform, boundary))
    else:
        return None


def _truncate_array(
    name: str, pred: BoundLiteralPredicate[L], transform: Callable[[Optional[L]], Optional[L]]
) -> Optional[UnboundPredicate]:
    boundary = pred.literal

    if type(pred) in {BoundLessThan, BoundLessThanOrEqual}:
        return LessThanOrEqual(Reference(name), _transform_literal(transform, boundary))
    elif type(pred) in {BoundGreaterThan, BoundGreaterThanOrEqual}:
        return GreaterThanOrEqual(Reference(name), _transform_literal(transform, boundary))
    if isinstance(pred, BoundEqualTo):
        return EqualTo(Reference(name), _transform_literal(transform, boundary))
    else:
        return None


def _project_transform_predicate(transform: Transform, partition_name: str, pred: BoundPredicate) -> Optional[UnboundPredicate]:
    term = pred.term
    if isinstance(term, BoundTransform) and transform == term.transform:
        return _remove_transform(partition_name, pred)
    return None


def _remove_transform(partition_name: str, pred: BoundPredicate):
    if isinstance(pred, BoundUnaryPredicate):
        return pred.as_unbound(Reference(partition_name))
    elif isinstance(pred, BoundLiteralPredicate):
        return pred.as_unbound(Reference(partition_name), pred.literal)
    elif isinstance(pred, (BoundIn, BoundNotIn)):
        return pred.as_unbound(Reference(partition_name), pred.literals)
    else:
        raise ValueError(f"Cannot replace transform in unknown predicate: {pred}")


def _set_apply_transform(
    name: str, pred: BoundSetPredicate[L], transform: Callable[[Optional[L]], Optional[L]]
) -> UnboundPredicate:
    literals = pred.literals
    if isinstance(pred, BoundSetPredicate):
        return pred.as_unbound(Reference(name), {_transform_literal(transform, literal) for literal in literals})
    else:
        raise ValueError(f"Unknown BoundSetPredicate: {pred}")


class BoundTransform(BoundTerm[Any]):
    """A transform expression"""

    transform: Transform

    def __init__(self, term: BoundTerm, transform: Transform):
        self.term = term
        self.transform = transform<|MERGE_RESOLUTION|>--- conflicted
+++ resolved
@@ -150,7 +150,7 @@
         ...
 
     @abstractmethod
-    def project(self, name: str, pred: BoundPredicate[L]) -> Optional[UnboundPredicate]:
+    def project(self, name: str, pred: BoundPredicate[L]) -> Optional[UnboundPredicate[Any]]:
         ...
 
     @property
@@ -205,7 +205,7 @@
     def result_type(self, source: IcebergType) -> IcebergType:
         return IntegerType()
 
-    def project(self, name: str, pred: BoundPredicate) -> Optional[UnboundPredicate]:
+    def project(self, name: str, pred: BoundPredicate[L]) -> Optional[UnboundPredicate[Any]]:
         transformer = self.transform(pred.term.ref().field.field_type)
 
         if isinstance(pred.term, BoundTransform):
@@ -302,7 +302,7 @@
     def transform(self, source: IcebergType) -> Callable[[Optional[Any]], Optional[int]]:
         ...
 
-    def project(self, name: str, pred: BoundPredicate) -> Optional[UnboundPredicate]:
+    def project(self, name: str, pred: BoundPredicate[L]) -> Optional[UnboundPredicate[Any]]:
         transformer = self.transform(pred.term.ref().field.field_type)
         if isinstance(pred.term, BoundTransform):
             return _project_transform_predicate(self, name, pred)
@@ -529,7 +529,7 @@
     def result_type(self, source: IcebergType) -> IcebergType:
         return source
 
-    def project(self, name: str, pred: BoundPredicate) -> Optional[UnboundPredicate]:
+    def project(self, name: str, pred: BoundPredicate[L]) -> Optional[UnboundPredicate[Any]]:
         if isinstance(pred.term, BoundTransform):
             return _project_transform_predicate(self, name, pred)
         elif isinstance(pred, BoundUnaryPredicate):
@@ -589,7 +589,7 @@
     def source_type(self) -> IcebergType:
         return self._source_type
 
-    def project(self, name: str, pred: BoundPredicate) -> Optional[UnboundPredicate]:
+    def project(self, name: str, pred: BoundPredicate[L]) -> Optional[UnboundPredicate[Any]]:
         field_type = pred.term.ref().field.field_type
 
         if isinstance(pred.term, BoundTransform):
@@ -702,14 +702,7 @@
     return datetime.to_human_timestamptz(value)
 
 
-<<<<<<< HEAD
-UNKNOWN = "unknown"
-
-
-class UnknownTransform(Transform):
-=======
 class UnknownTransform(Transform[S, T]):
->>>>>>> c0c5824e
     """A transform that represents when an unknown transform is provided
     Args:
       source_type (IcebergType): An Iceberg `Type`
@@ -734,7 +727,7 @@
     def result_type(self, source: IcebergType) -> StringType:
         return StringType()
 
-    def project(self, name: str, pred: BoundPredicate) -> Optional[UnboundPredicate]:
+    def project(self, name: str, pred: BoundPredicate[L]) -> Optional[UnboundPredicate[Any]]:
         return None
 
     def __repr__(self) -> str:
@@ -755,7 +748,7 @@
     def result_type(self, source: IcebergType) -> IcebergType:
         return source
 
-    def project(self, name: str, pred: BoundPredicate) -> Optional[UnboundPredicate]:
+    def project(self, name: str, pred: BoundPredicate[L]) -> Optional[UnboundPredicate[Any]]:
         return None
 
     def to_human_string(self, _: IcebergType, value: Optional[S]) -> str:
@@ -767,7 +760,7 @@
 
 def _truncate_number(
     name: str, pred: BoundLiteralPredicate[L], transform: Callable[[Optional[L]], Optional[L]]
-) -> Optional[UnboundPredicate]:
+) -> Optional[UnboundPredicate[Any]]:
     boundary = pred.literal
 
     if not isinstance(boundary, (LongLiteral, DecimalLiteral, DateLiteral, TimestampLiteral)):
@@ -789,7 +782,7 @@
 
 def _truncate_array(
     name: str, pred: BoundLiteralPredicate[L], transform: Callable[[Optional[L]], Optional[L]]
-) -> Optional[UnboundPredicate]:
+) -> Optional[UnboundPredicate[Any]]:
     boundary = pred.literal
 
     if type(pred) in {BoundLessThan, BoundLessThanOrEqual}:
@@ -802,14 +795,16 @@
         return None
 
 
-def _project_transform_predicate(transform: Transform, partition_name: str, pred: BoundPredicate) -> Optional[UnboundPredicate]:
+def _project_transform_predicate(
+    transform: Transform[Any, Any], partition_name: str, pred: BoundPredicate[L]
+) -> Optional[UnboundPredicate[Any]]:
     term = pred.term
     if isinstance(term, BoundTransform) and transform == term.transform:
         return _remove_transform(partition_name, pred)
     return None
 
 
-def _remove_transform(partition_name: str, pred: BoundPredicate):
+def _remove_transform(partition_name: str, pred: BoundPredicate[L]):
     if isinstance(pred, BoundUnaryPredicate):
         return pred.as_unbound(Reference(partition_name))
     elif isinstance(pred, BoundLiteralPredicate):
@@ -821,8 +816,8 @@
 
 
 def _set_apply_transform(
-    name: str, pred: BoundSetPredicate[L], transform: Callable[[Optional[L]], Optional[L]]
-) -> UnboundPredicate:
+    name: str, pred: BoundSetPredicate[L], transform: Callable[[L], L]
+) -> UnboundPredicate[Any]:
     literals = pred.literals
     if isinstance(pred, BoundSetPredicate):
         return pred.as_unbound(Reference(name), {_transform_literal(transform, literal) for literal in literals})
@@ -830,11 +825,11 @@
         raise ValueError(f"Unknown BoundSetPredicate: {pred}")
 
 
-class BoundTransform(BoundTerm[Any]):
+class BoundTransform(BoundTerm[L]):
     """A transform expression"""
 
-    transform: Transform
-
-    def __init__(self, term: BoundTerm, transform: Transform):
-        self.term = term
+    transform: Transform[L, Any]
+
+    def __init__(self, term: BoundTerm[L], transform: Transform[L, Any]):
+        self.term: BoundTerm[L] = term
         self.transform = transform