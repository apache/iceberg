--- conflicted
+++ resolved
@@ -158,16 +158,12 @@
 
 
 class DateReader(Reader):
-<<<<<<< HEAD
+    """Reads a day granularity date from the stream.
+
+    The number of days from 1 January 1970.
+    """
+
     def read(self, decoder: ReadableDecoder) -> int:
-=======
-    """Reads a day granularity date from the stream.
-
-    The number of days from 1 January 1970.
-    """
-
-    def read(self, decoder: BinaryDecoder) -> int:
->>>>>>> b033de7e
         return decoder.read_int()
 
     def skip(self, decoder: ReadableDecoder) -> None:
@@ -175,48 +171,34 @@
 
 
 class TimeReader(Reader):
-<<<<<<< HEAD
-    def read(self, decoder: ReadableDecoder) -> time:
-        return decoder.read_time_micros()
-=======
     """Reads a microsecond granularity timestamp from the stream.
 
     Long is decoded as an integer which represents
     the number of microseconds from the unix epoch, 1 January 1970.
     """
 
-    def read(self, decoder: BinaryDecoder) -> int:
+    def read(self, decoder: ReadableDecoder) -> int:
         return decoder.read_int()
->>>>>>> b033de7e
 
     def skip(self, decoder: ReadableDecoder) -> None:
         decoder.skip_int()
 
 
 class TimestampReader(Reader):
-<<<<<<< HEAD
-    def read(self, decoder: ReadableDecoder) -> datetime:
-        return decoder.read_timestamp_micros()
-=======
     """Reads a microsecond granularity timestamp from the stream.
 
     Long is decoded as python integer which represents
     the number of microseconds from the unix epoch, 1 January 1970.
     """
 
-    def read(self, decoder: BinaryDecoder) -> int:
+    def read(self, decoder: ReadableDecoder) -> int:
         return decoder.read_int()
->>>>>>> b033de7e
 
     def skip(self, decoder: ReadableDecoder) -> None:
         decoder.skip_int()
 
 
 class TimestamptzReader(Reader):
-<<<<<<< HEAD
-    def read(self, decoder: ReadableDecoder) -> datetime:
-        return decoder.read_timestamptz_micros()
-=======
     """Reads a microsecond granularity timestamptz from the stream.
 
     Long is decoded as python integer which represents
@@ -225,9 +207,8 @@
     Adjusted to UTC.
     """
 
-    def read(self, decoder: BinaryDecoder) -> int:
+    def read(self, decoder: ReadableDecoder) -> int:
         return decoder.read_int()
->>>>>>> b033de7e
 
     def skip(self, decoder: ReadableDecoder) -> None:
         decoder.skip_int()
@@ -242,13 +223,8 @@
 
 
 class UUIDReader(Reader):
-<<<<<<< HEAD
     def read(self, decoder: ReadableDecoder) -> UUID:
-        return decoder.read_uuid_from_fixed()
-=======
-    def read(self, decoder: BinaryDecoder) -> UUID:
         return UUID(bytes=decoder.read(16))
->>>>>>> b033de7e
 
     def skip(self, decoder: ReadableDecoder) -> None:
         decoder.skip(16)
@@ -274,17 +250,13 @@
 
 
 class BinaryReader(Reader):
-<<<<<<< HEAD
-    def read(self, decoder: ReadableDecoder) -> bytes:
-=======
     """Read a binary value.
 
     First reads an integer, to get the length of the binary value,
     then reads the binary field itself.
     """
 
-    def read(self, decoder: BinaryDecoder) -> bytes:
->>>>>>> b033de7e
+    def read(self, decoder: ReadableDecoder) -> bytes:
         return decoder.read_bytes()
 
     def skip(self, decoder: ReadableDecoder) -> None:
@@ -308,13 +280,8 @@
         object.__setattr__(self, "scale", scale)
         object.__setattr__(self, "_length", decimal_required_bytes(precision))
 
-<<<<<<< HEAD
     def read(self, decoder: ReadableDecoder) -> Decimal:
-        return decoder.read_decimal_from_bytes(self.precision, self.scale)
-=======
-    def read(self, decoder: BinaryDecoder) -> Decimal:
         return bytes_to_decimal(decoder.read(self._length), self.scale)
->>>>>>> b033de7e
 
     def skip(self, decoder: ReadableDecoder) -> None:
         decoder.skip_bytes()
