# Licensed to the Apache Software Foundation (ASF) under one
# or more contributor license agreements.  See the NOTICE file
# distributed with this work for additional information
# regarding copyright ownership.  The ASF licenses this file
# to you under the Apache License, Version 2.0 (the
# "License"); you may not use this file except in compliance
# with the License.  You may obtain a copy of the License at
#
#   http://www.apache.org/licenses/LICENSE-2.0
#
# Unless required by applicable law or agreed to in writing,
# software distributed under the License is distributed on an
# "AS IS" BASIS, WITHOUT WARRANTIES OR CONDITIONS OF ANY
# KIND, either express or implied.  See the License for the
# specific language governing permissions and limitations
# under the License.
"""
Classes for building the Reader tree.

Constructing a reader tree from the schema makes it easy
to decouple the reader implementation from the schema.

The reader tree can be changed in such a way that the
read schema is different, while respecting the read schema.
"""
from __future__ import annotations

from abc import abstractmethod
from dataclasses import dataclass
from dataclasses import field as dataclassfield
from datetime import datetime, time
from decimal import Decimal
from typing import (
    Any,
    Callable,
    Dict,
    List,
    Optional,
    Tuple,
)
from uuid import UUID

from pyiceberg.avro.decoder import BinaryDecoder
from pyiceberg.typedef import StructProtocol
from pyiceberg.types import StructType
from pyiceberg.utils.singleton import Singleton


def _skip_map_array(decoder: BinaryDecoder, skip_entry: Callable[[], None]) -> None:
    """Skips over an array or map.

    Both the array and map are encoded similar, and we can re-use
    the logic of skipping in an efficient way.

    From the Avro spec:

    Maps (and arrays) are encoded as a series of blocks.
    Each block consists of a long count value, followed by that many key/value pairs in the case of a map,
    and followed by that many array items in the case of an array. A block with count zero indicates the
    end of the map. Each item is encoded per the map's value schema.

    If a block's count is negative, its absolute value is used, and the count is followed immediately by a
    long block size indicating the number of bytes in the block. This block size permits fast skipping
    through data, e.g., when projecting a record to a subset of its fields.

    Args:
        decoder:
            The decoder that reads the types from the underlying data.
        skip_entry:
            Function to skip over the underlying data, element in case of an array, and the
            key/value in the case of a map.
    """
    block_count = decoder.read_int()
    while block_count != 0:
        if block_count < 0:
            # The length in bytes in encoded, so we can skip over it right away
            block_size = decoder.read_int()
            decoder.skip(block_size)
        else:
            for _ in range(block_count):
                skip_entry()
        block_count = decoder.read_int()


class Reader(Singleton):
    @abstractmethod
    def read(self, decoder: BinaryDecoder) -> Any:
        ...

    @abstractmethod
    def skip(self, decoder: BinaryDecoder) -> None:
        ...

    def __repr__(self) -> str:
        """Returns the string representation of the Reader class."""
        return f"{self.__class__.__name__}()"


class NoneReader(Reader):
    def read(self, _: BinaryDecoder) -> None:
        return None

    def skip(self, decoder: BinaryDecoder) -> None:
        return None


class DefaultReader(Reader):
    __slots__ = ("default_value",)
    default_value: Any

    def __init__(self, default_value: Any) -> None:
        self.default_value = default_value

    def read(self, _: BinaryDecoder) -> Any:
        return self.default_value

    def skip(self, decoder: BinaryDecoder) -> None:
        pass


class BooleanReader(Reader):
    def read(self, decoder: BinaryDecoder) -> bool:
        return decoder.read_boolean()

    def skip(self, decoder: BinaryDecoder) -> None:
        decoder.skip_boolean()


class IntegerReader(Reader):
    """Longs and ints are encoded the same way, and there is no long in Python."""

    def read(self, decoder: BinaryDecoder) -> int:
        return decoder.read_int()

    def skip(self, decoder: BinaryDecoder) -> None:
        decoder.skip_int()


class FloatReader(Reader):
    def read(self, decoder: BinaryDecoder) -> float:
        return decoder.read_float()

    def skip(self, decoder: BinaryDecoder) -> None:
        decoder.skip_float()


class DoubleReader(Reader):
    def read(self, decoder: BinaryDecoder) -> float:
        return decoder.read_double()

    def skip(self, decoder: BinaryDecoder) -> None:
        decoder.skip_double()


class DateReader(Reader):
    def read(self, decoder: BinaryDecoder) -> int:
        return decoder.read_int()

    def skip(self, decoder: BinaryDecoder) -> None:
        decoder.skip_int()


class TimeReader(Reader):
    def read(self, decoder: BinaryDecoder) -> time:
        return decoder.read_time_micros()

    def skip(self, decoder: BinaryDecoder) -> None:
        decoder.skip_int()


class TimestampReader(Reader):
    def read(self, decoder: BinaryDecoder) -> datetime:
        return decoder.read_timestamp_micros()

    def skip(self, decoder: BinaryDecoder) -> None:
        decoder.skip_int()


class TimestamptzReader(Reader):
    def read(self, decoder: BinaryDecoder) -> datetime:
        return decoder.read_timestamptz_micros()

    def skip(self, decoder: BinaryDecoder) -> None:
        decoder.skip_int()


class StringReader(Reader):
    def read(self, decoder: BinaryDecoder) -> str:
        return decoder.read_utf8()

    def skip(self, decoder: BinaryDecoder) -> None:
        decoder.skip_utf8()


class UUIDReader(Reader):
    def read(self, decoder: BinaryDecoder) -> UUID:
        return decoder.read_uuid_from_fixed()

    def skip(self, decoder: BinaryDecoder) -> None:
        decoder.skip(16)


@dataclass(frozen=True)
class FixedReader(Reader):
    _len: int = dataclassfield()

    def read(self, decoder: BinaryDecoder) -> bytes:
        return decoder.read(len(self))

    def skip(self, decoder: BinaryDecoder) -> None:
        decoder.skip(len(self))

    def __len__(self) -> int:
        """Returns the length of an instance of the FixedReader class."""
        return self._len

    def __repr__(self) -> str:
        """Returns the string representation of the FixedReader class."""
        return f"FixedReader({self._len})"


class BinaryReader(Reader):
    def read(self, decoder: BinaryDecoder) -> bytes:
        return decoder.read_bytes()

    def skip(self, decoder: BinaryDecoder) -> None:
        decoder.skip_bytes()


@dataclass(frozen=True)
class DecimalReader(Reader):
    precision: int = dataclassfield()
    scale: int = dataclassfield()

    def read(self, decoder: BinaryDecoder) -> Decimal:
        return decoder.read_decimal_from_bytes(self.precision, self.scale)

    def skip(self, decoder: BinaryDecoder) -> None:
        decoder.skip_bytes()

    def __repr__(self) -> str:
        """Returns the string representation of the DecimalReader class."""
        return f"DecimalReader({self.precision}, {self.scale})"


@dataclass(frozen=True)
class OptionReader(Reader):
    option: Reader = dataclassfield()

    def read(self, decoder: BinaryDecoder) -> Optional[Any]:
        # For the Iceberg spec it is required to set the default value to null
        # From https://iceberg.apache.org/spec/#avro
        # Optional fields must always set the Avro field default value to null.
        #
        # This means that null has to come first:
        # https://avro.apache.org/docs/current/spec.html
        # type of the default value must match the first element of the union.
        # This is enforced in the schema conversion, which happens prior
        # to building the reader tree
        if decoder.read_int() > 0:
            return self.option.read(decoder)
        return None

    def skip(self, decoder: BinaryDecoder) -> None:
        if decoder.read_int() > 0:
            return self.option.skip(decoder)


class StructReader(Reader):
<<<<<<< HEAD
    __slots__ = ("field_readers", "create_struct", "struct")
=======
    __slots__ = ("field_readers", "create_struct", "struct", "create_with_keyword")
>>>>>>> 0c2cc1d9
    field_readers: Tuple[Tuple[Optional[int], Reader], ...]
    create_struct: Callable[..., StructProtocol]
    struct: StructType

    def __init__(
        self,
        field_readers: Tuple[Tuple[Optional[int], Reader], ...],
        create_struct: Callable[..., StructProtocol],
        struct: StructType,
    ) -> None:
        self.field_readers = field_readers
        self.create_struct = create_struct
        self.struct = struct

        try:
            # Try initializing the struct, first with the struct keyword argument
            created_struct = self.create_struct(struct=self.struct)
            self._create_with_keyword = True
        except TypeError as e:
            if "'struct' is an invalid keyword argument for" in str(e):
                created_struct = self.create_struct()
                self._create_with_keyword = False
            else:
                raise ValueError(f"Unable to initialize struct: {self.create_struct}") from e

        if not isinstance(created_struct, StructProtocol):
            raise ValueError(f"Incompatible with StructProtocol: {self.create_struct}")

    def read(self, decoder: BinaryDecoder) -> StructProtocol:
        struct = self.create_struct(struct=self.struct) if self._create_with_keyword else self.create_struct()

        for pos, field in self.field_readers:
            if pos is not None:
                struct[pos] = field.read(decoder)  # later: pass reuse in here
            else:
                field.skip(decoder)

        return struct

    def skip(self, decoder: BinaryDecoder) -> None:
        for _, field in self.field_readers:
            field.skip(decoder)

    def __eq__(self, other: Any) -> bool:
        """Returns the equality of two instances of the StructReader class."""
        return (
            self.field_readers == other.field_readers and self.create_struct == other.create_struct
            if isinstance(other, StructReader)
            else False
        )

    def __repr__(self) -> str:
        """Returns the string representation of the StructReader class."""
        return f"StructReader(({','.join(repr(field) for field in self.field_readers)}), {repr(self.create_struct)})"

    def __hash__(self) -> int:
        """Returns a hashed representation of the StructReader class."""
        return hash(self.field_readers)


@dataclass(frozen=True)
class ListReader(Reader):
    __slots__ = ("element",)
    element: Reader

    def read(self, decoder: BinaryDecoder) -> List[Any]:
        read_items = []
        block_count = decoder.read_int()
        while block_count != 0:
            if block_count < 0:
                block_count = -block_count
                _ = decoder.read_int()
            for _ in range(block_count):
                read_items.append(self.element.read(decoder))
            block_count = decoder.read_int()
        return read_items

    def skip(self, decoder: BinaryDecoder) -> None:
        _skip_map_array(decoder, lambda: self.element.skip(decoder))


@dataclass(frozen=True)
class MapReader(Reader):
    __slots__ = ("key", "value")
    key: Reader
    value: Reader

    def read(self, decoder: BinaryDecoder) -> Dict[Any, Any]:
        read_items = {}
        block_count = decoder.read_int()
        key_reader = self.key.read
        value_reader = self.value.read

        while block_count != 0:
            if block_count < 0:
                block_count = -block_count
                # We ignore the block size for now
                _ = decoder.read_int()
            for _ in range(block_count):
                key = key_reader(decoder)
                read_items[key] = value_reader(decoder)
            block_count = decoder.read_int()

        return read_items

    def skip(self, decoder: BinaryDecoder) -> None:
        def skip() -> None:
            self.key.skip(decoder)
            self.value.skip(decoder)

        _skip_map_array(decoder, skip)<|MERGE_RESOLUTION|>--- conflicted
+++ resolved
@@ -267,11 +267,7 @@
 
 
 class StructReader(Reader):
-<<<<<<< HEAD
-    __slots__ = ("field_readers", "create_struct", "struct")
-=======
     __slots__ = ("field_readers", "create_struct", "struct", "create_with_keyword")
->>>>>>> 0c2cc1d9
     field_readers: Tuple[Tuple[Optional[int], Reader], ...]
     create_struct: Callable[..., StructProtocol]
     struct: StructType
