--- conflicted
+++ resolved
@@ -16,12 +16,7 @@
 # under the License.
 from abc import ABC, abstractmethod
 from io import SEEK_CUR
-<<<<<<< HEAD
 from typing import Dict, List, Tuple
-from uuid import UUID
-=======
-from typing import Dict, List
->>>>>>> b033de7e
 
 from pyiceberg.avro import STRUCT_DOUBLE, STRUCT_FLOAT
 from pyiceberg.io import InputStream
