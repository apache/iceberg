# Licensed to the Apache Software Foundation (ASF) under one
# or more contributor license agreements.  See the NOTICE file
# distributed with this work for additional information
# regarding copyright ownership.  The ASF licenses this file
# to you under the Apache License, Version 2.0 (the
# "License"); you may not use this file except in compliance
# with the License.  You may obtain a copy of the License at
#
#   http://www.apache.org/licenses/LICENSE-2.0
#
# Unless required by applicable law or agreed to in writing,
# software distributed under the License is distributed on an
# "AS IS" BASIS, WITHOUT WARRANTIES OR CONDITIONS OF ANY
# KIND, either express or implied.  See the License for the
# specific language governing permissions and limitations
# under the License.
# pylint: disable=W0621
"""
Avro reader for reading Avro files
"""
from __future__ import annotations

import json
from dataclasses import dataclass
from types import TracebackType
from typing import (
    Callable,
    Dict,
    Optional,
    Type,
)

from pyiceberg.avro.codecs import KNOWN_CODECS, Codec
from pyiceberg.avro.decoder import BinaryDecoder
from pyiceberg.avro.reader import Reader
from pyiceberg.avro.resolver import construct_reader, resolve
from pyiceberg.io import InputFile, InputStream
from pyiceberg.io.memory import MemoryInputStream
from pyiceberg.schema import Schema
from pyiceberg.typedef import EMPTY_DICT, Record, StructProtocol
from pyiceberg.types import (
    FixedType,
    MapType,
    NestedField,
    StringType,
    StructType,
)
from pyiceberg.utils.schema_conversion import AvroSchemaConversion

VERSION = 1
MAGIC = bytes(b"Obj" + bytearray([VERSION]))
MAGIC_SIZE = len(MAGIC)
SYNC_SIZE = 16
META_SCHEMA = StructType(
    NestedField(name="magic", field_id=100, field_type=FixedType(length=MAGIC_SIZE), required=True),
    NestedField(
        field_id=200,
        name="meta",
        field_type=MapType(key_id=201, key_type=StringType(), value_id=202, value_type=StringType(), value_required=True),
        required=True,
    ),
    NestedField(field_id=300, name="sync", field_type=FixedType(length=SYNC_SIZE), required=True),
)

_CODEC_KEY = "avro.codec"
_SCHEMA_KEY = "avro.schema"


@dataclass(frozen=True)
class AvroFileHeader:
    magic: bytes
    meta: dict[str, str]
    sync: bytes

    def compression_codec(self) -> Optional[Type[Codec]]:
        """Get the file's compression codec algorithm from the file's metadata.

        In the case of a null codec, we return a None indicating that we
        don't need to compress/decompress
        """
        codec_name = self.meta.get(_CODEC_KEY, "null")
        if codec_name not in KNOWN_CODECS:
            raise ValueError(f"Unsupported codec: {codec_name}")

        return KNOWN_CODECS[codec_name]

    def get_schema(self) -> Schema:
        if _SCHEMA_KEY in self.meta:
            avro_schema_string = self.meta[_SCHEMA_KEY]
            avro_schema = json.loads(avro_schema_string)
            return AvroSchemaConversion().avro_to_iceberg(avro_schema)
        else:
            raise ValueError("No schema found in Avro file headers")


@dataclass
class Block:
    reader: Reader
    block_records: int
    block_decoder: BinaryDecoder
    position: int = 0

    def __iter__(self) -> Block:
        return self

    def has_next(self) -> bool:
        return self.position < self.block_records

    def __next__(self) -> Record:
        if self.has_next():
            self.position += 1
            return self.reader.read(self.block_decoder)
        raise StopIteration


class AvroFile:
    input_file: InputFile
    read_schema: Optional[Schema]
    read_types: Dict[int, Callable[[Schema], StructProtocol]]
    input_stream: InputStream
    header: AvroFileHeader
    schema: Schema
    reader: Reader

    decoder: BinaryDecoder
    block: Optional[Block] = None

    def __init__(
        self,
        input_file: InputFile,
        read_schema: Optional[Schema] = None,
        read_types: Dict[int, Callable[[Schema], StructProtocol]] = EMPTY_DICT,
    ) -> None:
        self.input_file = input_file
        self.read_schema = read_schema
        self.read_types = read_types

    def __enter__(self) -> AvroFile:
        """
        Opens the file and reads the header and generates
        a reader tree to start reading the payload

        Returns:
            A generator returning the AvroStructs
        """
        self.input_stream = self.input_file.open()
        self.decoder = BinaryDecoder(self.input_stream)
        self.header = self._read_header()
        self.schema = self.header.get_schema()
        if not self.read_schema:
            self.read_schema = self.schema

        self.reader = resolve(self.schema, self.read_schema, self.read_types)

        return self

    def __exit__(
        self, exctype: Optional[Type[BaseException]], excinst: Optional[BaseException], exctb: Optional[TracebackType]
    ) -> None:
        self.input_stream.close()

    def __iter__(self) -> AvroFile:
        return self

    def _read_block(self) -> int:
        # If there is already a block, we'll have the sync bytes
        if self.block:
            sync_marker = self.decoder.read(SYNC_SIZE)
            if sync_marker != self.header.sync:
                raise ValueError(f"Expected sync bytes {self.header.sync!r}, but got {sync_marker!r}")
        block_records = self.decoder.read_int()

        block_bytes_len = self.decoder.read_int()
        block_bytes = self.decoder.read(block_bytes_len)
        if codec := self.header.compression_codec():
            block_bytes = codec.decompress(block_bytes)

        self.block = Block(
            reader=self.reader, block_records=block_records, block_decoder=BinaryDecoder(MemoryInputStream(block_bytes))
        )
        return block_records

    def __next__(self) -> Record:
        if self.block and self.block.has_next():
            return next(self.block)

        try:
            new_block = self._read_block()
        except EOFError as exc:
            raise StopIteration from exc

        if new_block > 0:
            return self.__next__()
        raise StopIteration

    def _read_header(self) -> AvroFileHeader:
<<<<<<< HEAD
        reader = visit(META_SCHEMA, ConstructReader())
=======
        self.input_stream.seek(0, SEEK_SET)
        reader = construct_reader(META_SCHEMA)
>>>>>>> 73b70e38
        _header = reader.read(self.decoder)
        return AvroFileHeader(magic=_header.get(0), meta=_header.get(1), sync=_header.get(2))<|MERGE_RESOLUTION|>--- conflicted
+++ resolved
@@ -194,11 +194,6 @@
         raise StopIteration
 
     def _read_header(self) -> AvroFileHeader:
-<<<<<<< HEAD
-        reader = visit(META_SCHEMA, ConstructReader())
-=======
-        self.input_stream.seek(0, SEEK_SET)
         reader = construct_reader(META_SCHEMA)
->>>>>>> 73b70e38
         _header = reader.read(self.decoder)
         return AvroFileHeader(magic=_header.get(0), meta=_header.get(1), sync=_header.get(2))