--- conflicted
+++ resolved
@@ -275,17 +275,12 @@
     def __init__(self, *data: Any, **named_data: Any) -> None:
         super().__init__(*data, **{"struct": MANIFEST_FILE_SCHEMA.as_struct(), **named_data})
 
-<<<<<<< HEAD
     def has_added_files(self) -> bool:
         return self.added_files_count is None or self.added_files_count > 0
 
     def has_existing_files(self) -> bool:
         return self.existing_files_count is None or self.existing_files_count > 0
 
-    def fetch_manifest_entry(self, io: FileIO) -> List[ManifestEntry]:
-        file = io.new_input(self.manifest_path)
-        return list(read_manifest_entry(file))
-=======
     def fetch_manifest_entry(self, io: FileIO, discard_deleted: bool = True) -> List[ManifestEntry]:
         """
         Reads the manifest entries from the manifest file
@@ -309,7 +304,6 @@
                 for entry in reader
                 if not discard_deleted or entry.status != ManifestEntryStatus.DELETED
             ]
->>>>>>> c4db2178
 
 
 def read_manifest_list(input_file: InputFile) -> Iterator[ManifestFile]:
