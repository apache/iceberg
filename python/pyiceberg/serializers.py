# Licensed to the Apache Software Foundation (ASF) under one
# or more contributor license agreements.  See the NOTICE file
# distributed with this work for additional information
# regarding copyright ownership.  The ASF licenses this file
# to you under the Apache License, Version 2.0 (the
# "License"); you may not use this file except in compliance
# with the License.  You may obtain a copy of the License at
#
#   http://www.apache.org/licenses/LICENSE-2.0
#
# Unless required by applicable law or agreed to in writing,
# software distributed under the License is distributed on an
# "AS IS" BASIS, WITHOUT WARRANTIES OR CONDITIONS OF ANY
# KIND, either express or implied.  See the License for the
# specific language governing permissions and limitations
# under the License.
from __future__ import annotations

import codecs
import gzip
from abc import ABC, abstractmethod
from typing import Callable

from pyiceberg.io import InputFile, InputStream, OutputFile
from pyiceberg.table.metadata import TableMetadata
from pyiceberg.typedef import IcebergRootModel

GZIP = "gzip"


class Compressor(ABC):
    @staticmethod
    def get_compressor(location: str) -> Compressor:
        return GzipCompressor() if location.endswith(".gz.metadata.json") else NOOP_COMPRESSOR

    @abstractmethod
    def stream_decompressor(self, inp: InputStream) -> InputStream:
        """Returns a stream decompressor.

        Args:
            inp: The input stream that needs decompressing.

        Returns:
            The wrapped stream
        """

    @abstractmethod
    def bytes_compressor(self) -> Callable[[bytes], bytes]:
        """Returns a function to compress bytes.

        Returns:
            A function that can be used to compress bytes.
        """


class NoopCompressor(Compressor):
    def stream_decompressor(self, inp: InputStream) -> InputStream:
        return inp

    def bytes_compressor(self) -> Callable[[bytes], bytes]:
        return lambda b: b


NOOP_COMPRESSOR = NoopCompressor()


class GzipCompressor(Compressor):
    def stream_decompressor(self, inp: InputStream) -> InputStream:
        return gzip.open(inp)

    def bytes_compressor(self) -> Callable[[bytes], bytes]:
        return gzip.compress


class FromByteStream:
    """A collection of methods that deserialize dictionaries into Iceberg objects."""

    @staticmethod
    def table_metadata(
        byte_stream: InputStream, encoding: str = "utf-8", compression: Compressor = NOOP_COMPRESSOR
    ) -> TableMetadata:
        """Instantiate a TableMetadata object from a byte stream.

        Args:
            byte_stream: A file-like byte stream object.
            encoding (default "utf-8"): The byte encoder to use for the reader.
            compression: Optional compression method
        """

        class Wrapper(IcebergRootModel):  # type: ignore
            root: TableMetadata

        with compression.stream_decompressor(byte_stream) as byte_stream:
            reader = codecs.getreader(encoding)
            json_bytes = reader(byte_stream)
<<<<<<< HEAD
            return Wrapper.model_validate_json(json_bytes.read()).root
=======
            metadata = json_bytes.read()

        return TableMetadataUtil.parse_raw(metadata)
>>>>>>> 8da6f3e5


class FromInputFile:
    """A collection of methods that deserialize InputFiles into Iceberg objects."""

    @staticmethod
    def table_metadata(input_file: InputFile, encoding: str = "utf-8") -> TableMetadata:
        """Create a TableMetadata instance from an input file.

        Args:
            input_file (InputFile): A custom implementation of the iceberg.io.file.InputFile abstract base class.
            encoding (str): Encoding to use when loading bytestream.

        Returns:
            TableMetadata: A table metadata instance.

        """
        with input_file.open() as input_stream:
            return FromByteStream.table_metadata(
                byte_stream=input_stream, encoding=encoding, compression=Compressor.get_compressor(location=input_file.location)
            )


class ToOutputFile:
    """A collection of methods that serialize Iceberg objects into files given an OutputFile instance."""

    @staticmethod
    def table_metadata(metadata: TableMetadata, output_file: OutputFile, overwrite: bool = False) -> None:
        """Write a TableMetadata instance to an output file.

        Args:
            output_file (OutputFile): A custom implementation of the iceberg.io.file.OutputFile abstract base class.
            overwrite (bool): Where to overwrite the file if it already exists. Defaults to `False`.
        """
        with output_file.create(overwrite=overwrite) as output_stream:
            json_bytes = metadata.model_dump_json().encode("utf-8")
            json_bytes = Compressor.get_compressor(output_file.location).bytes_compressor()(json_bytes)
            output_stream.write(json_bytes)<|MERGE_RESOLUTION|>--- conflicted
+++ resolved
@@ -22,8 +22,7 @@
 from typing import Callable
 
 from pyiceberg.io import InputFile, InputStream, OutputFile
-from pyiceberg.table.metadata import TableMetadata
-from pyiceberg.typedef import IcebergRootModel
+from pyiceberg.table.metadata import TableMetadata, TableMetadataUtil
 
 GZIP = "gzip"
 
@@ -87,19 +86,13 @@
             compression: Optional compression method
         """
 
-        class Wrapper(IcebergRootModel):  # type: ignore
-            root: TableMetadata
 
         with compression.stream_decompressor(byte_stream) as byte_stream:
             reader = codecs.getreader(encoding)
             json_bytes = reader(byte_stream)
-<<<<<<< HEAD
-            return Wrapper.model_validate_json(json_bytes.read()).root
-=======
             metadata = json_bytes.read()
 
         return TableMetadataUtil.parse_raw(metadata)
->>>>>>> 8da6f3e5
 
 
 class FromInputFile:
