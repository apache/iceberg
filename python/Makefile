--- conflicted
+++ resolved
@@ -26,33 +26,25 @@
 	poetry run pre-commit run --all-files
 
 test:
-<<<<<<< HEAD
 	poetry run coverage run --source=pyiceberg/ -m pytest tests/ -m unmarked ${PYTEST_ARGS}
-=======
-	poetry run coverage run --source=pyiceberg/ -m pytest tests/ -m "not s3 and not adlfs" ${PYTEST_ARGS}
->>>>>>> a237cd55
 	poetry run coverage report -m --fail-under=90
 	poetry run coverage html
 	poetry run coverage xml
 
 test-s3:
 	sh ./dev/run-minio.sh
-<<<<<<< HEAD
 	poetry run coverage run --source=pyiceberg/ -m pytest tests/ -m s3 ${PYTEST_ARGS}
 
 test-integration:
 	docker-compose -f dev/docker-compose.yml up -d
 	poetry run coverage run --source=pyiceberg/ -m pytest tests/ -m integration ${PYTEST_ARGS}
-=======
-	poetry run coverage run --source=pyiceberg/ -m pytest tests/ -m "not adlfs" ${PYTEST_ARGS}
 	poetry run coverage report -m --fail-under=90
 	poetry run coverage html
 	poetry run coverage xml
 
 test-adlfs:
 	sh ./dev/run-azurite.sh
-	poetry run coverage run --source=pyiceberg/ -m pytest tests/ -m "not s3" ${PYTEST_ARGS}
+	poetry run coverage run --source=pyiceberg/ -m pytest tests/ -m adlfs ${PYTEST_ARGS}
 	poetry run coverage report -m --fail-under=90
 	poetry run coverage html
-	poetry run coverage xml
->>>>>>> a237cd55
+	poetry run coverage xml