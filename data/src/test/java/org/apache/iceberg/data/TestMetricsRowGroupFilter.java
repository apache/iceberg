/*
 * Licensed to the Apache Software Foundation (ASF) under one
 * or more contributor license agreements.  See the NOTICE file
 * distributed with this work for additional information
 * regarding copyright ownership.  The ASF licenses this file
 * to you under the Apache License, Version 2.0 (the
 * "License"); you may not use this file except in compliance
 * with the License.  You may obtain a copy of the License at
 *
 *   http://www.apache.org/licenses/LICENSE-2.0
 *
 * Unless required by applicable law or agreed to in writing,
 * software distributed under the License is distributed on an
 * "AS IS" BASIS, WITHOUT WARRANTIES OR CONDITIONS OF ANY
 * KIND, either express or implied.  See the License for the
 * specific language governing permissions and limitations
 * under the License.
 */
package org.apache.iceberg.data;

import static org.apache.iceberg.expressions.Expressions.and;
import static org.apache.iceberg.expressions.Expressions.equal;
import static org.apache.iceberg.expressions.Expressions.greaterThan;
import static org.apache.iceberg.expressions.Expressions.greaterThanOrEqual;
import static org.apache.iceberg.expressions.Expressions.in;
import static org.apache.iceberg.expressions.Expressions.isNaN;
import static org.apache.iceberg.expressions.Expressions.isNull;
import static org.apache.iceberg.expressions.Expressions.lessThan;
import static org.apache.iceberg.expressions.Expressions.lessThanOrEqual;
import static org.apache.iceberg.expressions.Expressions.not;
import static org.apache.iceberg.expressions.Expressions.notEqual;
import static org.apache.iceberg.expressions.Expressions.notIn;
import static org.apache.iceberg.expressions.Expressions.notNaN;
import static org.apache.iceberg.expressions.Expressions.notNull;
import static org.apache.iceberg.expressions.Expressions.notStartsWith;
import static org.apache.iceberg.expressions.Expressions.or;
import static org.apache.iceberg.expressions.Expressions.startsWith;
<<<<<<< HEAD
=======
import static org.apache.iceberg.expressions.Expressions.truncate;
import static org.apache.iceberg.types.Types.NestedField.optional;
>>>>>>> d2e1094e
import static org.apache.iceberg.types.Types.NestedField.required;

import java.util.List;
import org.apache.iceberg.FileFormat;
import org.apache.iceberg.Schema;
import org.apache.iceberg.exceptions.ValidationException;
import org.apache.iceberg.expressions.Expression;
import org.apache.iceberg.parquet.ParquetMetricsRowGroupFilter;
import org.apache.iceberg.relocated.com.google.common.collect.Lists;
import org.apache.iceberg.types.Types;
import org.apache.parquet.hadoop.metadata.BlockMetaData;
import org.assertj.core.api.Assertions;
import org.assertj.core.api.Assumptions;
import org.junit.Assert;
import org.junit.Assume;
import org.junit.Test;
import org.junit.runner.RunWith;
import org.junit.runners.Parameterized;

@RunWith(Parameterized.class)
public class TestMetricsRowGroupFilter extends MetricsRowGroupFilterBase {

  public TestMetricsRowGroupFilter(String format) {
    super(format);
  }

  @Test
  public void testAllNulls() {
    boolean shouldRead;

    shouldRead = shouldRead(notNull("all_nulls"));
    Assert.assertFalse("Should skip: no non-null value in all null column", shouldRead);

    shouldRead = shouldRead(notNull("some_nulls"));
    Assert.assertTrue("Should read: column with some nulls contains a non-null value", shouldRead);

    shouldRead = shouldRead(notNull("no_nulls"));
    Assert.assertTrue("Should read: non-null column contains a non-null value", shouldRead);

    shouldRead = shouldRead(notNull("map_not_null"));
    Assert.assertTrue("Should read: map type is not skipped", shouldRead);

    shouldRead = shouldRead(notNull("struct_not_null"));
    Assert.assertTrue("Should read: struct type is not skipped", shouldRead);
  }

  @Test
  public void testNoNulls() {
    boolean shouldRead = shouldRead(isNull("all_nulls"));
    Assert.assertTrue("Should read: at least one null value in all null column", shouldRead);

    shouldRead = shouldRead(isNull("some_nulls"));
    Assert.assertTrue("Should read: column with some nulls contains a null value", shouldRead);

    shouldRead = shouldRead(isNull("no_nulls"));
    Assert.assertFalse("Should skip: non-null column contains no null values", shouldRead);

    shouldRead = shouldRead(isNull("map_not_null"));
    Assert.assertTrue("Should read: map type is not skipped", shouldRead);

    shouldRead = shouldRead(isNull("struct_not_null"));
    Assert.assertTrue("Should read: struct type is not skipped", shouldRead);
  }

  @Test
  public void testIsNaN() {
    boolean shouldRead = shouldRead(isNaN("all_nans"));
    Assert.assertTrue("Should read: NaN counts are not tracked in Parquet metrics", shouldRead);

    shouldRead = shouldRead(isNaN("some_nans"));
    Assert.assertTrue("Should read: NaN counts are not tracked in Parquet metrics", shouldRead);

    shouldRead = shouldRead(isNaN("no_nans"));
    switch (format) {
      case ORC:
        Assert.assertFalse(
            "Should read 0 rows due to the ORC filter push-down feature", shouldRead);
        break;
      case PARQUET:
        Assert.assertTrue("Should read: NaN counts are not tracked in Parquet metrics", shouldRead);
        break;
      default:
        throw new UnsupportedOperationException(
            "Row group filter tests not supported for " + format);
    }

    shouldRead = shouldRead(isNaN("all_nulls"));
    Assert.assertFalse("Should skip: all null column will not contain nan value", shouldRead);
  }

  @Test
  public void testNotNaN() {
    boolean shouldRead = shouldRead(notNaN("all_nans"));
    Assert.assertTrue("Should read: NaN counts are not tracked in Parquet metrics", shouldRead);

    shouldRead = shouldRead(notNaN("some_nans"));
    Assert.assertTrue("Should read: NaN counts are not tracked in Parquet metrics", shouldRead);

    shouldRead = shouldRead(notNaN("no_nans"));
    Assert.assertTrue("Should read: NaN counts are not tracked in Parquet metrics", shouldRead);

    shouldRead = shouldRead(notNaN("all_nulls"));
    Assert.assertTrue("Should read: NaN counts are not tracked in Parquet metrics", shouldRead);
  }

  @Test
  public void testRequiredColumn() {
    boolean shouldRead = shouldRead(notNull("required"));
    Assert.assertTrue("Should read: required columns are always non-null", shouldRead);

    shouldRead = shouldRead(isNull("required"));
    Assert.assertFalse("Should skip: required columns are always non-null", shouldRead);
  }

  @Test
  public void testMissingColumn() {
    Assertions.assertThatThrownBy(() -> shouldRead(lessThan("missing", 5)))
        .as("Should complain about missing column in expression")
        .isInstanceOf(ValidationException.class)
        .hasMessageStartingWith("Cannot find field 'missing'");
  }

  @Test
  public void testColumnNotInFile() {
    Assume.assumeFalse(
        "If a column is not in file, ORC does NOT try to apply predicates assuming null values for the column",
        format == FileFormat.ORC);
    Expression[] cannotMatch =
        new Expression[] {
          lessThan("not_in_file", 1.0f), lessThanOrEqual("not_in_file", 1.0f),
          equal("not_in_file", 1.0f), greaterThan("not_in_file", 1.0f),
          greaterThanOrEqual("not_in_file", 1.0f), notNull("not_in_file")
        };

    for (Expression expr : cannotMatch) {
      boolean shouldRead = shouldRead(expr);
      Assert.assertFalse("Should skip when column is not in file (all nulls): " + expr, shouldRead);
    }

    Expression[] canMatch = new Expression[] {isNull("not_in_file"), notEqual("not_in_file", 1.0f)};

    for (Expression expr : canMatch) {
      boolean shouldRead = shouldRead(expr);
      Assert.assertTrue("Should read when column is not in file (all nulls): " + expr, shouldRead);
    }
  }

  @Test
  public void testMissingStatsParquet() {
    Assume.assumeTrue(format == FileFormat.PARQUET);
    Expression[] exprs =
        new Expression[] {
          lessThan("no_stats_parquet", "a"),
          lessThanOrEqual("no_stats_parquet", "b"),
          equal("no_stats_parquet", "c"),
          greaterThan("no_stats_parquet", "d"),
          greaterThanOrEqual("no_stats_parquet", "e"),
          notEqual("no_stats_parquet", "f"),
          isNull("no_stats_parquet"),
          notNull("no_stats_parquet"),
          startsWith("no_stats_parquet", "a"),
          notStartsWith("no_stats_parquet", "a")
        };

    for (Expression expr : exprs) {
      boolean shouldRead = shouldRead(expr);
      Assert.assertTrue("Should read when missing stats for expr: " + expr, shouldRead);
    }
  }

  @Test
  public void testZeroRecordFileParquet() {
    Assume.assumeTrue(format == FileFormat.PARQUET);
    BlockMetaData emptyBlock = new BlockMetaData();
    emptyBlock.setRowCount(0);

    Expression[] exprs =
        new Expression[] {
          lessThan("id", 5),
          lessThanOrEqual("id", 30),
          equal("id", 70),
          greaterThan("id", 78),
          greaterThanOrEqual("id", 90),
          notEqual("id", 101),
          isNull("some_nulls"),
          notNull("some_nulls")
        };

    for (Expression expr : exprs) {
      boolean shouldRead = shouldReadParquet(expr, true, parquetSchema, emptyBlock);
      Assert.assertFalse("Should never read 0-record file: " + expr, shouldRead);
    }
  }

  @Test
  public void testNot() {
    // this test case must use a real predicate, not alwaysTrue(), or binding will simplify it out
    boolean shouldRead = shouldRead(not(lessThan("id", INT_MIN_VALUE - 25)));
    Assert.assertTrue("Should read: not(false)", shouldRead);

    shouldRead = shouldRead(not(greaterThan("id", INT_MIN_VALUE - 25)));
    Assert.assertFalse("Should skip: not(true)", shouldRead);
  }

  @Test
  public void testAnd() {
    // this test case must use a real predicate, not alwaysTrue(), or binding will simplify it out
    boolean shouldRead =
        shouldRead(
            and(lessThan("id", INT_MIN_VALUE - 25), greaterThanOrEqual("id", INT_MIN_VALUE - 30)));
    Assert.assertFalse("Should skip: and(false, true)", shouldRead);

    shouldRead =
        shouldRead(
            and(lessThan("id", INT_MIN_VALUE - 25), greaterThanOrEqual("id", INT_MAX_VALUE + 1)));
    Assert.assertFalse("Should skip: and(false, false)", shouldRead);

    shouldRead =
        shouldRead(
            and(greaterThan("id", INT_MIN_VALUE - 25), lessThanOrEqual("id", INT_MIN_VALUE)));
    Assert.assertTrue("Should read: and(true, true)", shouldRead);
  }

  @Test
  public void testOr() {
    // this test case must use a real predicate, not alwaysTrue(), or binding will simplify it out
    boolean shouldRead =
        shouldRead(
            or(lessThan("id", INT_MIN_VALUE - 25), greaterThanOrEqual("id", INT_MAX_VALUE + 1)));
    Assert.assertFalse("Should skip: or(false, false)", shouldRead);

    shouldRead =
        shouldRead(
            or(lessThan("id", INT_MIN_VALUE - 25), greaterThanOrEqual("id", INT_MAX_VALUE - 19)));
    Assert.assertTrue("Should read: or(false, true)", shouldRead);
  }

  @Test
  public void testIntegerLt() {
    boolean shouldRead = shouldRead(lessThan("id", INT_MIN_VALUE - 25));
    Assert.assertFalse("Should not read: id range below lower bound (5 < 30)", shouldRead);

    shouldRead = shouldRead(lessThan("id", INT_MIN_VALUE));
    Assert.assertFalse("Should not read: id range below lower bound (30 is not < 30)", shouldRead);

    shouldRead = shouldRead(lessThan("id", INT_MIN_VALUE + 1));
    Assert.assertTrue("Should read: one possible id", shouldRead);

    shouldRead = shouldRead(lessThan("id", INT_MAX_VALUE));
    Assert.assertTrue("Should read: may possible ids", shouldRead);
  }

  @Test
  public void testIntegerLtEq() {
    boolean shouldRead = shouldRead(lessThanOrEqual("id", INT_MIN_VALUE - 25));
    Assert.assertFalse("Should not read: id range below lower bound (5 < 30)", shouldRead);

    shouldRead = shouldRead(lessThanOrEqual("id", INT_MIN_VALUE - 1));
    Assert.assertFalse("Should not read: id range below lower bound (29 < 30)", shouldRead);

    shouldRead = shouldRead(lessThanOrEqual("id", INT_MIN_VALUE));
    Assert.assertTrue("Should read: one possible id", shouldRead);

    shouldRead = shouldRead(lessThanOrEqual("id", INT_MAX_VALUE));
    Assert.assertTrue("Should read: many possible ids", shouldRead);
  }

  @Test
  public void testIntegerGt() {
    boolean shouldRead = shouldRead(greaterThan("id", INT_MAX_VALUE + 6));
    Assert.assertFalse("Should not read: id range above upper bound (85 < 79)", shouldRead);

    shouldRead = shouldRead(greaterThan("id", INT_MAX_VALUE));
    Assert.assertFalse("Should not read: id range above upper bound (79 is not > 79)", shouldRead);

    shouldRead = shouldRead(greaterThan("id", INT_MAX_VALUE - 1));
    Assert.assertTrue("Should read: one possible id", shouldRead);

    shouldRead = shouldRead(greaterThan("id", INT_MAX_VALUE - 4));
    Assert.assertTrue("Should read: may possible ids", shouldRead);
  }

  @Test
  public void testIntegerGtEq() {
    boolean shouldRead = shouldRead(greaterThanOrEqual("id", INT_MAX_VALUE + 6));
    Assert.assertFalse("Should not read: id range above upper bound (85 < 79)", shouldRead);

    shouldRead = shouldRead(greaterThanOrEqual("id", INT_MAX_VALUE + 1));
    Assert.assertFalse("Should not read: id range above upper bound (80 > 79)", shouldRead);

    shouldRead = shouldRead(greaterThanOrEqual("id", INT_MAX_VALUE));
    Assert.assertTrue("Should read: one possible id", shouldRead);

    shouldRead = shouldRead(greaterThanOrEqual("id", INT_MAX_VALUE - 4));
    Assert.assertTrue("Should read: may possible ids", shouldRead);
  }

  @Test
  public void testIntegerEq() {
    boolean shouldRead = shouldRead(equal("id", INT_MIN_VALUE - 25));
    Assert.assertFalse("Should not read: id below lower bound", shouldRead);

    shouldRead = shouldRead(equal("id", INT_MIN_VALUE - 1));
    Assert.assertFalse("Should not read: id below lower bound", shouldRead);

    shouldRead = shouldRead(equal("id", INT_MIN_VALUE));
    Assert.assertTrue("Should read: id equal to lower bound", shouldRead);

    shouldRead = shouldRead(equal("id", INT_MAX_VALUE - 4));
    Assert.assertTrue("Should read: id between lower and upper bounds", shouldRead);

    shouldRead = shouldRead(equal("id", INT_MAX_VALUE));
    Assert.assertTrue("Should read: id equal to upper bound", shouldRead);

    shouldRead = shouldRead(equal("id", INT_MAX_VALUE + 1));
    Assert.assertFalse("Should not read: id above upper bound", shouldRead);

    shouldRead = shouldRead(equal("id", INT_MAX_VALUE + 6));
    Assert.assertFalse("Should not read: id above upper bound", shouldRead);
  }

  @Test
  public void testIntegerNotEq() {
    boolean shouldRead = shouldRead(notEqual("id", INT_MIN_VALUE - 25));
    Assert.assertTrue("Should read: id below lower bound", shouldRead);

    shouldRead = shouldRead(notEqual("id", INT_MIN_VALUE - 1));
    Assert.assertTrue("Should read: id below lower bound", shouldRead);

    shouldRead = shouldRead(notEqual("id", INT_MIN_VALUE));
    Assert.assertTrue("Should read: id equal to lower bound", shouldRead);

    shouldRead = shouldRead(notEqual("id", INT_MAX_VALUE - 4));
    Assert.assertTrue("Should read: id between lower and upper bounds", shouldRead);

    shouldRead = shouldRead(notEqual("id", INT_MAX_VALUE));
    Assert.assertTrue("Should read: id equal to upper bound", shouldRead);

    shouldRead = shouldRead(notEqual("id", INT_MAX_VALUE + 1));
    Assert.assertTrue("Should read: id above upper bound", shouldRead);

    shouldRead = shouldRead(notEqual("id", INT_MAX_VALUE + 6));
    Assert.assertTrue("Should read: id above upper bound", shouldRead);
  }

  @Test
  public void testIntegerNotEqRewritten() {
    boolean shouldRead = shouldRead(not(equal("id", INT_MIN_VALUE - 25)));
    Assert.assertTrue("Should read: id below lower bound", shouldRead);

    shouldRead = shouldRead(not(equal("id", INT_MIN_VALUE - 1)));
    Assert.assertTrue("Should read: id below lower bound", shouldRead);

    shouldRead = shouldRead(not(equal("id", INT_MIN_VALUE)));
    Assert.assertTrue("Should read: id equal to lower bound", shouldRead);

    shouldRead = shouldRead(not(equal("id", INT_MAX_VALUE - 4)));
    Assert.assertTrue("Should read: id between lower and upper bounds", shouldRead);

    shouldRead = shouldRead(not(equal("id", INT_MAX_VALUE)));
    Assert.assertTrue("Should read: id equal to upper bound", shouldRead);

    shouldRead = shouldRead(not(equal("id", INT_MAX_VALUE + 1)));
    Assert.assertTrue("Should read: id above upper bound", shouldRead);

    shouldRead = shouldRead(not(equal("id", INT_MAX_VALUE + 6)));
    Assert.assertTrue("Should read: id above upper bound", shouldRead);
  }

  @Test
  public void testStructFieldLt() {
    boolean shouldRead = shouldRead(lessThan("struct_not_null.int_field", INT_MIN_VALUE - 25));
    Assert.assertFalse("Should not read: id range below lower bound (5 < 30)", shouldRead);

    shouldRead = shouldRead(lessThan("struct_not_null.int_field", INT_MIN_VALUE));
    Assert.assertFalse("Should not read: id range below lower bound (30 is not < 30)", shouldRead);

    shouldRead = shouldRead(lessThan("struct_not_null.int_field", INT_MIN_VALUE + 1));
    Assert.assertTrue("Should read: one possible id", shouldRead);

    shouldRead = shouldRead(lessThan("struct_not_null.int_field", INT_MAX_VALUE));
    Assert.assertTrue("Should read: may possible ids", shouldRead);
  }

  @Test
  public void testStructFieldLtEq() {
    boolean shouldRead =
        shouldRead(lessThanOrEqual("struct_not_null.int_field", INT_MIN_VALUE - 25));
    Assert.assertFalse("Should not read: id range below lower bound (5 < 30)", shouldRead);

    shouldRead = shouldRead(lessThanOrEqual("struct_not_null.int_field", INT_MIN_VALUE - 1));
    Assert.assertFalse("Should not read: id range below lower bound (29 < 30)", shouldRead);

    shouldRead = shouldRead(lessThanOrEqual("struct_not_null.int_field", INT_MIN_VALUE));
    Assert.assertTrue("Should read: one possible id", shouldRead);

    shouldRead = shouldRead(lessThanOrEqual("struct_not_null.int_field", INT_MAX_VALUE));
    Assert.assertTrue("Should read: many possible ids", shouldRead);
  }

  @Test
  public void testStructFieldGt() {
    boolean shouldRead = shouldRead(greaterThan("struct_not_null.int_field", INT_MAX_VALUE + 6));
    Assert.assertFalse("Should not read: id range above upper bound (85 < 79)", shouldRead);

    shouldRead = shouldRead(greaterThan("struct_not_null.int_field", INT_MAX_VALUE));
    Assert.assertFalse("Should not read: id range above upper bound (79 is not > 79)", shouldRead);

    shouldRead = shouldRead(greaterThan("struct_not_null.int_field", INT_MAX_VALUE - 1));
    Assert.assertTrue("Should read: one possible id", shouldRead);

    shouldRead = shouldRead(greaterThan("struct_not_null.int_field", INT_MAX_VALUE - 4));
    Assert.assertTrue("Should read: may possible ids", shouldRead);
  }

  @Test
  public void testStructFieldGtEq() {
    boolean shouldRead =
        shouldRead(greaterThanOrEqual("struct_not_null.int_field", INT_MAX_VALUE + 6));
    Assert.assertFalse("Should not read: id range above upper bound (85 < 79)", shouldRead);

    shouldRead = shouldRead(greaterThanOrEqual("struct_not_null.int_field", INT_MAX_VALUE + 1));
    Assert.assertFalse("Should not read: id range above upper bound (80 > 79)", shouldRead);

    shouldRead = shouldRead(greaterThanOrEqual("struct_not_null.int_field", INT_MAX_VALUE));
    Assert.assertTrue("Should read: one possible id", shouldRead);

    shouldRead = shouldRead(greaterThanOrEqual("struct_not_null.int_field", INT_MAX_VALUE - 4));
    Assert.assertTrue("Should read: may possible ids", shouldRead);
  }

  @Test
  public void testStructFieldEq() {
    boolean shouldRead = shouldRead(equal("struct_not_null.int_field", INT_MIN_VALUE - 25));
    Assert.assertFalse("Should not read: id below lower bound", shouldRead);

    shouldRead = shouldRead(equal("struct_not_null.int_field", INT_MIN_VALUE - 1));
    Assert.assertFalse("Should not read: id below lower bound", shouldRead);

    shouldRead = shouldRead(equal("struct_not_null.int_field", INT_MIN_VALUE));
    Assert.assertTrue("Should read: id equal to lower bound", shouldRead);

    shouldRead = shouldRead(equal("struct_not_null.int_field", INT_MAX_VALUE - 4));
    Assert.assertTrue("Should read: id between lower and upper bounds", shouldRead);

    shouldRead = shouldRead(equal("struct_not_null.int_field", INT_MAX_VALUE));
    Assert.assertTrue("Should read: id equal to upper bound", shouldRead);

    shouldRead = shouldRead(equal("struct_not_null.int_field", INT_MAX_VALUE + 1));
    Assert.assertFalse("Should not read: id above upper bound", shouldRead);

    shouldRead = shouldRead(equal("struct_not_null.int_field", INT_MAX_VALUE + 6));
    Assert.assertFalse("Should not read: id above upper bound", shouldRead);
  }

  @Test
  public void testStructFieldNotEq() {
    boolean shouldRead = shouldRead(notEqual("struct_not_null.int_field", INT_MIN_VALUE - 25));
    Assert.assertTrue("Should read: id below lower bound", shouldRead);

    shouldRead = shouldRead(notEqual("struct_not_null.int_field", INT_MIN_VALUE - 1));
    Assert.assertTrue("Should read: id below lower bound", shouldRead);

    shouldRead = shouldRead(notEqual("struct_not_null.int_field", INT_MIN_VALUE));
    Assert.assertTrue("Should read: id equal to lower bound", shouldRead);

    shouldRead = shouldRead(notEqual("struct_not_null.int_field", INT_MAX_VALUE - 4));
    Assert.assertTrue("Should read: id between lower and upper bounds", shouldRead);

    shouldRead = shouldRead(notEqual("struct_not_null.int_field", INT_MAX_VALUE));
    Assert.assertTrue("Should read: id equal to upper bound", shouldRead);

    shouldRead = shouldRead(notEqual("id", INT_MAX_VALUE + 1));
    Assert.assertTrue("Should read: id above upper bound", shouldRead);

    shouldRead = shouldRead(notEqual("struct_not_null.int_field", INT_MAX_VALUE + 6));
    Assert.assertTrue("Should read: id above upper bound", shouldRead);
  }

  @Test
  public void testCaseInsensitive() {
    boolean shouldRead = shouldRead(equal("ID", INT_MIN_VALUE - 25), false);
    Assert.assertFalse("Should not read: id below lower bound", shouldRead);
  }

  @Test
  public void testStringStartsWith() {
    Assume.assumeFalse(
        "ORC row group filter does not support StringStartsWith", format == FileFormat.ORC);
    boolean shouldRead = shouldRead(startsWith("str", "1"));
    Assert.assertTrue("Should read: range matches", shouldRead);

    shouldRead = shouldRead(startsWith("str", "0st"));
    Assert.assertTrue("Should read: range matches", shouldRead);

    shouldRead = shouldRead(startsWith("str", "1str1"));
    Assert.assertTrue("Should read: range matches", shouldRead);

    shouldRead = shouldRead(startsWith("str", "1str1_xgd"));
    Assert.assertTrue("Should read: range matches", shouldRead);

    shouldRead = shouldRead(startsWith("str", "2str"));
    Assert.assertTrue("Should read: range matches", shouldRead);

    shouldRead = shouldRead(startsWith("str", "9xstr"));
    Assert.assertFalse("Should not read: range doesn't match", shouldRead);

    shouldRead = shouldRead(startsWith("str", "0S"));
    Assert.assertFalse("Should not read: range doesn't match", shouldRead);

    shouldRead = shouldRead(startsWith("str", "x"));
    Assert.assertFalse("Should not read: range doesn't match", shouldRead);

    shouldRead = shouldRead(startsWith("str", "9str9aaa"));
    Assert.assertFalse("Should not read: range doesn't match", shouldRead);
  }

  @Test
  public void testStringNotStartsWith() {
    Assume.assumeFalse(
        "ORC row group filter does not support StringStartsWith", format == FileFormat.ORC);
    boolean shouldRead = shouldRead(notStartsWith("str", "1"));
    Assert.assertTrue("Should read: range matches", shouldRead);

    shouldRead = shouldRead(notStartsWith("str", "0st"));
    Assert.assertTrue("Should read: range matches", shouldRead);

    shouldRead = shouldRead(notStartsWith("str", "1str1"));
    Assert.assertTrue("Should read: range matches", shouldRead);

    shouldRead = shouldRead(notStartsWith("str", "1str1_xgd"));
    Assert.assertTrue("Should read: range matches", shouldRead);

    shouldRead = shouldRead(notStartsWith("str", "2str"));
    Assert.assertTrue("Should read: range matches", shouldRead);

    shouldRead = shouldRead(notStartsWith("str", "9xstr"));
    Assert.assertTrue("Should read: range matches", shouldRead);

    shouldRead = shouldRead(notStartsWith("required", "r"));
    Assert.assertFalse("Should not read: range doesn't match", shouldRead);

    shouldRead = shouldRead(notStartsWith("required", "requ"));
    Assert.assertTrue("Should read: range matches", shouldRead);

    shouldRead = shouldRead(notStartsWith("some_nulls", "ssome"));
    Assert.assertTrue("Should read: range matches", shouldRead);

    shouldRead = shouldRead(notStartsWith("some_nulls", "som"));
    Assert.assertTrue("Should read: range matches", shouldRead);
  }

  @Test
  public void testIntegerIn() {
    boolean shouldRead = shouldRead(in("id", INT_MIN_VALUE - 25, INT_MIN_VALUE - 24));
    Assert.assertFalse("Should not read: id below lower bound (5 < 30, 6 < 30)", shouldRead);

    shouldRead = shouldRead(in("id", INT_MIN_VALUE - 2, INT_MIN_VALUE - 1));
    Assert.assertFalse("Should not read: id below lower bound (28 < 30, 29 < 30)", shouldRead);

    shouldRead = shouldRead(in("id", INT_MIN_VALUE - 1, INT_MIN_VALUE));
    Assert.assertTrue("Should read: id equal to lower bound (30 == 30)", shouldRead);

    shouldRead = shouldRead(in("id", INT_MAX_VALUE - 4, INT_MAX_VALUE - 3));
    Assert.assertTrue(
        "Should read: id between lower and upper bounds (30 < 75 < 79, 30 < 76 < 79)", shouldRead);

    shouldRead = shouldRead(in("id", INT_MAX_VALUE, INT_MAX_VALUE + 1));
    Assert.assertTrue("Should read: id equal to upper bound (79 == 79)", shouldRead);

    shouldRead = shouldRead(in("id", INT_MAX_VALUE + 1, INT_MAX_VALUE + 2));
    Assert.assertFalse("Should not read: id above upper bound (80 > 79, 81 > 79)", shouldRead);

    shouldRead = shouldRead(in("id", INT_MAX_VALUE + 6, INT_MAX_VALUE + 7));
    Assert.assertFalse("Should not read: id above upper bound (85 > 79, 86 > 79)", shouldRead);

    shouldRead = shouldRead(in("all_nulls", 1, 2));
    Assert.assertFalse("Should skip: in on all nulls column", shouldRead);

    shouldRead = shouldRead(in("some_nulls", "aaa", "some"));
    Assert.assertTrue("Should read: in on some nulls column", shouldRead);

    shouldRead = shouldRead(in("no_nulls", "aaa", ""));
    Assert.assertTrue("Should read: in on no nulls column", shouldRead);
  }

  @Test
  public void testIntegerNotIn() {
    boolean shouldRead = shouldRead(notIn("id", INT_MIN_VALUE - 25, INT_MIN_VALUE - 24));
    Assert.assertTrue("Should read: id below lower bound (5 < 30, 6 < 30)", shouldRead);

    shouldRead = shouldRead(notIn("id", INT_MIN_VALUE - 2, INT_MIN_VALUE - 1));
    Assert.assertTrue("Should read: id below lower bound (28 < 30, 29 < 30)", shouldRead);

    shouldRead = shouldRead(notIn("id", INT_MIN_VALUE - 1, INT_MIN_VALUE));
    Assert.assertTrue("Should read: id equal to lower bound (30 == 30)", shouldRead);

    shouldRead = shouldRead(notIn("id", INT_MAX_VALUE - 4, INT_MAX_VALUE - 3));
    Assert.assertTrue(
        "Should read: id between lower and upper bounds (30 < 75 < 79, 30 < 76 < 79)", shouldRead);

    shouldRead = shouldRead(notIn("id", INT_MAX_VALUE, INT_MAX_VALUE + 1));
    Assert.assertTrue("Should read: id equal to upper bound (79 == 79)", shouldRead);

    shouldRead = shouldRead(notIn("id", INT_MAX_VALUE + 1, INT_MAX_VALUE + 2));
    Assert.assertTrue("Should read: id above upper bound (80 > 79, 81 > 79)", shouldRead);

    shouldRead = shouldRead(notIn("id", INT_MAX_VALUE + 6, INT_MAX_VALUE + 7));
    Assert.assertTrue("Should read: id above upper bound (85 > 79, 86 > 79)", shouldRead);

    shouldRead = shouldRead(notIn("all_nulls", 1, 2));
    Assert.assertTrue("Should read: notIn on all nulls column", shouldRead);

    shouldRead = shouldRead(notIn("some_nulls", "aaa", "some"));
    Assert.assertTrue("Should read: notIn on some nulls column", shouldRead);

    shouldRead = shouldRead(notIn("no_nulls", "aaa", ""));
    if (format == FileFormat.PARQUET) {
      // no_nulls column has all values == "", so notIn("no_nulls", "") should always be false and
      // so should be skipped
      // However, the metrics evaluator in Parquets always reads row group for a notIn filter
      Assert.assertTrue("Should read: notIn on no nulls column", shouldRead);
    } else {
      Assert.assertFalse("Should skip: notIn on no nulls column", shouldRead);
    }
  }

  @Test
  public void testSomeNullsNotEq() {
    boolean shouldRead = shouldRead(notEqual("some_nulls", "some"));
    Assert.assertTrue("Should read: notEqual on some nulls column", shouldRead);
  }

  @Test
  public void testInLimitParquet() {
    Assume.assumeTrue(format == FileFormat.PARQUET);

    boolean shouldRead = shouldRead(in("id", 1, 2));
    Assert.assertFalse("Should not read if IN is evaluated", shouldRead);

    List<Integer> ids = Lists.newArrayListWithExpectedSize(400);
    for (int id = -400; id <= 0; id++) {
      ids.add(id);
    }

    shouldRead = shouldRead(in("id", ids));
    Assert.assertTrue("Should read if IN is not evaluated", shouldRead);
  }

  @Test
  public void testParquetTypePromotion() {
    Assume.assumeTrue("Only valid for Parquet", format == FileFormat.PARQUET);
    Schema promotedSchema = new Schema(required(1, "id", Types.LongType.get()));
    boolean shouldRead =
        new ParquetMetricsRowGroupFilter(promotedSchema, equal("id", INT_MIN_VALUE + 1), true)
            .shouldRead(parquetSchema, rowGroupMetadata);
    Assert.assertTrue("Should succeed with promoted schema", shouldRead);
  }
<<<<<<< HEAD
=======

  @Test
  public void testTransformFilter() {
    Assumptions.assumeThat(format).isEqualTo(FileFormat.PARQUET);
    boolean shouldRead =
        new ParquetMetricsRowGroupFilter(SCHEMA, equal(truncate("required", 2), "some_value"), true)
            .shouldRead(parquetSchema, rowGroupMetadata);
    Assertions.assertThat(shouldRead)
        .as("Should read: filter contains non-reference evaluate as True")
        .isTrue();
  }

  private boolean shouldRead(Expression expression) {
    return shouldRead(expression, true);
  }

  private boolean shouldRead(Expression expression, boolean caseSensitive) {
    switch (format) {
      case ORC:
        return shouldReadOrc(expression, caseSensitive);
      case PARQUET:
        return shouldReadParquet(expression, caseSensitive, parquetSchema, rowGroupMetadata);
      default:
        throw new UnsupportedOperationException(
            "Row group filter tests not supported for " + format);
    }
  }

  private boolean shouldReadOrc(Expression expression, boolean caseSensitive) {
    try (CloseableIterable<org.apache.iceberg.data.Record> reader =
        ORC.read(Files.localInput(orcFile))
            .project(SCHEMA)
            .createReaderFunc(fileSchema -> GenericOrcReader.buildReader(SCHEMA, fileSchema))
            .filter(expression)
            .caseSensitive(caseSensitive)
            .build()) {
      return Lists.newArrayList(reader).size() > 0;
    } catch (IOException e) {
      throw new UncheckedIOException(e);
    }
  }

  private boolean shouldReadParquet(
      Expression expression,
      boolean caseSensitive,
      MessageType messageType,
      BlockMetaData blockMetaData) {
    return new ParquetMetricsRowGroupFilter(SCHEMA, expression, caseSensitive)
        .shouldRead(messageType, blockMetaData);
  }

  private org.apache.parquet.io.InputFile parquetInputFile(InputFile inFile) {
    return new org.apache.parquet.io.InputFile() {
      @Override
      public long getLength() throws IOException {
        return inFile.getLength();
      }

      @Override
      public org.apache.parquet.io.SeekableInputStream newStream() throws IOException {
        SeekableInputStream stream = inFile.newStream();
        return new DelegatingSeekableInputStream(stream) {
          @Override
          public long getPos() throws IOException {
            return stream.getPos();
          }

          @Override
          public void seek(long newPos) throws IOException {
            stream.seek(newPos);
          }
        };
      }
    };
  }
>>>>>>> d2e1094e
}<|MERGE_RESOLUTION|>--- conflicted
+++ resolved
@@ -35,11 +35,8 @@
 import static org.apache.iceberg.expressions.Expressions.notStartsWith;
 import static org.apache.iceberg.expressions.Expressions.or;
 import static org.apache.iceberg.expressions.Expressions.startsWith;
-<<<<<<< HEAD
-=======
 import static org.apache.iceberg.expressions.Expressions.truncate;
 import static org.apache.iceberg.types.Types.NestedField.optional;
->>>>>>> d2e1094e
 import static org.apache.iceberg.types.Types.NestedField.required;
 
 import java.util.List;
@@ -698,8 +695,6 @@
             .shouldRead(parquetSchema, rowGroupMetadata);
     Assert.assertTrue("Should succeed with promoted schema", shouldRead);
   }
-<<<<<<< HEAD
-=======
 
   @Test
   public void testTransformFilter() {
@@ -775,5 +770,4 @@
       }
     };
   }
->>>>>>> d2e1094e
 }