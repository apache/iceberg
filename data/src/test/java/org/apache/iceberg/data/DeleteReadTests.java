/*
 * Licensed to the Apache Software Foundation (ASF) under one
 * or more contributor license agreements.  See the NOTICE file
 * distributed with this work for additional information
 * regarding copyright ownership.  The ASF licenses this file
 * to you under the Apache License, Version 2.0 (the
 * "License"); you may not use this file except in compliance
 * with the License.  You may obtain a copy of the License at
 *
 *   http://www.apache.org/licenses/LICENSE-2.0
 *
 * Unless required by applicable law or agreed to in writing,
 * software distributed under the License is distributed on an
 * "AS IS" BASIS, WITHOUT WARRANTIES OR CONDITIONS OF ANY
 * KIND, either express or implied.  See the License for the
 * specific language governing permissions and limitations
 * under the License.
 */
package org.apache.iceberg.data;

<<<<<<< HEAD
=======
import static org.assertj.core.api.Assertions.assertThat;

>>>>>>> 56da99b9
import java.io.File;
import java.io.IOException;
import java.nio.file.Path;
import java.time.LocalDate;
import java.util.List;
import java.util.Set;
import org.apache.iceberg.DataFile;
import org.apache.iceberg.DeleteFile;
import org.apache.iceberg.FileFormat;
import org.apache.iceberg.Files;
import org.apache.iceberg.Parameter;
import org.apache.iceberg.Parameters;
import org.apache.iceberg.PartitionSpec;
import org.apache.iceberg.Schema;
import org.apache.iceberg.Table;
import org.apache.iceberg.TestHelpers.Row;
import org.apache.iceberg.relocated.com.google.common.collect.Lists;
import org.apache.iceberg.relocated.com.google.common.collect.Sets;
import org.apache.iceberg.types.Types;
import org.apache.iceberg.util.ArrayUtil;
import org.apache.iceberg.util.CharSequenceSet;
import org.apache.iceberg.util.DateTimeUtil;
import org.apache.iceberg.util.Pair;
import org.apache.iceberg.util.StructLikeSet;
import org.apache.iceberg.util.StructProjection;
<<<<<<< HEAD
import org.junit.After;
import org.junit.Assert;
import org.junit.Before;
import org.junit.Rule;
import org.junit.Test;
import org.junit.jupiter.api.io.TempDir;
import org.junit.rules.TemporaryFolder;
=======
import org.junit.jupiter.api.AfterEach;
import org.junit.jupiter.api.BeforeEach;
import org.junit.jupiter.api.TestTemplate;
import org.junit.jupiter.api.io.TempDir;
>>>>>>> 56da99b9

public abstract class DeleteReadTests {
  // Schema passed to create tables
  public static final Schema SCHEMA =
      new Schema(
          Types.NestedField.required(1, "id", Types.IntegerType.get()),
          Types.NestedField.required(2, "data", Types.StringType.get()));

  public static final Schema DATE_SCHEMA =
      new Schema(
          Types.NestedField.required(1, "dt", Types.DateType.get()),
          Types.NestedField.required(2, "data", Types.StringType.get()),
          Types.NestedField.required(3, "id", Types.IntegerType.get()));

  // Partition spec used to create tables
  public static final PartitionSpec SPEC =
      PartitionSpec.builderFor(SCHEMA).bucket("data", 16).build();

  public static final PartitionSpec DATE_SPEC =
      PartitionSpec.builderFor(DATE_SCHEMA).day("dt").build();

<<<<<<< HEAD
  @TempDir
  public static File temp;
=======
  @TempDir protected Path temp;
>>>>>>> 56da99b9

  protected String tableName = null;
  protected String dateTableName = null;
  protected Table table = null;
  protected Table dateTable = null;
  protected List<Record> records = null;
  private List<Record> dateRecords = null;
  protected DataFile dataFile = null;

  @Parameter protected FileFormat format;

  @Parameters(name = "fileFormat = {0}")
  public static Object[][] parameters() {
    return new Object[][] {
      new Object[] {FileFormat.PARQUET},
      new Object[] {FileFormat.AVRO},
      new Object[] {FileFormat.ORC}
    };
  }

  @BeforeEach
  public void writeTestDataFile() throws IOException {
    this.tableName = "test";
    this.table = createTable(tableName, SCHEMA, SPEC);
    this.records = Lists.newArrayList();

    // records all use IDs that are in bucket id_bucket=0
    GenericRecord record = GenericRecord.create(table.schema());
    records.add(record.copy("id", 29, "data", "a"));
    records.add(record.copy("id", 43, "data", "b"));
    records.add(record.copy("id", 61, "data", "c"));
    records.add(record.copy("id", 89, "data", "d"));
    records.add(record.copy("id", 100, "data", "e"));
    records.add(record.copy("id", 121, "data", "f"));
    records.add(record.copy("id", 122, "data", "g"));

    this.dataFile =
<<<<<<< HEAD
        FileHelpers.writeDataFile(table, Files.localOutput(temp), Row.of(0), records);
=======
        FileHelpers.writeDataFile(
            table,
            Files.localOutput(File.createTempFile("junit", null, temp.toFile())),
            Row.of(0),
            records);
>>>>>>> 56da99b9

    table.newAppend().appendFile(dataFile).commit();
  }

  @AfterEach
  public void cleanup() throws IOException {
    dropTable("test");
    dropTable("test2");
  }

  private void initDateTable() throws IOException {
    dropTable("test2");
    this.dateTableName = "test2";
    this.dateTable = createTable(dateTableName, DATE_SCHEMA, DATE_SPEC);

    GenericRecord record = GenericRecord.create(dateTable.schema());

    this.dateRecords =
        Lists.newArrayList(
            record.copy("dt", LocalDate.parse("2021-09-01"), "data", "a", "id", 1),
            record.copy("dt", LocalDate.parse("2021-09-02"), "data", "b", "id", 2),
            record.copy("dt", LocalDate.parse("2021-09-03"), "data", "c", "id", 3),
            record.copy("dt", LocalDate.parse("2021-09-04"), "data", "d", "id", 4),
            record.copy("dt", LocalDate.parse("2021-09-05"), "data", "e", "id", 5));

    DataFile dataFile1 =
        FileHelpers.writeDataFile(
            dateTable,
<<<<<<< HEAD
            Files.localOutput(temp),
=======
            Files.localOutput(File.createTempFile("junit", null, temp.toFile())),
>>>>>>> 56da99b9
            Row.of(DateTimeUtil.daysFromDate(LocalDate.parse("2021-09-01"))),
            dateRecords.subList(0, 1));
    DataFile dataFile2 =
        FileHelpers.writeDataFile(
            dateTable,
<<<<<<< HEAD
            Files.localOutput(temp),
=======
            Files.localOutput(File.createTempFile("junit", null, temp.toFile())),
>>>>>>> 56da99b9
            Row.of(DateTimeUtil.daysFromDate(LocalDate.parse("2021-09-02"))),
            dateRecords.subList(1, 2));
    DataFile dataFile3 =
        FileHelpers.writeDataFile(
            dateTable,
<<<<<<< HEAD
            Files.localOutput(temp),
=======
            Files.localOutput(File.createTempFile("junit", null, temp.toFile())),
>>>>>>> 56da99b9
            Row.of(DateTimeUtil.daysFromDate(LocalDate.parse("2021-09-03"))),
            dateRecords.subList(2, 3));
    DataFile dataFile4 =
        FileHelpers.writeDataFile(
            dateTable,
<<<<<<< HEAD
            Files.localOutput(temp),
=======
            Files.localOutput(File.createTempFile("junit", null, temp.toFile())),
>>>>>>> 56da99b9
            Row.of(DateTimeUtil.daysFromDate(LocalDate.parse("2021-09-04"))),
            dateRecords.subList(3, 4));
    DataFile dataFile5 =
        FileHelpers.writeDataFile(
            dateTable,
<<<<<<< HEAD
            Files.localOutput(temp),
=======
            Files.localOutput(File.createTempFile("junit", null, temp.toFile())),
>>>>>>> 56da99b9
            Row.of(DateTimeUtil.daysFromDate(LocalDate.parse("2021-09-05"))),
            dateRecords.subList(4, 5));

    dateTable
        .newAppend()
        .appendFile(dataFile1)
        .appendFile(dataFile2)
        .appendFile(dataFile3)
        .appendFile(dataFile4)
        .appendFile(dataFile5)
        .commit();
  }

  protected abstract Table createTable(String name, Schema schema, PartitionSpec spec)
      throws IOException;

  protected abstract void dropTable(String name) throws IOException;

  protected abstract StructLikeSet rowSet(String name, Table testTable, String... columns)
      throws IOException;

  protected boolean expectPruned() {
    return true;
  }

  protected boolean countDeletes() {
    return false;
  }

  /**
   * This will only be called after calling rowSet(String, Table, String...), and only if
   * countDeletes() is true.
   */
  protected long deleteCount() {
    return 0L;
  }

  protected void checkDeleteCount(long expectedDeletes) {
    if (countDeletes()) {
      long actualDeletes = deleteCount();
      assertThat(actualDeletes)
          .as("Table should contain expected number of deletes")
          .isEqualTo(expectedDeletes);
    }
  }

  @TestTemplate
  public void testEqualityDeletes() throws IOException {
    Schema deleteRowSchema = table.schema().select("data");
    Record dataDelete = GenericRecord.create(deleteRowSchema);
    List<Record> dataDeletes =
        Lists.newArrayList(
            dataDelete.copy("data", "a"), // id = 29
            dataDelete.copy("data", "d"), // id = 89
            dataDelete.copy("data", "g") // id = 122
            );

    DeleteFile eqDeletes =
        FileHelpers.writeDeleteFile(
<<<<<<< HEAD
            table, Files.localOutput(temp), Row.of(0), dataDeletes, deleteRowSchema);
=======
            table,
            Files.localOutput(File.createTempFile("junit", null, temp.toFile())),
            Row.of(0),
            dataDeletes,
            deleteRowSchema);
>>>>>>> 56da99b9

    table.newRowDelta().addDeletes(eqDeletes).commit();

    StructLikeSet expected = rowSetWithoutIds(table, records, 29, 89, 122);
    StructLikeSet actual = rowSet(tableName, table, "*");

    assertThat(actual).as("Table should contain expected rows").isEqualTo(expected);
    checkDeleteCount(3L);
  }

  @TestTemplate
  public void testEqualityDateDeletes() throws IOException {
    initDateTable();

    Schema deleteRowSchema = dateTable.schema().select("*");
    Record dataDelete = GenericRecord.create(deleteRowSchema);
    List<Record> dataDeletes =
        Lists.newArrayList(
            dataDelete.copy("dt", LocalDate.parse("2021-09-01"), "data", "a", "id", 1),
            dataDelete.copy("dt", LocalDate.parse("2021-09-02"), "data", "b", "id", 2),
            dataDelete.copy("dt", LocalDate.parse("2021-09-03"), "data", "c", "id", 3));

    DeleteFile eqDeletes1 =
        FileHelpers.writeDeleteFile(
            dateTable,
<<<<<<< HEAD
            Files.localOutput(temp),
=======
            Files.localOutput(File.createTempFile("junit", null, temp.toFile())),
>>>>>>> 56da99b9
            Row.of(DateTimeUtil.daysFromDate(LocalDate.parse("2021-09-01"))),
            dataDeletes.subList(0, 1),
            deleteRowSchema);
    DeleteFile eqDeletes2 =
        FileHelpers.writeDeleteFile(
            dateTable,
<<<<<<< HEAD
            Files.localOutput(temp),
=======
            Files.localOutput(File.createTempFile("junit", null, temp.toFile())),
>>>>>>> 56da99b9
            Row.of(DateTimeUtil.daysFromDate(LocalDate.parse("2021-09-02"))),
            dataDeletes.subList(1, 2),
            deleteRowSchema);
    DeleteFile eqDeletes3 =
        FileHelpers.writeDeleteFile(
            dateTable,
<<<<<<< HEAD
            Files.localOutput(temp),
=======
            Files.localOutput(File.createTempFile("junit", null, temp.toFile())),
>>>>>>> 56da99b9
            Row.of(DateTimeUtil.daysFromDate(LocalDate.parse("2021-09-03"))),
            dataDeletes.subList(2, 3),
            deleteRowSchema);

    dateTable
        .newRowDelta()
        .addDeletes(eqDeletes1)
        .addDeletes(eqDeletes2)
        .addDeletes(eqDeletes3)
        .commit();

    StructLikeSet expected = rowSetWithoutIds(dateTable, dateRecords, 1, 2, 3);

    StructLikeSet actual = rowSet(dateTableName, dateTable, "*");

    assertThat(actual).as("Table should contain expected rows").isEqualTo(expected);
    checkDeleteCount(3L);
  }

  @TestTemplate
  public void testEqualityDeletesWithRequiredEqColumn() throws IOException {
    Schema deleteRowSchema = table.schema().select("data");
    Record dataDelete = GenericRecord.create(deleteRowSchema);
    List<Record> dataDeletes =
        Lists.newArrayList(
            dataDelete.copy("data", "a"), // id = 29
            dataDelete.copy("data", "d"), // id = 89
            dataDelete.copy("data", "g") // id = 122
            );

    DeleteFile eqDeletes =
        FileHelpers.writeDeleteFile(
<<<<<<< HEAD
            table, Files.localOutput(temp), Row.of(0), dataDeletes, deleteRowSchema);
=======
            table,
            Files.localOutput(File.createTempFile("junit", null, temp.toFile())),
            Row.of(0),
            dataDeletes,
            deleteRowSchema);
>>>>>>> 56da99b9

    table.newRowDelta().addDeletes(eqDeletes).commit();

    StructLikeSet expected = selectColumns(rowSetWithoutIds(table, records, 29, 89, 122), "id");
    StructLikeSet actual = rowSet(tableName, table, "id");

    if (expectPruned()) {
      assertThat(actual).as("Table should contain expected rows").isEqualTo(expected);
    } else {
      // data is added by the reader to apply the eq deletes, use StructProjection to remove it from
      // comparison
      assertThat(selectColumns(actual, "id"))
          .as("Table should contain expected rows")
          .isEqualTo(expected);
    }

    checkDeleteCount(3L);
  }

  @TestTemplate
  public void testEqualityDeletesSpanningMultipleDataFiles() throws IOException {
    // Add another DataFile with common values
    GenericRecord record = GenericRecord.create(table.schema());
    records.add(record.copy("id", 144, "data", "a"));

    this.dataFile =
<<<<<<< HEAD
        FileHelpers.writeDataFile(table, Files.localOutput(temp), Row.of(0), records);
=======
        FileHelpers.writeDataFile(
            table,
            Files.localOutput(File.createTempFile("junit", null, temp.toFile())),
            Row.of(0),
            records);
>>>>>>> 56da99b9

    // At this point, the table has two data files, with 7 and 8 rows respectively, of which all but
    // one are in duplicate.
    table.newAppend().appendFile(dataFile).commit();

    Schema deleteRowSchema = table.schema().select("data");
    Record dataDelete = GenericRecord.create(deleteRowSchema);
    List<Record> dataDeletes =
        Lists.newArrayList(
            dataDelete.copy("data", "a"), // id = 29, 144
            dataDelete.copy("data", "d"), // id = 89
            dataDelete.copy("data", "g") // id = 122
            );

    DeleteFile eqDeletes =
        FileHelpers.writeDeleteFile(
<<<<<<< HEAD
            table, Files.localOutput(temp), Row.of(0), dataDeletes, deleteRowSchema);
=======
            table,
            Files.localOutput(File.createTempFile("junit", null, temp.toFile())),
            Row.of(0),
            dataDeletes,
            deleteRowSchema);
>>>>>>> 56da99b9

    // At this point, 3 rows in the first data file and 4 rows in the second data file are deleted.
    table.newRowDelta().addDeletes(eqDeletes).commit();

    StructLikeSet expected = rowSetWithoutIds(table, records, 29, 89, 122, 144);
    StructLikeSet actual = rowSet(tableName, table, "*");

    assertThat(actual).as("Table should contain expected rows").isEqualTo(expected);
    checkDeleteCount(7L);
  }

  @TestTemplate
  public void testPositionDeletes() throws IOException {
    List<Pair<CharSequence, Long>> deletes =
        Lists.newArrayList(
            Pair.of(dataFile.path(), 0L), // id = 29
            Pair.of(dataFile.path(), 3L), // id = 89
            Pair.of(dataFile.path(), 6L) // id = 122
            );

    Pair<DeleteFile, CharSequenceSet> posDeletes =
<<<<<<< HEAD
        FileHelpers.writeDeleteFile(table, Files.localOutput(temp), Row.of(0), deletes);
=======
        FileHelpers.writeDeleteFile(
            table,
            Files.localOutput(File.createTempFile("junit", null, temp.toFile())),
            Row.of(0),
            deletes);
>>>>>>> 56da99b9

    table
        .newRowDelta()
        .addDeletes(posDeletes.first())
        .validateDataFilesExist(posDeletes.second())
        .commit();

    StructLikeSet expected = rowSetWithoutIds(table, records, 29, 89, 122);
    StructLikeSet actual = rowSet(tableName, table, "*");

    assertThat(actual).as("Table should contain expected rows").isEqualTo(expected);
    checkDeleteCount(3L);
  }

  @TestTemplate
  public void testMultiplePosDeleteFiles() throws IOException {
    List<Pair<CharSequence, Long>> deletes =
        Lists.newArrayList(
            Pair.of(dataFile.path(), 0L), // id = 29
            Pair.of(dataFile.path(), 3L) // id = 89
            );

    Pair<DeleteFile, CharSequenceSet> posDeletes =
<<<<<<< HEAD
        FileHelpers.writeDeleteFile(table, Files.localOutput(temp), Row.of(0), deletes);
=======
        FileHelpers.writeDeleteFile(
            table,
            Files.localOutput(File.createTempFile("junit", null, temp.toFile())),
            Row.of(0),
            deletes);
>>>>>>> 56da99b9

    table
        .newRowDelta()
        .addDeletes(posDeletes.first())
        .validateDataFilesExist(posDeletes.second())
        .commit();

    deletes =
        Lists.newArrayList(
            Pair.of(dataFile.path(), 6L) // id = 122
            );

    posDeletes =
<<<<<<< HEAD
        FileHelpers.writeDeleteFile(table, Files.localOutput(temp), Row.of(0), deletes);
=======
        FileHelpers.writeDeleteFile(
            table,
            Files.localOutput(File.createTempFile("junit", null, temp.toFile())),
            Row.of(0),
            deletes);
>>>>>>> 56da99b9

    table
        .newRowDelta()
        .addDeletes(posDeletes.first())
        .validateDataFilesExist(posDeletes.second())
        .commit();

    StructLikeSet expected = rowSetWithoutIds(table, records, 29, 89, 122);
    StructLikeSet actual = rowSet(tableName, table, "*");

    assertThat(actual).as("Table should contain expected rows").isEqualTo(expected);
    checkDeleteCount(3L);
  }

  @TestTemplate
  public void testMixedPositionAndEqualityDeletes() throws IOException {
    Schema dataSchema = table.schema().select("data");
    Record dataDelete = GenericRecord.create(dataSchema);
    List<Record> dataDeletes =
        Lists.newArrayList(
            dataDelete.copy("data", "a"), // id = 29
            dataDelete.copy("data", "d"), // id = 89
            dataDelete.copy("data", "g") // id = 122
            );

    DeleteFile eqDeletes =
        FileHelpers.writeDeleteFile(
<<<<<<< HEAD
            table, Files.localOutput(temp), Row.of(0), dataDeletes, dataSchema);
=======
            table,
            Files.localOutput(File.createTempFile("junit", null, temp.toFile())),
            Row.of(0),
            dataDeletes,
            dataSchema);
>>>>>>> 56da99b9

    List<Pair<CharSequence, Long>> deletes =
        Lists.newArrayList(
            Pair.of(dataFile.path(), 3L), // id = 89
            Pair.of(dataFile.path(), 5L) // id = 121
            );

    Pair<DeleteFile, CharSequenceSet> posDeletes =
<<<<<<< HEAD
        FileHelpers.writeDeleteFile(table, Files.localOutput(temp), Row.of(0), deletes);
=======
        FileHelpers.writeDeleteFile(
            table,
            Files.localOutput(File.createTempFile("junit", null, temp.toFile())),
            Row.of(0),
            deletes);
>>>>>>> 56da99b9

    table
        .newRowDelta()
        .addDeletes(eqDeletes)
        .addDeletes(posDeletes.first())
        .validateDataFilesExist(posDeletes.second())
        .commit();

    StructLikeSet expected = rowSetWithoutIds(table, records, 29, 89, 121, 122);
    StructLikeSet actual = rowSet(tableName, table, "*");

    assertThat(actual).as("Table should contain expected rows").isEqualTo(expected);
    checkDeleteCount(4L);
  }

  @TestTemplate
  public void testMultipleEqualityDeleteSchemas() throws IOException {
    Schema dataSchema = table.schema().select("data");
    Record dataDelete = GenericRecord.create(dataSchema);
    List<Record> dataDeletes =
        Lists.newArrayList(
            dataDelete.copy("data", "a"), // id = 29
            dataDelete.copy("data", "d"), // id = 89
            dataDelete.copy("data", "g") // id = 122
            );

    DeleteFile dataEqDeletes =
        FileHelpers.writeDeleteFile(
<<<<<<< HEAD
            table, Files.localOutput(temp), Row.of(0), dataDeletes, dataSchema);
=======
            table,
            Files.localOutput(File.createTempFile("junit", null, temp.toFile())),
            Row.of(0),
            dataDeletes,
            dataSchema);
>>>>>>> 56da99b9

    Schema idSchema = table.schema().select("id");
    Record idDelete = GenericRecord.create(idSchema);
    List<Record> idDeletes =
        Lists.newArrayList(
            idDelete.copy("id", 121), // id = 121
            idDelete.copy("id", 29) // id = 29
            );

    DeleteFile idEqDeletes =
        FileHelpers.writeDeleteFile(
<<<<<<< HEAD
            table, Files.localOutput(temp), Row.of(0), idDeletes, idSchema);
=======
            table,
            Files.localOutput(File.createTempFile("junit", null, temp.toFile())),
            Row.of(0),
            idDeletes,
            idSchema);
>>>>>>> 56da99b9

    table.newRowDelta().addDeletes(dataEqDeletes).addDeletes(idEqDeletes).commit();

    StructLikeSet expected = rowSetWithoutIds(table, records, 29, 89, 121, 122);
    StructLikeSet actual = rowSet(tableName, table, "*");

    assertThat(actual).as("Table should contain expected rows").isEqualTo(expected);
    checkDeleteCount(4L);
  }

  @TestTemplate
  public void testEqualityDeleteByNull() throws IOException {
    // data is required in the test table; make it optional for this test
    table.updateSchema().makeColumnOptional("data").commit();

    // add a new data file with a record where data is null
    Record record = GenericRecord.create(table.schema());
    DataFile dataFileWithNull =
        FileHelpers.writeDataFile(
            table,
<<<<<<< HEAD
            Files.localOutput(temp),
=======
            Files.localOutput(File.createTempFile("junit", null, temp.toFile())),
>>>>>>> 56da99b9
            Row.of(0),
            Lists.newArrayList(record.copy("id", 131, "data", null)));

    table.newAppend().appendFile(dataFileWithNull).commit();

    // delete where data is null
    Schema dataSchema = table.schema().select("data");
    Record dataDelete = GenericRecord.create(dataSchema);
    List<Record> dataDeletes =
        Lists.newArrayList(
            dataDelete.copy("data", null) // id = 131
            );

    DeleteFile eqDeletes =
        FileHelpers.writeDeleteFile(
<<<<<<< HEAD
            table, Files.localOutput(temp), Row.of(0), dataDeletes, dataSchema);
=======
            table,
            Files.localOutput(File.createTempFile("junit", null, temp.toFile())),
            Row.of(0),
            dataDeletes,
            dataSchema);
>>>>>>> 56da99b9

    table.newRowDelta().addDeletes(eqDeletes).commit();

    StructLikeSet expected = rowSetWithoutIds(table, records, 131);
    StructLikeSet actual = rowSet(tableName, table, "*");

    assertThat(actual).as("Table should contain expected rows").isEqualTo(expected);
    checkDeleteCount(1L);
  }

  private StructLikeSet selectColumns(StructLikeSet rows, String... columns) {
    Schema projection = table.schema().select(columns);
    StructLikeSet set = StructLikeSet.create(projection.asStruct());
    rows.stream()
        .map(row -> StructProjection.create(table.schema(), projection).wrap(row))
        .forEach(set::add);
    return set;
  }

  protected static StructLikeSet rowSetWithoutIds(
      Table table, List<Record> recordList, int... idsToRemove) {
    Set<Integer> deletedIds = Sets.newHashSet(ArrayUtil.toIntList(idsToRemove));
    StructLikeSet set = StructLikeSet.create(table.schema().asStruct());
    recordList.stream()
        .filter(row -> !deletedIds.contains(row.getField("id")))
        .map(record -> new InternalRecordWrapper(table.schema().asStruct()).wrap(record))
        .forEach(set::add);
    return set;
  }

  protected StructLikeSet rowSetWithIds(int... idsToRetain) {
    Set<Integer> deletedIds = Sets.newHashSet(ArrayUtil.toIntList(idsToRetain));
    StructLikeSet set = StructLikeSet.create(table.schema().asStruct());
    records.stream().filter(row -> deletedIds.contains(row.getField("id"))).forEach(set::add);
    return set;
  }
}<|MERGE_RESOLUTION|>--- conflicted
+++ resolved
@@ -18,11 +18,9 @@
  */
 package org.apache.iceberg.data;
 
-<<<<<<< HEAD
-=======
+
 import static org.assertj.core.api.Assertions.assertThat;
 
->>>>>>> 56da99b9
 import java.io.File;
 import java.io.IOException;
 import java.nio.file.Path;
@@ -48,20 +46,12 @@
 import org.apache.iceberg.util.Pair;
 import org.apache.iceberg.util.StructLikeSet;
 import org.apache.iceberg.util.StructProjection;
-<<<<<<< HEAD
-import org.junit.After;
-import org.junit.Assert;
-import org.junit.Before;
-import org.junit.Rule;
-import org.junit.Test;
-import org.junit.jupiter.api.io.TempDir;
-import org.junit.rules.TemporaryFolder;
-=======
+
 import org.junit.jupiter.api.AfterEach;
 import org.junit.jupiter.api.BeforeEach;
 import org.junit.jupiter.api.TestTemplate;
 import org.junit.jupiter.api.io.TempDir;
->>>>>>> 56da99b9
+
 
 public abstract class DeleteReadTests {
   // Schema passed to create tables
@@ -83,12 +73,10 @@
   public static final PartitionSpec DATE_SPEC =
       PartitionSpec.builderFor(DATE_SCHEMA).day("dt").build();
 
-<<<<<<< HEAD
+
   @TempDir
   public static File temp;
-=======
-  @TempDir protected Path temp;
->>>>>>> 56da99b9
+
 
   protected String tableName = null;
   protected String dateTableName = null;
@@ -126,15 +114,8 @@
     records.add(record.copy("id", 122, "data", "g"));
 
     this.dataFile =
-<<<<<<< HEAD
         FileHelpers.writeDataFile(table, Files.localOutput(temp), Row.of(0), records);
-=======
-        FileHelpers.writeDataFile(
-            table,
-            Files.localOutput(File.createTempFile("junit", null, temp.toFile())),
-            Row.of(0),
-            records);
->>>>>>> 56da99b9
+
 
     table.newAppend().appendFile(dataFile).commit();
   }
@@ -163,51 +144,39 @@
     DataFile dataFile1 =
         FileHelpers.writeDataFile(
             dateTable,
-<<<<<<< HEAD
-            Files.localOutput(temp),
-=======
-            Files.localOutput(File.createTempFile("junit", null, temp.toFile())),
->>>>>>> 56da99b9
+
+            Files.localOutput(temp),
+
             Row.of(DateTimeUtil.daysFromDate(LocalDate.parse("2021-09-01"))),
             dateRecords.subList(0, 1));
     DataFile dataFile2 =
         FileHelpers.writeDataFile(
             dateTable,
-<<<<<<< HEAD
-            Files.localOutput(temp),
-=======
-            Files.localOutput(File.createTempFile("junit", null, temp.toFile())),
->>>>>>> 56da99b9
+
+            Files.localOutput(temp),
+
             Row.of(DateTimeUtil.daysFromDate(LocalDate.parse("2021-09-02"))),
             dateRecords.subList(1, 2));
     DataFile dataFile3 =
         FileHelpers.writeDataFile(
             dateTable,
-<<<<<<< HEAD
-            Files.localOutput(temp),
-=======
-            Files.localOutput(File.createTempFile("junit", null, temp.toFile())),
->>>>>>> 56da99b9
+            Files.localOutput(temp),
+
             Row.of(DateTimeUtil.daysFromDate(LocalDate.parse("2021-09-03"))),
             dateRecords.subList(2, 3));
     DataFile dataFile4 =
         FileHelpers.writeDataFile(
             dateTable,
-<<<<<<< HEAD
-            Files.localOutput(temp),
-=======
-            Files.localOutput(File.createTempFile("junit", null, temp.toFile())),
->>>>>>> 56da99b9
+            Files.localOutput(temp),
+
+
             Row.of(DateTimeUtil.daysFromDate(LocalDate.parse("2021-09-04"))),
             dateRecords.subList(3, 4));
     DataFile dataFile5 =
         FileHelpers.writeDataFile(
             dateTable,
-<<<<<<< HEAD
-            Files.localOutput(temp),
-=======
-            Files.localOutput(File.createTempFile("junit", null, temp.toFile())),
->>>>>>> 56da99b9
+            Files.localOutput(temp),
+
             Row.of(DateTimeUtil.daysFromDate(LocalDate.parse("2021-09-05"))),
             dateRecords.subList(4, 5));
 
@@ -267,15 +236,8 @@
 
     DeleteFile eqDeletes =
         FileHelpers.writeDeleteFile(
-<<<<<<< HEAD
             table, Files.localOutput(temp), Row.of(0), dataDeletes, deleteRowSchema);
-=======
-            table,
-            Files.localOutput(File.createTempFile("junit", null, temp.toFile())),
-            Row.of(0),
-            dataDeletes,
-            deleteRowSchema);
->>>>>>> 56da99b9
+
 
     table.newRowDelta().addDeletes(eqDeletes).commit();
 
@@ -301,33 +263,24 @@
     DeleteFile eqDeletes1 =
         FileHelpers.writeDeleteFile(
             dateTable,
-<<<<<<< HEAD
-            Files.localOutput(temp),
-=======
-            Files.localOutput(File.createTempFile("junit", null, temp.toFile())),
->>>>>>> 56da99b9
+            Files.localOutput(temp),
+
             Row.of(DateTimeUtil.daysFromDate(LocalDate.parse("2021-09-01"))),
             dataDeletes.subList(0, 1),
             deleteRowSchema);
     DeleteFile eqDeletes2 =
         FileHelpers.writeDeleteFile(
             dateTable,
-<<<<<<< HEAD
-            Files.localOutput(temp),
-=======
-            Files.localOutput(File.createTempFile("junit", null, temp.toFile())),
->>>>>>> 56da99b9
+            Files.localOutput(temp),
+
             Row.of(DateTimeUtil.daysFromDate(LocalDate.parse("2021-09-02"))),
             dataDeletes.subList(1, 2),
             deleteRowSchema);
     DeleteFile eqDeletes3 =
         FileHelpers.writeDeleteFile(
             dateTable,
-<<<<<<< HEAD
-            Files.localOutput(temp),
-=======
-            Files.localOutput(File.createTempFile("junit", null, temp.toFile())),
->>>>>>> 56da99b9
+
+            Files.localOutput(temp),
             Row.of(DateTimeUtil.daysFromDate(LocalDate.parse("2021-09-03"))),
             dataDeletes.subList(2, 3),
             deleteRowSchema);
@@ -360,15 +313,8 @@
 
     DeleteFile eqDeletes =
         FileHelpers.writeDeleteFile(
-<<<<<<< HEAD
             table, Files.localOutput(temp), Row.of(0), dataDeletes, deleteRowSchema);
-=======
-            table,
-            Files.localOutput(File.createTempFile("junit", null, temp.toFile())),
-            Row.of(0),
-            dataDeletes,
-            deleteRowSchema);
->>>>>>> 56da99b9
+
 
     table.newRowDelta().addDeletes(eqDeletes).commit();
 
@@ -395,15 +341,8 @@
     records.add(record.copy("id", 144, "data", "a"));
 
     this.dataFile =
-<<<<<<< HEAD
         FileHelpers.writeDataFile(table, Files.localOutput(temp), Row.of(0), records);
-=======
-        FileHelpers.writeDataFile(
-            table,
-            Files.localOutput(File.createTempFile("junit", null, temp.toFile())),
-            Row.of(0),
-            records);
->>>>>>> 56da99b9
+
 
     // At this point, the table has two data files, with 7 and 8 rows respectively, of which all but
     // one are in duplicate.
@@ -420,15 +359,7 @@
 
     DeleteFile eqDeletes =
         FileHelpers.writeDeleteFile(
-<<<<<<< HEAD
             table, Files.localOutput(temp), Row.of(0), dataDeletes, deleteRowSchema);
-=======
-            table,
-            Files.localOutput(File.createTempFile("junit", null, temp.toFile())),
-            Row.of(0),
-            dataDeletes,
-            deleteRowSchema);
->>>>>>> 56da99b9
 
     // At this point, 3 rows in the first data file and 4 rows in the second data file are deleted.
     table.newRowDelta().addDeletes(eqDeletes).commit();
@@ -450,15 +381,8 @@
             );
 
     Pair<DeleteFile, CharSequenceSet> posDeletes =
-<<<<<<< HEAD
         FileHelpers.writeDeleteFile(table, Files.localOutput(temp), Row.of(0), deletes);
-=======
-        FileHelpers.writeDeleteFile(
-            table,
-            Files.localOutput(File.createTempFile("junit", null, temp.toFile())),
-            Row.of(0),
-            deletes);
->>>>>>> 56da99b9
+
 
     table
         .newRowDelta()
@@ -482,15 +406,8 @@
             );
 
     Pair<DeleteFile, CharSequenceSet> posDeletes =
-<<<<<<< HEAD
         FileHelpers.writeDeleteFile(table, Files.localOutput(temp), Row.of(0), deletes);
-=======
-        FileHelpers.writeDeleteFile(
-            table,
-            Files.localOutput(File.createTempFile("junit", null, temp.toFile())),
-            Row.of(0),
-            deletes);
->>>>>>> 56da99b9
+
 
     table
         .newRowDelta()
@@ -504,15 +421,8 @@
             );
 
     posDeletes =
-<<<<<<< HEAD
         FileHelpers.writeDeleteFile(table, Files.localOutput(temp), Row.of(0), deletes);
-=======
-        FileHelpers.writeDeleteFile(
-            table,
-            Files.localOutput(File.createTempFile("junit", null, temp.toFile())),
-            Row.of(0),
-            deletes);
->>>>>>> 56da99b9
+
 
     table
         .newRowDelta()
@@ -540,15 +450,7 @@
 
     DeleteFile eqDeletes =
         FileHelpers.writeDeleteFile(
-<<<<<<< HEAD
             table, Files.localOutput(temp), Row.of(0), dataDeletes, dataSchema);
-=======
-            table,
-            Files.localOutput(File.createTempFile("junit", null, temp.toFile())),
-            Row.of(0),
-            dataDeletes,
-            dataSchema);
->>>>>>> 56da99b9
 
     List<Pair<CharSequence, Long>> deletes =
         Lists.newArrayList(
@@ -557,15 +459,8 @@
             );
 
     Pair<DeleteFile, CharSequenceSet> posDeletes =
-<<<<<<< HEAD
         FileHelpers.writeDeleteFile(table, Files.localOutput(temp), Row.of(0), deletes);
-=======
-        FileHelpers.writeDeleteFile(
-            table,
-            Files.localOutput(File.createTempFile("junit", null, temp.toFile())),
-            Row.of(0),
-            deletes);
->>>>>>> 56da99b9
+
 
     table
         .newRowDelta()
@@ -594,15 +489,8 @@
 
     DeleteFile dataEqDeletes =
         FileHelpers.writeDeleteFile(
-<<<<<<< HEAD
             table, Files.localOutput(temp), Row.of(0), dataDeletes, dataSchema);
-=======
-            table,
-            Files.localOutput(File.createTempFile("junit", null, temp.toFile())),
-            Row.of(0),
-            dataDeletes,
-            dataSchema);
->>>>>>> 56da99b9
+
 
     Schema idSchema = table.schema().select("id");
     Record idDelete = GenericRecord.create(idSchema);
@@ -614,15 +502,8 @@
 
     DeleteFile idEqDeletes =
         FileHelpers.writeDeleteFile(
-<<<<<<< HEAD
             table, Files.localOutput(temp), Row.of(0), idDeletes, idSchema);
-=======
-            table,
-            Files.localOutput(File.createTempFile("junit", null, temp.toFile())),
-            Row.of(0),
-            idDeletes,
-            idSchema);
->>>>>>> 56da99b9
+
 
     table.newRowDelta().addDeletes(dataEqDeletes).addDeletes(idEqDeletes).commit();
 
@@ -643,11 +524,9 @@
     DataFile dataFileWithNull =
         FileHelpers.writeDataFile(
             table,
-<<<<<<< HEAD
-            Files.localOutput(temp),
-=======
-            Files.localOutput(File.createTempFile("junit", null, temp.toFile())),
->>>>>>> 56da99b9
+
+            Files.localOutput(temp),
+
             Row.of(0),
             Lists.newArrayList(record.copy("id", 131, "data", null)));
 
@@ -663,15 +542,7 @@
 
     DeleteFile eqDeletes =
         FileHelpers.writeDeleteFile(
-<<<<<<< HEAD
             table, Files.localOutput(temp), Row.of(0), dataDeletes, dataSchema);
-=======
-            table,
-            Files.localOutput(File.createTempFile("junit", null, temp.toFile())),
-            Row.of(0),
-            dataDeletes,
-            dataSchema);
->>>>>>> 56da99b9
 
     table.newRowDelta().addDeletes(eqDeletes).commit();
 
