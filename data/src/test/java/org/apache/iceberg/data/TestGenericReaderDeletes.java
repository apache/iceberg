/*
 * Licensed to the Apache Software Foundation (ASF) under one
 * or more contributor license agreements.  See the NOTICE file
 * distributed with this work for additional information
 * regarding copyright ownership.  The ASF licenses this file
 * to you under the Apache License, Version 2.0 (the
 * "License"); you may not use this file except in compliance
 * with the License.  You may obtain a copy of the License at
 *
 *   http://www.apache.org/licenses/LICENSE-2.0
 *
 * Unless required by applicable law or agreed to in writing,
 * software distributed under the License is distributed on an
 * "AS IS" BASIS, WITHOUT WARRANTIES OR CONDITIONS OF ANY
 * KIND, either express or implied.  See the License for the
 * specific language governing permissions and limitations
 * under the License.
 */
package org.apache.iceberg.data;

import static org.assertj.core.api.Assertions.assertThat;

import java.io.File;
import java.io.IOException;
import java.nio.file.Files;
import org.apache.iceberg.ParameterizedTestExtension;
import org.apache.iceberg.PartitionSpec;
import org.apache.iceberg.Schema;
import org.apache.iceberg.Table;
import org.apache.iceberg.TestTables;
import org.apache.iceberg.io.CloseableIterable;
import org.apache.iceberg.relocated.com.google.common.collect.Iterables;
import org.apache.iceberg.util.StructLikeSet;
import org.junit.jupiter.api.extension.ExtendWith;

@ExtendWith(ParameterizedTestExtension.class)
public class TestGenericReaderDeletes extends DeleteReadTests {

  @Override
  protected Table createTable(String name, Schema schema, PartitionSpec spec) throws IOException {
<<<<<<< HEAD
    File tableDir = temp;
    Assert.assertTrue(tableDir.delete());
=======
    File tableDir = Files.createTempDirectory(temp, "junit").toFile();
    assertThat(tableDir.delete()).isTrue();
>>>>>>> 56da99b9

    return TestTables.create(tableDir, name, schema, spec, 2);
  }

  @Override
  protected void dropTable(String name) {
    TestTables.clearTables();
  }

  @Override
  public StructLikeSet rowSet(String name, Table table, String... columns) throws IOException {
    StructLikeSet set = StructLikeSet.create(table.schema().asStruct());
    try (CloseableIterable<Record> reader = IcebergGenerics.read(table).select(columns).build()) {
      Iterables.addAll(
          set,
          CloseableIterable.transform(
              reader, record -> new InternalRecordWrapper(table.schema().asStruct()).wrap(record)));
    }
    return set;
  }

  @Override
  protected boolean expectPruned() {
    return false;
  }
}<|MERGE_RESOLUTION|>--- conflicted
+++ resolved
@@ -38,13 +38,9 @@
 
   @Override
   protected Table createTable(String name, Schema schema, PartitionSpec spec) throws IOException {
-<<<<<<< HEAD
-    File tableDir = temp;
-    Assert.assertTrue(tableDir.delete());
-=======
+
     File tableDir = Files.createTempDirectory(temp, "junit").toFile();
     assertThat(tableDir.delete()).isTrue();
->>>>>>> 56da99b9
 
     return TestTables.create(tableDir, name, schema, spec, 2);
   }
