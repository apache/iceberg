--- conflicted
+++ resolved
@@ -87,20 +87,9 @@
     records.add(record.copy("id", 7, "data", "g", "category", "odd"));
     records.add(record.copy("id", 8, "data", null, "category", "even"));
 
-<<<<<<< HEAD
+
     this.dataFile = FileHelpers.writeDataFile(table, Files.localOutput(temp.getPath()), records);
-=======
-    this.oddRecords =
-        records.stream()
-            .filter(rec -> rec.getField("category").equals("odd"))
-            .collect(Collectors.toList());
-    this.evenRecords =
-        records.stream()
-            .filter(rec -> rec.getField("category").equals("even"))
-            .collect(Collectors.toList());
-
-    this.dataFile = FileHelpers.writeDataFile(table, Files.localOutput(temp.newFile()), records);
->>>>>>> 56da99b9
+
     this.dataFileWithoutNulls =
         FileHelpers.writeDataFile(
             table,
