--- conflicted
+++ resolved
@@ -24,13 +24,10 @@
 import java.util.Arrays;
 import java.util.List;
 import java.util.Map;
-<<<<<<< HEAD
-import java.util.concurrent.atomic.AtomicInteger;
-=======
 import java.util.concurrent.ExecutorService;
 import java.util.concurrent.Executors;
 import java.util.concurrent.ThreadPoolExecutor;
->>>>>>> c45b8b4c
+import java.util.concurrent.atomic.AtomicInteger;
 import java.util.stream.Collectors;
 import org.apache.hadoop.conf.Configuration;
 import org.apache.hadoop.fs.FileStatus;
@@ -50,27 +47,17 @@
 import org.apache.iceberg.io.InputFile;
 import org.apache.iceberg.mapping.NameMapping;
 import org.apache.iceberg.orc.OrcMetrics;
-import org.apache.iceberg.parquet.ParquetSchemaUtil;
 import org.apache.iceberg.parquet.ParquetUtil;
-<<<<<<< HEAD
 import org.apache.iceberg.relocated.com.google.common.base.Joiner;
+import org.apache.iceberg.relocated.com.google.common.util.concurrent.MoreExecutors;
+import org.apache.iceberg.relocated.com.google.common.util.concurrent.ThreadFactoryBuilder;
 import org.apache.iceberg.types.ImportCompatibilityChecker;
 import org.apache.iceberg.types.TypeUtil;
-import org.apache.parquet.hadoop.ParquetFileReader;
-import org.apache.parquet.hadoop.metadata.ParquetMetadata;
-import org.slf4j.Logger;
-import org.slf4j.LoggerFactory;
-=======
-import org.apache.iceberg.relocated.com.google.common.util.concurrent.MoreExecutors;
-import org.apache.iceberg.relocated.com.google.common.util.concurrent.ThreadFactoryBuilder;
 import org.apache.iceberg.util.Tasks;
->>>>>>> c45b8b4c
 
 public class TableMigrationUtil {
   private static final PathFilter HIDDEN_PATH_FILTER =
       p -> !p.getName().startsWith("_") && !p.getName().startsWith(".");
-
-  private static final Logger LOG = LoggerFactory.getLogger(TableMigrationUtil.class);
 
   private TableMigrationUtil() {
   }
@@ -81,10 +68,8 @@
    * For Parquet and ORC partitions, this will read metrics from the file footer. For Avro partitions,
    * metrics are set to null.
    * <p>
-   * Note:
-   * 1. certain metrics, like NaN counts, that are only supported by iceberg file writers but not file footers,
+   * Note: certain metrics, like NaN counts, that are only supported by iceberg file writers but not file footers,
    * will not be populated.
-   * 2. Schema compatibility checks are currently done only for parquet file format
    *
    * @param partition partition key, e.g., "a=1/b=2"
    * @param uri           partition location URI
@@ -93,31 +78,17 @@
    * @param conf          a Hadoop conf
    * @param metricsConfig a metrics conf
    * @param mapping       a name mapping
-   * @param schema        table's schema
    * @return a List of DataFile
    */
   public static List<DataFile> listPartition(Map<String, String> partition, String uri, String format,
                                              PartitionSpec spec, Configuration conf, MetricsConfig metricsConfig,
-<<<<<<< HEAD
                                              NameMapping mapping, Schema schema) {
-    if (format.contains("avro")) {
-      return listAvroPartition(partition, uri, spec, conf);
-    } else if (format.contains("parquet")) {
-      return listParquetPartition(partition, uri, spec, conf, metricsConfig, mapping, schema);
-    } else if (format.contains("orc")) {
-      return listOrcPartition(partition, uri, spec, conf, metricsConfig, mapping);
-    } else {
-      throw new UnsupportedOperationException("Unknown partition format: " + format);
-    }
-=======
-                                             NameMapping mapping) {
-    return listPartition(partition, uri, format, spec, conf, metricsConfig, mapping, 1);
->>>>>>> c45b8b4c
+    return listPartition(partition, uri, format, spec, conf, metricsConfig, mapping, 1, schema);
   }
 
   public static List<DataFile> listPartition(Map<String, String> partitionPath, String partitionUri, String format,
                                              PartitionSpec spec, Configuration conf, MetricsConfig metricsSpec,
-                                             NameMapping mapping, int parallelism) {
+                                             NameMapping mapping, int parallelism, Schema schema) {
     ExecutorService service = null;
     try {
       String partitionKey = spec.fields().stream()
@@ -147,7 +118,7 @@
         });
       } else if (format.contains("parquet")) {
         task.run(index -> {
-          Metrics metrics = getParquetMerics(fileStatus.get(index).getPath(), conf, metricsSpec, mapping);
+          Metrics metrics = getParquetMerics(fileStatus.get(index).getPath(), conf, metricsSpec, mapping, schema);
           datafiles[index] = buildDataFile(fileStatus.get(index), partitionKey, spec, metrics, "parquet");
         });
       } else if (format.contains("orc")) {
@@ -168,43 +139,6 @@
     }
   }
 
-<<<<<<< HEAD
-  private static List<DataFile> listParquetPartition(Map<String, String> partitionPath, String partitionUri,
-                                                     PartitionSpec spec, Configuration conf,
-                                                     MetricsConfig metricsSpec, NameMapping mapping, Schema schema) {
-    try {
-      Path partition = new Path(partitionUri);
-      FileSystem fs = partition.getFileSystem(conf);
-
-      return Arrays.stream(fs.listStatus(partition, HIDDEN_PATH_FILTER))
-          .filter(FileStatus::isFile)
-          .map(stat -> {
-            Metrics metrics;
-            try {
-              ParquetMetadata metadata = ParquetFileReader.readFooter(conf, stat);
-              metrics = ParquetUtil.footerMetrics(metadata, Stream.empty(), metricsSpec, mapping);
-              // Checks if the imported file schema is compatible with schema of the table to which it is imported
-              canImportSchema(ParquetSchemaUtil.convert(metadata.getFileMetaData().getSchema()), schema);
-            } catch (IOException e) {
-              throw new RuntimeException("Unable to read the footer of the parquet file: " +
-                  stat.getPath(), e);
-            }
-            String partitionKey = spec.fields().stream()
-                .map(PartitionField::name)
-                .map(name -> String.format("%s=%s", name, partitionPath.get(name)))
-                .collect(Collectors.joining("/"));
-
-            return DataFiles.builder(spec)
-                .withPath(stat.getPath().toString())
-                .withFormat("parquet")
-                .withFileSizeInBytes(stat.getLen())
-                .withMetrics(metrics)
-                .withPartitionPath(partitionKey)
-                .build();
-          }).collect(Collectors.toList());
-    } catch (IOException e) {
-      throw new RuntimeException("Unable to list files in partition: " + partitionUri, e);
-=======
   private static Metrics getAvroMerics(Path path,  Configuration conf) {
     try {
       InputFile file = HadoopInputFile.fromPath(path, conf);
@@ -213,15 +147,14 @@
     } catch (UncheckedIOException e) {
       throw new RuntimeException("Unable to read Avro file: " +
               path, e);
->>>>>>> c45b8b4c
     }
   }
 
-  private static Metrics getParquetMerics(Path path,  Configuration conf,
-                                          MetricsConfig metricsSpec, NameMapping mapping) {
+  private static Metrics getParquetMerics(Path path, Configuration conf,
+                                          MetricsConfig metricsSpec, NameMapping mapping, Schema schema) {
     try {
       InputFile file = HadoopInputFile.fromPath(path, conf);
-      return ParquetUtil.fileMetrics(file, metricsSpec, mapping);
+      return ParquetUtil.fileMetrics(file, metricsSpec, mapping, schema);
     } catch (UncheckedIOException e) {
       throw new RuntimeException("Unable to read the metrics of the Parquet file: " +
               path, e);
@@ -258,21 +191,4 @@
                             .setNameFormat("table-migration-%d")
                             .build()));
   }
-
-  /**
-   * Check the if the schemas are compatible.
-   * Throws {@link ValidationException} when incompatible
-   * @param importSchema the schema of file being imported
-   * @param tableSchema schema of the table to which file is to be imported
-   */
-  public static void canImportSchema(Schema importSchema, Schema tableSchema) {
-    // Assigning ids by name look up, required for checking compatibility
-    Schema schemaWithIds = TypeUtil.assignFreshIds(importSchema, tableSchema, new AtomicInteger(1000)::incrementAndGet);
-    List<String> errors = ImportCompatibilityChecker.importCompatibilityErrors(tableSchema, schemaWithIds, false);
-    if (!errors.isEmpty()) {
-      String errorString = Joiner.on("\n\t").join(errors);
-      throw new ValidationException("Imported file's schema not compatible with table's schema." +
-          " Errors : %s", errorString);
-    }
-  }
 }