/*
 * Licensed to the Apache Software Foundation (ASF) under one
 * or more contributor license agreements.  See the NOTICE file
 * distributed with this work for additional information
 * regarding copyright ownership.  The ASF licenses this file
 * to you under the Apache License, Version 2.0 (the
 * "License"); you may not use this file except in compliance
 * with the License.  You may obtain a copy of the License at
 *
 *   http://www.apache.org/licenses/LICENSE-2.0
 *
 * Unless required by applicable law or agreed to in writing,
 * software distributed under the License is distributed on an
 * "AS IS" BASIS, WITHOUT WARRANTIES OR CONDITIONS OF ANY
 * KIND, either express or implied.  See the License for the
 * specific language governing permissions and limitations
 * under the License.
 */

package org.apache.iceberg.data;

import java.util.Collection;
import java.util.List;
import java.util.Map;
import java.util.Set;
import java.util.function.Consumer;
import java.util.function.Predicate;
import org.apache.iceberg.Accessor;
import org.apache.iceberg.DeleteFile;
import org.apache.iceberg.FileContent;
import org.apache.iceberg.MetadataColumns;
import org.apache.iceberg.Schema;
import org.apache.iceberg.StructLike;
import org.apache.iceberg.avro.Avro;
import org.apache.iceberg.data.avro.DataReader;
import org.apache.iceberg.data.orc.GenericOrcReader;
import org.apache.iceberg.data.parquet.GenericParquetReaders;
import org.apache.iceberg.deletes.Deletes;
import org.apache.iceberg.deletes.PositionDeleteIndex;
import org.apache.iceberg.expressions.Expressions;
import org.apache.iceberg.io.CloseableIterable;
import org.apache.iceberg.io.InputFile;
import org.apache.iceberg.orc.ORC;
import org.apache.iceberg.parquet.Parquet;
import org.apache.iceberg.relocated.com.google.common.base.Preconditions;
import org.apache.iceberg.relocated.com.google.common.collect.ImmutableList;
import org.apache.iceberg.relocated.com.google.common.collect.Iterables;
import org.apache.iceberg.relocated.com.google.common.collect.Lists;
import org.apache.iceberg.relocated.com.google.common.collect.Maps;
import org.apache.iceberg.relocated.com.google.common.collect.Multimap;
import org.apache.iceberg.relocated.com.google.common.collect.Multimaps;
import org.apache.iceberg.relocated.com.google.common.collect.Sets;
import org.apache.iceberg.types.TypeUtil;
import org.apache.iceberg.types.Types;
import org.apache.iceberg.util.Filter;
import org.apache.iceberg.util.StructLikeSet;
import org.apache.iceberg.util.StructProjection;

public abstract class DeleteFilter<T> {
  private static final long DEFAULT_SET_FILTER_THRESHOLD = 100_000L;
  private static final Schema POS_DELETE_SCHEMA = new Schema(
      MetadataColumns.DELETE_FILE_PATH,
      MetadataColumns.DELETE_FILE_POS);

  private final long setFilterThreshold;
  private final String filePath;
  private final List<DeleteFile> posDeletes;
  private final List<DeleteFile> eqDeletes;
  private final Schema requiredSchema;
  private final Accessor<StructLike> posAccessor;
  private Integer deleteMarkerIndex = null;

  private PositionDeleteIndex deleteRowPositions = null;
  private Predicate<T> eqDeleteRows = null;

  protected DeleteFilter(String filePath, List<DeleteFile> deletes, Schema tableSchema, Schema requestedSchema) {
    this.setFilterThreshold = DEFAULT_SET_FILTER_THRESHOLD;
    this.filePath = filePath;

    ImmutableList.Builder<DeleteFile> posDeleteBuilder = ImmutableList.builder();
    ImmutableList.Builder<DeleteFile> eqDeleteBuilder = ImmutableList.builder();
    for (DeleteFile delete : deletes) {
      switch (delete.content()) {
        case POSITION_DELETES:
          posDeleteBuilder.add(delete);
          break;
        case EQUALITY_DELETES:
          eqDeleteBuilder.add(delete);
          break;
        default:
          throw new UnsupportedOperationException("Unknown delete file content: " + delete.content());
      }
    }

    this.posDeletes = posDeleteBuilder.build();
    this.eqDeletes = eqDeleteBuilder.build();
    this.requiredSchema = fileProjection(tableSchema, requestedSchema, posDeletes, eqDeletes);
    this.posAccessor = requiredSchema.accessorForField(MetadataColumns.ROW_POSITION.fieldId());
  }

  public Schema requiredSchema() {
    return requiredSchema;
  }

  protected int deleteMarkerIndex() {
    if (deleteMarkerIndex != null) {
      return deleteMarkerIndex;
    }

    int index = 0;
    for (Types.NestedField field : requiredSchema().columns()) {
      if (field.fieldId() != MetadataColumns.IS_DELETED.fieldId()) {
        index = index + 1;
      } else {
        break;
      }
    }

    deleteMarkerIndex = index;

    return deleteMarkerIndex;
  }

  protected abstract Consumer<T> deleteMarker();

  protected abstract boolean isDeletedRow(T row);

  public boolean hasPosDeletes() {
    return !posDeletes.isEmpty();
  }

  public boolean hasEqDeletes() {
    return !eqDeletes.isEmpty();
  }

  Accessor<StructLike> posAccessor() {
    return posAccessor;
  }

  protected abstract StructLike asStructLike(T record);

  protected abstract InputFile getInputFile(String location);

  protected long pos(T record) {
    return (Long) posAccessor.get(asStructLike(record));
  }

  public CloseableIterable<T> filter(CloseableIterable<T> records) {
    return applyEqDeletes(applyPosDeletes(records));
  }

  private Filter<T> deletedRowsSelector() {
    return new Filter<T>() {
      @Override
      protected boolean shouldKeep(T item) {
        return isDeletedRow(item);
      }
    };
  }

  private Predicate<T> buildEqDeletePredicate() {
    if (eqDeletes.isEmpty()) {
      return null;
    }
    Predicate<T> isDeleted = null;

    Multimap<Set<Integer>, DeleteFile> filesByDeleteIds = Multimaps.newMultimap(Maps.newHashMap(), Lists::newArrayList);
    for (DeleteFile delete : eqDeletes) {
      filesByDeleteIds.put(Sets.newHashSet(delete.equalityFieldIds()), delete);
    }

    for (Map.Entry<Set<Integer>, Collection<DeleteFile>> entry : filesByDeleteIds.asMap().entrySet()) {
      Set<Integer> ids = entry.getKey();
      Iterable<DeleteFile> deletes = entry.getValue();

      Schema deleteSchema = TypeUtil.select(requiredSchema, ids);

      // a projection to select and reorder fields of the file schema to match the delete rows
      StructProjection projectRow = StructProjection.create(requiredSchema, deleteSchema);

      Iterable<CloseableIterable<Record>> deleteRecords = Iterables.transform(deletes,
          delete -> openDeletes(delete, deleteSchema));

      // copy the delete records because they will be held in a set
      CloseableIterable<Record> records = CloseableIterable.transform(
          CloseableIterable.concat(deleteRecords), Record::copy);

      StructLikeSet deleteSet = Deletes.toEqualitySet(
          CloseableIterable.transform(
              records, record -> new InternalRecordWrapper(deleteSchema.asStruct()).wrap(record)),
          deleteSchema.asStruct());

      isDeleted = isDeleted == null ? record -> deleteSet.contains(projectRow.wrap(asStructLike(record))) :
          isDeleted.or(record -> deleteSet.contains(projectRow.wrap(asStructLike(record))));
    }

    return isDeleted;
  }

  private Predicate<T> buildPosDeletePredicate() {
    if (posDeletes.isEmpty()) {
      return null;
    }

    Predicate<T> pred = null;

    for (DeleteFile posDelete : posDeletes) {
      CloseableIterable<Record> deleteRecords = openPosDeletes(posDelete);
      Set<Long> deleteRecordSet = Deletes.toPositionSet(dataFile.path(), deleteRecords);
      if (!deleteRecordSet.isEmpty()) {
        pred = pred == null ? r -> deleteRecordSet.contains(pos(r)) : pred.or(r -> deleteRecordSet.contains(pos(r)));
      }
    }

    return pred;
  }

  public CloseableIterable<T> keepRowsFromDeletes(CloseableIterable<T> records) {
    Predicate<T> isDeletedFromPosDeletes = buildPosDeletePredicate();
    if (isDeletedFromPosDeletes == null) {
      return keepRowsFromEqualityDeletes(records);
    }

    Predicate<T> isDeletedFromEqDeletes = buildEqDeletePredicate();
    if (isDeletedFromEqDeletes == null) {
      return keepRowsFromPosDeletes(records);
    }

    CloseableIterable<T> markedRecords;

    if (posDeletes.stream().mapToLong(DeleteFile::recordCount).sum() < setFilterThreshold) {
      markedRecords = CloseableIterable.transform(records, record -> {
        if (isDeletedFromPosDeletes.test(record) || isDeletedFromEqDeletes.test(record)) {
          deleteMarker().accept(record);
        }
        return record;
      });

    } else {
      List<CloseableIterable<Record>> deletes = Lists.transform(posDeletes, this::openPosDeletes);
      markedRecords = CloseableIterable.transform(Deletes.streamingDeletedRowMarker(records, this::pos,
          Deletes.deletePositions(dataFile.path(), deletes), deleteMarker()), record -> {
          if (!isDeletedRow(record) && isDeletedFromEqDeletes.test(record)) {
            deleteMarker().accept(record);
          }
          return record;
        });
    }
    return deletedRowsSelector().filter(markedRecords);
  }

  private CloseableIterable<T> selectRowsFromDeletes(CloseableIterable<T> records, Predicate<T> isDeleted) {
    CloseableIterable<T> markedRecords = CloseableIterable.transform(records, record -> {
      if (isDeleted.test(record)) {
        deleteMarker().accept(record);
      }
      return record;
    });

    return deletedRowsSelector().filter(markedRecords);
  }

  public CloseableIterable<T> keepRowsFromEqualityDeletes(CloseableIterable<T> records) {
    // Predicate to test whether a row has been deleted by equality deletions.
    Predicate<T> isDeleted = buildEqDeletePredicate();
    if (isDeleted == null) {
      return CloseableIterable.empty();
    }

    return selectRowsFromDeletes(records, isDeleted);
  }

  public CloseableIterable<T> keepRowsFromPosDeletes(CloseableIterable<T> records) {
    // if there are fewer deletes than a reasonable number to keep in memory, use a set
    if (posDeletes.stream().mapToLong(DeleteFile::recordCount).sum() < setFilterThreshold) {
      // Predicate to test whether a row has been deleted by equality deletions.
      Predicate<T> isDeleted = buildPosDeletePredicate();
      if (isDeleted == null) {
        return CloseableIterable.empty();
      }
      return selectRowsFromDeletes(records, isDeleted);
    } else {
      List<CloseableIterable<Record>> deletes = Lists.transform(posDeletes, this::openPosDeletes);
      CloseableIterable<T> markedRecords = Deletes.streamingDeletedRowMarker(records, this::pos,
              Deletes.deletePositions(dataFile.path(), deletes), deleteMarker());

      return deletedRowsSelector().filter(markedRecords);
    }
  }

  private CloseableIterable<T> applyEqDeletes(CloseableIterable<T> records) {
    // Predicate to test whether a row should be visible to user after applying equality deletions.
    Predicate<T> isDeleted = buildEqDeletePredicate();
    if (isDeleted == null) {
      return records;
    }

    CloseableIterable<T> markedRecords = CloseableIterable.transform(records, record -> {
      if (isDeleted.test(record)) {
        deleteMarker().accept(record);
      }
      return record;
    });

    Filter<T> remainingRowsFilter = new Filter<T>() {
      @Override
      protected boolean shouldKeep(T item) {
        return !isDeletedRow(item);
      }
    };

    return remainingRowsFilter.filter(markedRecords);
  }

  public Predicate<T> eqDeletedRowFilter() {
    if (eqDeleteRows == null) {
      eqDeleteRows = applyEqDeletes().stream()
          .map(Predicate::negate)
          .reduce(Predicate::and)
          .orElse(t -> true);
    }
    return eqDeleteRows;
  }

  public PositionDeleteIndex deletedRowPositions() {
    if (posDeletes.isEmpty()) {
      return null;
    }

    if (deleteRowPositions == null) {
      List<CloseableIterable<Record>> deletes = Lists.transform(posDeletes, this::openPosDeletes);
      deleteRowPositions = Deletes.toPositionIndex(filePath, deletes);
    }
    return deleteRowPositions;
  }

  private CloseableIterable<T> applyPosDeletes(CloseableIterable<T> records) {
    if (posDeletes.isEmpty()) {
      return records;
    }

    List<CloseableIterable<Record>> deletes = Lists.transform(posDeletes, this::openPosDeletes);

    // if there are fewer deletes than a reasonable number to keep in memory, use a set
    if (posDeletes.stream().mapToLong(DeleteFile::recordCount).sum() < setFilterThreshold) {
      return Deletes.filter(records, this::pos, Deletes.toPositionIndex(filePath, deletes));
    }

<<<<<<< HEAD
    CloseableIterable<T> markedRecords = Deletes.streamingDeletedRowMarker(records, this::pos,
            Deletes.deletePositions(dataFile.path(), deletes), deleteMarker());

    Filter<T> remainingRowsFilter = new Filter<T>() {
      @Override
      protected boolean shouldKeep(T item) {
        return !isDeletedRow(item);
      }
    };

    return remainingRowsFilter.filter(markedRecords);
=======
    return Deletes.streamingFilter(records, this::pos, Deletes.deletePositions(filePath, deletes));
>>>>>>> 4b382e29
  }

  private CloseableIterable<Record> openPosDeletes(DeleteFile file) {
    return openDeletes(file, POS_DELETE_SCHEMA);
  }

  private CloseableIterable<Record> openDeletes(DeleteFile deleteFile, Schema deleteSchema) {
    InputFile input = getInputFile(deleteFile.path().toString());
    switch (deleteFile.format()) {
      case AVRO:
        return Avro.read(input)
            .project(deleteSchema)
            .reuseContainers()
            .createReaderFunc(DataReader::create)
            .build();

      case PARQUET:
        Parquet.ReadBuilder builder = Parquet.read(input)
            .project(deleteSchema)
            .reuseContainers()
            .createReaderFunc(fileSchema -> GenericParquetReaders.buildReader(deleteSchema, fileSchema));

        if (deleteFile.content() == FileContent.POSITION_DELETES) {
          builder.filter(Expressions.equal(MetadataColumns.DELETE_FILE_PATH.name(), filePath));
        }

        return builder.build();

      case ORC:
        // Reusing containers is automatic for ORC. No need to set 'reuseContainers' here.
        ORC.ReadBuilder orcBuilder = ORC.read(input)
            .project(deleteSchema)
            .createReaderFunc(fileSchema -> GenericOrcReader.buildReader(deleteSchema, fileSchema));

        if (deleteFile.content() == FileContent.POSITION_DELETES) {
          orcBuilder.filter(Expressions.equal(MetadataColumns.DELETE_FILE_PATH.name(), filePath));
        }

        return orcBuilder.build();
      default:
        throw new UnsupportedOperationException(String.format(
            "Cannot read deletes, %s is not a supported format: %s", deleteFile.format().name(), deleteFile.path()));
    }
  }

  private static Schema fileProjection(Schema tableSchema, Schema requestedSchema,
                                       List<DeleteFile> posDeletes, List<DeleteFile> eqDeletes) {
    if (posDeletes.isEmpty() && eqDeletes.isEmpty()) {
      return requestedSchema;
    }

    Set<Integer> requiredIds = Sets.newLinkedHashSet();
    if (!posDeletes.isEmpty()) {
      requiredIds.add(MetadataColumns.ROW_POSITION.fieldId());
    }

    for (DeleteFile eqDelete : eqDeletes) {
      requiredIds.addAll(eqDelete.equalityFieldIds());
    }

    requiredIds.add(MetadataColumns.IS_DELETED.fieldId());

    Set<Integer> missingIds = Sets.newLinkedHashSet(
        Sets.difference(requiredIds, TypeUtil.getProjectedIds(requestedSchema)));

    if (missingIds.isEmpty()) {
      return requestedSchema;
    }

    // TODO: support adding nested columns. this will currently fail when finding nested columns to add
    List<Types.NestedField> columns = Lists.newArrayList(requestedSchema.columns());
    for (int fieldId : missingIds) {
      if (fieldId == MetadataColumns.ROW_POSITION.fieldId() || fieldId == MetadataColumns.IS_DELETED.fieldId()) {
        continue; // add _pos and _deleted at the end
      }

      Types.NestedField field = tableSchema.asStruct().field(fieldId);
      Preconditions.checkArgument(field != null, "Cannot find required field for ID %s", fieldId);

      columns.add(field);
    }

    if (missingIds.contains(MetadataColumns.ROW_POSITION.fieldId())) {
      columns.add(MetadataColumns.ROW_POSITION);
    }

    if (missingIds.contains(MetadataColumns.IS_DELETED.fieldId())) {
      columns.add(MetadataColumns.IS_DELETED);
    }

    return new Schema(columns);
  }
}<|MERGE_RESOLUTION|>--- conflicted
+++ resolved
@@ -346,21 +346,7 @@
       return Deletes.filter(records, this::pos, Deletes.toPositionIndex(filePath, deletes));
     }
 
-<<<<<<< HEAD
-    CloseableIterable<T> markedRecords = Deletes.streamingDeletedRowMarker(records, this::pos,
-            Deletes.deletePositions(dataFile.path(), deletes), deleteMarker());
-
-    Filter<T> remainingRowsFilter = new Filter<T>() {
-      @Override
-      protected boolean shouldKeep(T item) {
-        return !isDeletedRow(item);
-      }
-    };
-
-    return remainingRowsFilter.filter(markedRecords);
-=======
     return Deletes.streamingFilter(records, this::pos, Deletes.deletePositions(filePath, deletes));
->>>>>>> 4b382e29
   }
 
   private CloseableIterable<Record> openPosDeletes(DeleteFile file) {
