/*
 * Licensed to the Apache Software Foundation (ASF) under one
 * or more contributor license agreements.  See the NOTICE file
 * distributed with this work for additional information
 * regarding copyright ownership.  The ASF licenses this file
 * to you under the Apache License, Version 2.0 (the
 * "License"); you may not use this file except in compliance
 * with the License.  You may obtain a copy of the License at
 *
 *   http://www.apache.org/licenses/LICENSE-2.0
 *
 * Unless required by applicable law or agreed to in writing,
 * software distributed under the License is distributed on an
 * "AS IS" BASIS, WITHOUT WARRANTIES OR CONDITIONS OF ANY
 * KIND, either express or implied.  See the License for the
 * specific language governing permissions and limitations
 * under the License.
 */

package org.apache.iceberg.data;

import java.util.Collection;
import java.util.List;
import java.util.Map;
import java.util.Set;
import java.util.concurrent.ExecutorService;
import java.util.concurrent.Executors;
import java.util.concurrent.ThreadPoolExecutor;
import java.util.function.Predicate;
import org.apache.iceberg.Accessor;
import org.apache.iceberg.DataFile;
import org.apache.iceberg.DeleteFile;
import org.apache.iceberg.FileContent;
import org.apache.iceberg.FileScanTask;
import org.apache.iceberg.MetadataColumns;
import org.apache.iceberg.Schema;
import org.apache.iceberg.StructLike;
import org.apache.iceberg.TableProperties;
import org.apache.iceberg.avro.Avro;
import org.apache.iceberg.data.avro.DataReader;
import org.apache.iceberg.data.orc.GenericOrcReader;
import org.apache.iceberg.data.parquet.GenericParquetReaders;
import org.apache.iceberg.deletes.Deletes;
import org.apache.iceberg.expressions.Expressions;
import org.apache.iceberg.io.CloseableIterable;
import org.apache.iceberg.io.InputFile;
import org.apache.iceberg.orc.ORC;
import org.apache.iceberg.parquet.Parquet;
import org.apache.iceberg.relocated.com.google.common.collect.ImmutableList;
import org.apache.iceberg.relocated.com.google.common.collect.Iterables;
import org.apache.iceberg.relocated.com.google.common.collect.Lists;
import org.apache.iceberg.relocated.com.google.common.collect.Maps;
import org.apache.iceberg.relocated.com.google.common.collect.Multimap;
import org.apache.iceberg.relocated.com.google.common.collect.Multimaps;
import org.apache.iceberg.relocated.com.google.common.collect.Sets;
import org.apache.iceberg.relocated.com.google.common.util.concurrent.MoreExecutors;
import org.apache.iceberg.relocated.com.google.common.util.concurrent.ThreadFactoryBuilder;
import org.apache.iceberg.types.TypeUtil;
import org.apache.iceberg.types.Types;
import org.apache.iceberg.util.Filter;
import org.apache.iceberg.util.PropertyUtil;
import org.apache.iceberg.util.StructLikeSet;
import org.apache.iceberg.util.StructProjection;
import org.apache.parquet.Preconditions;

public abstract class DeleteFilter<T> {
  private static final long DEFAULT_SET_FILTER_THRESHOLD = 100_000L;
  private static final Schema POS_DELETE_SCHEMA = new Schema(
      MetadataColumns.DELETE_FILE_PATH,
      MetadataColumns.DELETE_FILE_POS);

  private final long setFilterThreshold;
  private final DataFile dataFile;
  private final List<DeleteFile> posDeletes;
  private final List<DeleteFile> eqDeletes;
  private final Schema requiredSchema;
  private final Accessor<StructLike> posAccessor;

  private int readDeletesWorkerPoolSize;
  private ExecutorService readDeletesService;

  protected DeleteFilter(FileScanTask task, Schema tableSchema, Schema requestedSchema,
                         Map<String, String> tableProperties) {
    this.setFilterThreshold = DEFAULT_SET_FILTER_THRESHOLD;
    this.dataFile = task.file();

    ImmutableList.Builder<DeleteFile> posDeleteBuilder = ImmutableList.builder();
    ImmutableList.Builder<DeleteFile> eqDeleteBuilder = ImmutableList.builder();
    for (DeleteFile delete : task.deletes()) {
      switch (delete.content()) {
        case POSITION_DELETES:
          posDeleteBuilder.add(delete);
          break;
        case EQUALITY_DELETES:
          eqDeleteBuilder.add(delete);
          break;
        default:
          throw new UnsupportedOperationException("Unknown delete file content: " + delete.content());
      }
    }

    this.posDeletes = posDeleteBuilder.build();
    this.eqDeletes = eqDeleteBuilder.build();
    this.requiredSchema = fileProjection(tableSchema, requestedSchema, posDeletes, eqDeletes);
    this.posAccessor = requiredSchema.accessorForField(MetadataColumns.ROW_POSITION.fieldId());

    this.readDeletesWorkerPoolSize = PropertyUtil.propertyAsInt(tableProperties,
        TableProperties.READ_DELETE_FILES_WORKER_POOL_SIZE, TableProperties.READ_DELETE_FILES_WORKER_POOL_SIZE_DEFAULT);
    this.readDeletesService = readDeletesWorkerPoolSize > 1 ? readDeletesService(readDeletesWorkerPoolSize) : null;
  }

  public Schema requiredSchema() {
    return requiredSchema;
  }

  Accessor<StructLike> posAccessor() {
    return posAccessor;
  }

  protected abstract StructLike asStructLike(T record);

  protected abstract InputFile getInputFile(String location);

  protected long pos(T record) {
    return (Long) posAccessor.get(asStructLike(record));
  }

  private ExecutorService readDeletesService(int workerPoolSize) {
    return MoreExecutors.getExitingExecutorService(
        (ThreadPoolExecutor) Executors.newFixedThreadPool(
            workerPoolSize,
            new ThreadFactoryBuilder()
                .setNameFormat("Read-delete-Service-%d")
                .build()));
  }

  public CloseableIterable<T> filter(CloseableIterable<T> records) {
    return applyEqDeletes(applyPosDeletes(records));
  }

  private List<Predicate<T>> applyEqDeletes() {
    List<Predicate<T>> isInDeleteSets = Lists.newArrayList();
    if (eqDeletes.isEmpty()) {
      return isInDeleteSets;
    }

    Multimap<Set<Integer>, DeleteFile> filesByDeleteIds = Multimaps.newMultimap(Maps.newHashMap(), Lists::newArrayList);
    for (DeleteFile delete : eqDeletes) {
      filesByDeleteIds.put(Sets.newHashSet(delete.equalityFieldIds()), delete);
    }

    for (Map.Entry<Set<Integer>, Collection<DeleteFile>> entry : filesByDeleteIds.asMap().entrySet()) {
      Set<Integer> ids = entry.getKey();
      Iterable<DeleteFile> deletes = entry.getValue();

      Schema deleteSchema = TypeUtil.select(requiredSchema, ids);

      // a projection to select and reorder fields of the file schema to match the delete rows
      StructProjection projectRow = StructProjection.create(requiredSchema, deleteSchema);

      Iterable<CloseableIterable<Record>> deleteRecords = Iterables.transform(deletes,
          delete -> openDeletes(delete, deleteSchema));

      // copy the delete records because they will be held in a set
      CloseableIterable<Record> records = CloseableIterable.transform(
          CloseableIterable.concat(deleteRecords), Record::copy);

      StructLikeSet deleteSet = Deletes.toEqualitySet(
<<<<<<< HEAD
          CloseableIterable.combine(deleteRecords, readDeletesService, readDeletesWorkerPoolSize),
=======
          CloseableIterable.transform(
              records, record -> new InternalRecordWrapper(deleteSchema.asStruct()).wrap(record)),
>>>>>>> aeccf01c
          deleteSchema.asStruct());

      Predicate<T> isInDeleteSet = record -> deleteSet.contains(projectRow.wrap(asStructLike(record)));
      isInDeleteSets.add(isInDeleteSet);
    }

    return isInDeleteSets;
  }

  public CloseableIterable<T> findEqualityDeleteRows(CloseableIterable<T> records) {
    // Predicate to test whether a row has been deleted by equality deletions.
    Predicate<T> deletedRows = applyEqDeletes().stream()
        .reduce(Predicate::or)
        .orElse(t -> false);

    Filter<T> deletedRowsFilter = new Filter<T>() {
      @Override
      protected boolean shouldKeep(T item) {
        return deletedRows.test(item);
      }
    };
    return deletedRowsFilter.filter(records);
  }

  private CloseableIterable<T> applyEqDeletes(CloseableIterable<T> records) {
    // Predicate to test whether a row should be visible to user after applying equality deletions.
    Predicate<T> remainingRows = applyEqDeletes().stream()
        .map(Predicate::negate)
        .reduce(Predicate::and)
        .orElse(t -> true);

    Filter<T> remainingRowsFilter = new Filter<T>() {
      @Override
      protected boolean shouldKeep(T item) {
        return remainingRows.test(item);
      }
    };

    return remainingRowsFilter.filter(records);
  }

  private CloseableIterable<T> applyPosDeletes(CloseableIterable<T> records) {
    if (posDeletes.isEmpty()) {
      return records;
    }

    List<CloseableIterable<Record>> deletes = Lists.transform(posDeletes, this::openPosDeletes);

    // if there are fewer deletes than a reasonable number to keep in memory, use a set
    if (posDeletes.stream().mapToLong(DeleteFile::recordCount).sum() < setFilterThreshold) {
      return Deletes.filter(
          records, this::pos,
          Deletes.toPositionSet(dataFile.path(),
              CloseableIterable.combine(deletes, readDeletesService, readDeletesWorkerPoolSize)));
    }

    return Deletes.streamingFilter(records, this::pos, Deletes.deletePositions(dataFile.path(), deletes));
  }

  private CloseableIterable<Record> openPosDeletes(DeleteFile file) {
    return openDeletes(file, POS_DELETE_SCHEMA);
  }

  private CloseableIterable<Record> openDeletes(DeleteFile deleteFile, Schema deleteSchema) {
    InputFile input = getInputFile(deleteFile.path().toString());
    switch (deleteFile.format()) {
      case AVRO:
        return Avro.read(input)
            .project(deleteSchema)
            .createReaderFunc(DataReader::create)
            .build();

      case PARQUET:
        Parquet.ReadBuilder builder = Parquet.read(input)
            .project(deleteSchema)
            .createReaderFunc(fileSchema -> GenericParquetReaders.buildReader(deleteSchema, fileSchema));

        if (deleteFile.content() == FileContent.POSITION_DELETES) {
          builder.filter(Expressions.equal(MetadataColumns.DELETE_FILE_PATH.name(), dataFile.path()));
        }

        return builder.build();

      case ORC:
        // Reusing containers is automatic for ORC. No need to set 'reuseContainers' here.
        ORC.ReadBuilder orcBuilder = ORC.read(input)
            .project(deleteSchema)
            .createReaderFunc(fileSchema -> GenericOrcReader.buildReader(deleteSchema, fileSchema));

        if (deleteFile.content() == FileContent.POSITION_DELETES) {
          orcBuilder.filter(Expressions.equal(MetadataColumns.DELETE_FILE_PATH.name(), dataFile.path()));
        }

        return orcBuilder.build();
      default:
        throw new UnsupportedOperationException(String.format(
            "Cannot read deletes, %s is not a supported format: %s", deleteFile.format().name(), deleteFile.path()));
    }
  }

  private static Schema fileProjection(Schema tableSchema, Schema requestedSchema,
                                       List<DeleteFile> posDeletes, List<DeleteFile> eqDeletes) {
    if (posDeletes.isEmpty() && eqDeletes.isEmpty()) {
      return requestedSchema;
    }

    Set<Integer> requiredIds = Sets.newLinkedHashSet();
    if (!posDeletes.isEmpty()) {
      requiredIds.add(MetadataColumns.ROW_POSITION.fieldId());
    }

    for (DeleteFile eqDelete : eqDeletes) {
      requiredIds.addAll(eqDelete.equalityFieldIds());
    }

    requiredIds.add(MetadataColumns.IS_DELETED.fieldId());

    Set<Integer> missingIds = Sets.newLinkedHashSet(
        Sets.difference(requiredIds, TypeUtil.getProjectedIds(requestedSchema)));

    if (missingIds.isEmpty()) {
      return requestedSchema;
    }

    // TODO: support adding nested columns. this will currently fail when finding nested columns to add
    List<Types.NestedField> columns = Lists.newArrayList(requestedSchema.columns());
    for (int fieldId : missingIds) {
      if (fieldId == MetadataColumns.ROW_POSITION.fieldId() || fieldId == MetadataColumns.IS_DELETED.fieldId()) {
        continue; // add _pos and _deleted at the end
      }

      Types.NestedField field = tableSchema.asStruct().field(fieldId);
      Preconditions.checkArgument(field != null, "Cannot find required field for ID %s", fieldId);

      columns.add(field);
    }

    if (missingIds.contains(MetadataColumns.ROW_POSITION.fieldId())) {
      columns.add(MetadataColumns.ROW_POSITION);
    }

    if (missingIds.contains(MetadataColumns.IS_DELETED.fieldId())) {
      columns.add(MetadataColumns.IS_DELETED);
    }

    return new Schema(columns);
  }
}<|MERGE_RESOLUTION|>--- conflicted
+++ resolved
@@ -162,16 +162,12 @@
           delete -> openDeletes(delete, deleteSchema));
 
       // copy the delete records because they will be held in a set
-      CloseableIterable<Record> records = CloseableIterable.transform(
-          CloseableIterable.concat(deleteRecords), Record::copy);
+      CloseableIterable<Record> records = CloseableIterable.combine(
+          deleteRecords, readDeletesService, readDeletesWorkerPoolSize);
 
       StructLikeSet deleteSet = Deletes.toEqualitySet(
-<<<<<<< HEAD
-          CloseableIterable.combine(deleteRecords, readDeletesService, readDeletesWorkerPoolSize),
-=======
           CloseableIterable.transform(
               records, record -> new InternalRecordWrapper(deleteSchema.asStruct()).wrap(record)),
->>>>>>> aeccf01c
           deleteSchema.asStruct());
 
       Predicate<T> isInDeleteSet = record -> deleteSet.contains(projectRow.wrap(asStructLike(record)));
