--- conflicted
+++ resolved
@@ -322,24 +322,17 @@
             base.properties().keySet().stream()
                 .filter(key -> !metadata.properties().containsKey(key))
                 .collect(Collectors.toSet());
-      }
-
-<<<<<<< HEAD
-      Preconditions.checkArgument(
-          !removedProps.contains(TableProperties.ENCRYPTION_TABLE_KEY),
-          "Cannot remove encryption key ID from an encrypted table");
-=======
-      if (removedProps.contains(TableProperties.ENCRYPTION_TABLE_KEY)) {
-        throw new IllegalArgumentException("Cannot remove key in encrypted table");
-      }
-
-      if (base != null
-          && !Objects.equals(
-              base.properties().get(TableProperties.ENCRYPTION_TABLE_KEY),
-              metadata.properties().get(TableProperties.ENCRYPTION_TABLE_KEY))) {
-        throw new IllegalArgumentException("Cannot modify key in encrypted table");
-      }
->>>>>>> d7f8950a
+
+        Preconditions.checkArgument(
+            !removedProps.contains(TableProperties.ENCRYPTION_TABLE_KEY),
+            "Cannot remove key ID from an encrypted table");
+
+        Preconditions.checkArgument(
+            Objects.equals(
+                base.properties().get(TableProperties.ENCRYPTION_TABLE_KEY),
+                metadata.properties().get(TableProperties.ENCRYPTION_TABLE_KEY)),
+            "Cannot modify key ID of an encrypted table");
+      }
 
       HMSTablePropertyHelper.updateHmsTableForIcebergTable(
           newMetadataLocation,
