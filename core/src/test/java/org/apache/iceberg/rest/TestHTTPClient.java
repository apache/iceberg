--- conflicted
+++ resolved
@@ -102,11 +102,9 @@
   public static void beforeClass() {
     mockServer = startClientAndServer(PORT);
     restClient =
-<<<<<<< HEAD
-        HTTPClient.builder(ImmutableMap.of("rest.client.max-retries", "1"))
-=======
-        HTTPClient.builder(ImmutableMap.of(HTTPClient.REST_USER_AGENT, TEST_USER_AGENT))
->>>>>>> 5b50afe8
+        HTTPClient.builder(
+                ImmutableMap.of(
+                    HTTPClient.REST_USER_AGENT, TEST_USER_AGENT, "rest.client.max-retries", "1"))
             .uri(URI)
             .withAuthSession(AuthSession.EMPTY)
             .build();
