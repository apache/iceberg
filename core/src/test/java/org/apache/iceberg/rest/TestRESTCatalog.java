--- conflicted
+++ resolved
@@ -2507,7 +2507,6 @@
   }
 
   @Test
-<<<<<<< HEAD
   public void renameTableNamespaceWithCatalogName() {
     TableIdentifier from = TableIdentifier.of("ns", "table");
     TableIdentifier to = TableIdentifier.of("ns", "renamedTable");
@@ -2524,13 +2523,15 @@
     assertThat(catalog().tableExists(from)).as("Table should exist").isTrue();
 
     assertThat(catalog().tableExists(to))
-        .as("Destination table should not exist before rename")
-        .isFalse();
+            .as("Destination table should not exist before rename")
+            .isFalse();
 
     catalog().renameTable(from, toWithCatalogName);
     assertThat(catalog().tableExists(to)).as("Table should exist with new name").isTrue();
     assertThat(catalog().tableExists(from)).as("Original table should no longer exist").isFalse();
-=======
+  }
+
+  @Test
   public void testNamespaceExistsFallbackToGETRequest() {
     // server indicates support of loading a namespace only via GET, which is
     // what older REST servers would send back too
@@ -2667,7 +2668,6 @@
     // simulate a legacy server that doesn't send back supported endpoints, thus the
     // client relies on the default endpoints
     verifyTableExistsFallbackToGETRequest(ConfigResponse.builder().build());
->>>>>>> 88445086
   }
 
   private RESTCatalog catalog(RESTCatalogAdapter adapter) {
