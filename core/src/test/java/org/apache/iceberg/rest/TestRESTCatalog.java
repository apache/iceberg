--- conflicted
+++ resolved
@@ -1003,7 +1003,6 @@
     String branch = "divergedBranch";
     table.manageSnapshots().createBranch(branch, table.currentSnapshot().snapshotId()).commit();
 
-    // branch and main are diverged now
     table
         .newFastAppend()
         .appendFile(
@@ -1998,14 +1997,9 @@
             });
   }
 
-<<<<<<< HEAD
   @ParameterizedTest
   @ValueSource(strings = {"v1/oauth/tokens", "https://auth-server.com/token"})
   public void testCatalogTokenRefreshDisabledWithToken(String oauth2ServerUri) {
-=======
-  @Test
-  public void testCatalogTokenRefreshDisabledWithToken() {
->>>>>>> fb02bd2d
     String token = "some-token";
     Map<String, String> catalogHeaders = ImmutableMap.of("Authorization", "Bearer " + token);
 
