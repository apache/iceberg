--- conflicted
+++ resolved
@@ -199,19 +199,6 @@
   }
 
   @ParameterizedTest
-<<<<<<< HEAD
-  @ValueSource(ints = {429, 503})
-  public void testRetryHappensOnAcceptableStatusCodes(int statusCode) {
-    BasicHttpResponse response = new BasicHttpResponse(statusCode, String.valueOf(statusCode));
-    assertThat(retryStrategy.retryRequest(response, 3, null)).isTrue();
-  }
-
-  @ParameterizedTest
-  @ValueSource(ints = {500, 502, 504})
-  public void testRetryDoesNotHappenOnUnacceptableStatusCodes(int statusCode) {
-    BasicHttpResponse response = new BasicHttpResponse(statusCode, String.valueOf(statusCode));
-    assertThat(retryStrategy.retryRequest(response, 3, null)).isFalse();
-=======
   @ValueSource(ints = 429)
   public void testRetryHappensOnAcceptableStatusCodes(int statusCode) {
     BasicHttpResponse response = new BasicHttpResponse(statusCode, String.valueOf(statusCode));
@@ -241,6 +228,5 @@
     HttpClientContext context = HttpClientContext.create();
     context.setRequest(new BasicHttpRequest("GET", "/"));
     assertThat(retryStrategy.retryRequest(response, 3, context)).isTrue();
->>>>>>> 9a048825
   }
 }