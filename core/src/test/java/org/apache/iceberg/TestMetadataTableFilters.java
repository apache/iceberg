/*
 * Licensed to the Apache Software Foundation (ASF) under one
 * or more contributor license agreements.  See the NOTICE file
 * distributed with this work for additional information
 * regarding copyright ownership.  The ASF licenses this file
 * to you under the Apache License, Version 2.0 (the
 * "License"); you may not use this file except in compliance
 * with the License.  You may obtain a copy of the License at
 *
 *   http://www.apache.org/licenses/LICENSE-2.0
 *
 * Unless required by applicable law or agreed to in writing,
 * software distributed under the License is distributed on an
 * "AS IS" BASIS, WITHOUT WARRANTIES OR CONDITIONS OF ANY
 * KIND, either express or implied.  See the License for the
 * specific language governing permissions and limitations
 * under the License.
 */
package org.apache.iceberg;

<<<<<<< HEAD
import java.util.stream.StreamSupport;
import org.apache.iceberg.expressions.Expression;
import org.apache.iceberg.expressions.Expressions;
import org.apache.iceberg.io.CloseableIterable;
import org.apache.iceberg.relocated.com.google.common.collect.Iterables;
import org.junit.Assert;
import org.junit.Assume;
import org.junit.Test;
import org.junit.runner.RunWith;
import org.junit.runners.Parameterized;

@RunWith(Parameterized.class)
public class TestMetadataTableFilters extends MetadataTableFiltersCommon {

  public TestMetadataTableFilters(MetadataTableType type, int formatVersion) {
    super(type, formatVersion);
=======
import static org.assertj.core.api.Assertions.assertThat;
import static org.assertj.core.api.Assumptions.assumeThat;

import java.util.Arrays;
import java.util.List;
import java.util.Set;
import org.apache.iceberg.expressions.Expression;
import org.apache.iceberg.expressions.Expressions;
import org.apache.iceberg.io.CloseableIterable;
import org.apache.iceberg.relocated.com.google.common.collect.Sets;
import org.apache.iceberg.types.Conversions;
import org.apache.iceberg.types.Types;
import org.junit.jupiter.api.BeforeEach;
import org.junit.jupiter.api.TestTemplate;
import org.junit.jupiter.api.extension.ExtendWith;

@ExtendWith(ParameterizedTestExtension.class)
public class TestMetadataTableFilters extends TestBase {

  private static final Set<MetadataTableType> aggFileTables =
      Sets.newHashSet(
          MetadataTableType.ALL_DATA_FILES,
          MetadataTableType.ALL_DATA_FILES,
          MetadataTableType.ALL_FILES,
          MetadataTableType.ALL_ENTRIES);

  @Parameter(index = 1)
  private MetadataTableType type;

  @Parameters(name = "formatVersion = {0}, table_type = {1}")
  protected static List<Object> parameters() {
    return Arrays.asList(
        new Object[] {1, MetadataTableType.DATA_FILES},
        new Object[] {2, MetadataTableType.DATA_FILES},
        new Object[] {2, MetadataTableType.DELETE_FILES},
        new Object[] {1, MetadataTableType.FILES},
        new Object[] {2, MetadataTableType.FILES},
        new Object[] {1, MetadataTableType.ALL_DATA_FILES},
        new Object[] {2, MetadataTableType.ALL_DATA_FILES},
        new Object[] {2, MetadataTableType.ALL_DELETE_FILES},
        new Object[] {1, MetadataTableType.ALL_FILES},
        new Object[] {2, MetadataTableType.ALL_FILES},
        new Object[] {1, MetadataTableType.ENTRIES},
        new Object[] {2, MetadataTableType.ENTRIES},
        new Object[] {1, MetadataTableType.ALL_ENTRIES},
        new Object[] {2, MetadataTableType.ALL_ENTRIES});
  }

  @BeforeEach
  @Override
  public void setupTable() throws Exception {
    super.setupTable();
    table.updateProperties().set(TableProperties.MANIFEST_MERGE_ENABLED, "false").commit();
    table.newFastAppend().appendFile(FILE_A).commit();
    table.newFastAppend().appendFile(FILE_C).commit();
    table.newFastAppend().appendFile(FILE_D).commit();
    table.newFastAppend().appendFile(FILE_B).commit();

    if (formatVersion == 2) {
      table.newRowDelta().addDeletes(FILE_A_DELETES).commit();
      table.newRowDelta().addDeletes(FILE_B_DELETES).commit();
      table.newRowDelta().addDeletes(FILE_C2_DELETES).commit();
      table.newRowDelta().addDeletes(FILE_D2_DELETES).commit();
    }

    if (isAggFileTable(type)) {
      // Clear all files from current snapshot to test whether 'all' Files tables scans previous
      // files
      table
          .newDelete()
          .deleteFromRowFilter(Expressions.alwaysTrue())
          .commit(); // Moves file entries to DELETED state
      table
          .newDelete()
          .deleteFromRowFilter(Expressions.alwaysTrue())
          .commit(); // Removes all entries
      assertThat(table.currentSnapshot().allManifests(table.io())).isEmpty();
    }
  }

  private Table createMetadataTable() {
    switch (type) {
      case FILES:
        return new FilesTable(table);
      case DATA_FILES:
        return new DataFilesTable(table);
      case DELETE_FILES:
        return new DeleteFilesTable(table);
      case ALL_DATA_FILES:
        return new AllDataFilesTable(table);
      case ALL_DELETE_FILES:
        return new AllDeleteFilesTable(table);
      case ALL_FILES:
        return new AllFilesTable(table);
      case ENTRIES:
        return new ManifestEntriesTable(table);
      case ALL_ENTRIES:
        return new AllEntriesTable(table);
      default:
        throw new IllegalArgumentException("Unsupported metadata table type:" + type);
    }
  }

  private int expectedScanTaskCount(int partitions) {
    switch (type) {
      case FILES:
      case ENTRIES:
        if (formatVersion == 1) {
          return partitions;
        } else {
          return partitions * 2; // Delete File and Data File per partition
        }
      case DATA_FILES:
      case DELETE_FILES:
      case ALL_DELETE_FILES:
        return partitions;
      case ALL_DATA_FILES:
        return partitions * 2; // ScanTask for Data Manifest in DELETED and ADDED states
      case ALL_FILES:
      case ALL_ENTRIES:
        if (formatVersion == 1) {
          return partitions * 2; // ScanTask for Data Manifest in DELETED and ADDED states
        } else {
          return partitions * 4; // ScanTask for Delete and Data File in DELETED and ADDED states
        }
      default:
        throw new IllegalArgumentException("Unsupported metadata table type:" + type);
    }
  }

  private boolean isAggFileTable(MetadataTableType tableType) {
    return aggFileTables.contains(tableType);
  }

  private String partitionColumn(String colName) {
    switch (type) {
      case FILES:
      case DATA_FILES:
      case DELETE_FILES:
      case ALL_DATA_FILES:
      case ALL_DELETE_FILES:
      case ALL_FILES:
        return String.format("partition.%s", colName);
      case ENTRIES:
      case ALL_ENTRIES:
        return String.format("data_file.partition.%s", colName);
      default:
        throw new IllegalArgumentException("Unsupported metadata table type:" + type);
    }
  }

  /** @return a basic expression that always evaluates to true, to test AND logic */
  private Expression dummyExpression() {
    switch (type) {
      case FILES:
      case DATA_FILES:
      case DELETE_FILES:
      case ALL_DATA_FILES:
      case ALL_DELETE_FILES:
      case ALL_FILES:
        return Expressions.greaterThan("record_count", 0);
      case ENTRIES:
      case ALL_ENTRIES:
        return Expressions.greaterThan("data_file.record_count", 0);
      default:
        throw new IllegalArgumentException("Unsupported metadata table type:" + type);
    }
>>>>>>> 00f46ac0
  }

  @TestTemplate
  public void testNoFilter() {
    Table metadataTable = createMetadataTable();

    TableScan scan = metadataTable.newScan().select(partitionColumn("data_bucket"));
    CloseableIterable<FileScanTask> tasks = scan.planFiles();

    assertThat(tasks).hasSize(expectedScanTaskCount(4));
    validateFileScanTasks(tasks, 0);
    validateFileScanTasks(tasks, 1);
    validateFileScanTasks(tasks, 2);
    validateFileScanTasks(tasks, 3);
  }

  @TestTemplate
  public void testAnd() {
    Table metadataTable = createMetadataTable();

    Expression and =
        Expressions.and(Expressions.equal(partitionColumn("data_bucket"), 0), dummyExpression());
    TableScan scan = metadataTable.newScan().filter(and);
    CloseableIterable<FileScanTask> tasks = scan.planFiles();

    assertThat(tasks).hasSize(expectedScanTaskCount(1));
    validateFileScanTasks(tasks, 0);
  }

  @TestTemplate
  public void testLt() {
    Table metadataTable = createMetadataTable();

    Expression lt = Expressions.lessThan(partitionColumn("data_bucket"), 2);
    TableScan scan = metadataTable.newScan().filter(lt);
    CloseableIterable<FileScanTask> tasks = scan.planFiles();
    assertThat(tasks).hasSize(expectedScanTaskCount(2));
    validateFileScanTasks(tasks, 0);
    validateFileScanTasks(tasks, 1);
  }

  @TestTemplate
  public void testOr() {
    Table metadataTable = createMetadataTable();

    Expression or =
        Expressions.or(Expressions.equal(partitionColumn("data_bucket"), 2), dummyExpression());
    TableScan scan = metadataTable.newScan().filter(or);

    CloseableIterable<FileScanTask> tasks = scan.planFiles();

    assertThat(tasks).hasSize(expectedScanTaskCount(4));
    validateFileScanTasks(tasks, 0);
    validateFileScanTasks(tasks, 1);
    validateFileScanTasks(tasks, 2);
    validateFileScanTasks(tasks, 3);
  }

  @TestTemplate
  public void testNot() {
    Table metadataTable = createMetadataTable();

    Expression not = Expressions.not(Expressions.lessThan(partitionColumn("data_bucket"), 2));
    TableScan scan = metadataTable.newScan().filter(not);

    CloseableIterable<FileScanTask> tasks = scan.planFiles();
    assertThat(tasks).hasSize(expectedScanTaskCount(2));
    validateFileScanTasks(tasks, 2);
    validateFileScanTasks(tasks, 3);
  }

  @TestTemplate
  public void testIn() {
    Table metadataTable = createMetadataTable();

    Expression set = Expressions.in(partitionColumn("data_bucket"), 2, 3);
    TableScan scan = metadataTable.newScan().filter(set);

    CloseableIterable<FileScanTask> tasks = scan.planFiles();
    assertThat(tasks).hasSize(expectedScanTaskCount(2));

    validateFileScanTasks(tasks, 2);
    validateFileScanTasks(tasks, 3);
  }

  @TestTemplate
  public void testNotNull() {
    Table metadataTable = createMetadataTable();
    Expression unary = Expressions.notNull(partitionColumn("data_bucket"));
    TableScan scan = metadataTable.newScan().filter(unary);

    CloseableIterable<FileScanTask> tasks = scan.planFiles();
    assertThat(tasks).hasSize(expectedScanTaskCount(4));

    validateFileScanTasks(tasks, 0);
    validateFileScanTasks(tasks, 1);
    validateFileScanTasks(tasks, 2);
    validateFileScanTasks(tasks, 3);
  }

  @TestTemplate
  public void testPlanTasks() {
    Table metadataTable = createMetadataTable();

    Expression and =
        Expressions.and(Expressions.equal(partitionColumn("data_bucket"), 0), dummyExpression());

    TableScan scan = metadataTable.newScan().filter(and);
    CloseableIterable<CombinedScanTask> tasks = scan.planTasks();
    assertThat(tasks).hasSize(1);
    validateCombinedScanTasks(tasks, 0);
  }

  @TestTemplate
  public void testPartitionSpecEvolutionRemovalV1() {
    assumeThat(formatVersion).isEqualTo(1);

    // Change spec and add two data files
    table.updateSpec().removeField(Expressions.bucket("data", 16)).addField("id").commit();
    PartitionSpec newSpec = table.spec();

    // Add two data files with new spec
    PartitionKey data10Key = new PartitionKey(newSpec, table.schema());
    data10Key.set(1, 10);
    DataFile data10 =
        DataFiles.builder(newSpec)
            .withPath("/path/to/data-10.parquet")
            .withRecordCount(10)
            .withFileSizeInBytes(10)
            .withPartition(data10Key)
            .build();
    PartitionKey data11Key = new PartitionKey(newSpec, table.schema());
    data10Key.set(1, 11);
    DataFile data11 =
        DataFiles.builder(newSpec)
            .withPath("/path/to/data-11.parquet")
            .withRecordCount(10)
            .withFileSizeInBytes(10)
            .withPartition(data11Key)
            .build();

    table.newFastAppend().appendFile(data10).commit();
    table.newFastAppend().appendFile(data11).commit();

    if (isAggFileTable(type)) {
      // Clear all files from current snapshot to test whether 'all' Files tables scans previous
      // files
      table
          .newDelete()
          .deleteFromRowFilter(Expressions.alwaysTrue())
          .commit(); // Moves file entries to DELETED state
      table
          .newDelete()
          .deleteFromRowFilter(Expressions.alwaysTrue())
          .commit(); // Removes all entries
      assertThat(table.currentSnapshot().allManifests(table.io())).isEmpty();
    }

    Table metadataTable = createMetadataTable();
    Expression filter =
        Expressions.and(Expressions.equal(partitionColumn("id"), 10), dummyExpression());
    TableScan scan = metadataTable.newScan().filter(filter);
    CloseableIterable<FileScanTask> tasks = scan.planFiles();

    // All 4 original data files written by old spec, plus one data file written by new spec
    assertThat(tasks).hasSize(expectedScanTaskCount(5));

    filter =
        Expressions.and(Expressions.equal(partitionColumn("data_bucket"), 0), dummyExpression());
    scan = metadataTable.newScan().filter(filter);
    tasks = scan.planFiles();

    // 1 original data file written by old spec (V1 filters out new specs which don't have this
    // value)
    assertThat(tasks).hasSize(expectedScanTaskCount(1));
  }

  @TestTemplate
  public void testPartitionSpecEvolutionRemovalV2() {
    assumeThat(formatVersion).isEqualTo(2);

    // Change spec and add two data and delete files each
    table.updateSpec().removeField(Expressions.bucket("data", 16)).addField("id").commit();
    PartitionSpec newSpec = table.spec();

    // Add two data files and two delete files with new spec
    DataFile data10 =
        DataFiles.builder(newSpec)
            .withPath("/path/to/data-10.parquet")
            .withRecordCount(10)
            .withFileSizeInBytes(10)
            .withPartitionPath("id=10")
            .build();
    DataFile data11 =
        DataFiles.builder(newSpec)
            .withPath("/path/to/data-11.parquet")
            .withRecordCount(10)
            .withFileSizeInBytes(10)
            .withPartitionPath("id=11")
            .build();

    DeleteFile delete10 =
        FileMetadata.deleteFileBuilder(newSpec)
            .ofPositionDeletes()
            .withPath("/path/to/data-10-deletes.parquet")
            .withFileSizeInBytes(10)
            .withPartitionPath("id=10")
            .withRecordCount(1)
            .build();
    DeleteFile delete11 =
        FileMetadata.deleteFileBuilder(newSpec)
            .ofPositionDeletes()
            .withPath("/path/to/data-11-deletes.parquet")
            .withFileSizeInBytes(10)
            .withPartitionPath("id=11")
            .withRecordCount(1)
            .build();

    table.newFastAppend().appendFile(data10).commit();
    table.newFastAppend().appendFile(data11).commit();

    if (formatVersion == 2) {
      table.newRowDelta().addDeletes(delete10).commit();
      table.newRowDelta().addDeletes(delete11).commit();
    }

    if (isAggFileTable(type)) {
      // Clear all files from current snapshot to test whether 'all' Files tables scans previous
      // files
      table
          .newDelete()
          .deleteFromRowFilter(Expressions.alwaysTrue())
          .commit(); // Moves file entries to DELETED state
      table
          .newDelete()
          .deleteFromRowFilter(Expressions.alwaysTrue())
          .commit(); // Removes all entries
      assertThat(table.currentSnapshot().allManifests(table.io())).isEmpty();
    }

    Table metadataTable = createMetadataTable();
    Expression filter =
        Expressions.and(Expressions.equal(partitionColumn("id"), 10), dummyExpression());
    TableScan scan = metadataTable.newScan().filter(filter);
    CloseableIterable<FileScanTask> tasks = scan.planFiles();

    // All 4 original data/delete files written by old spec, plus one new data file/delete file
    // written by new spec
    assertThat(tasks).hasSize(expectedScanTaskCount(5));

    filter =
        Expressions.and(Expressions.equal(partitionColumn("data_bucket"), 0), dummyExpression());
    scan = metadataTable.newScan().filter(filter);
    tasks = scan.planFiles();

    // 1 original data/delete files written by old spec, plus both of new data file/delete file
    // written by new spec
    assertThat(tasks).hasSize(expectedScanTaskCount(3));
  }

  @TestTemplate
  public void testPartitionSpecEvolutionAdditiveV1() {
    assumeThat(formatVersion).isEqualTo(1);

    // Change spec and add two data files
    table.updateSpec().addField("id").commit();
    PartitionSpec newSpec = table.spec();

    // Add two data files with new spec
    PartitionKey data10Key = new PartitionKey(newSpec, table.schema());
    data10Key.set(0, 0); // data=0
    data10Key.set(1, 10); // id=10
    DataFile data10 =
        DataFiles.builder(newSpec)
            .withPath("/path/to/data-10.parquet")
            .withRecordCount(10)
            .withFileSizeInBytes(10)
            .withPartition(data10Key)
            .build();
    PartitionKey data11Key = new PartitionKey(newSpec, table.schema());
    data11Key.set(0, 1); // data=0
    data10Key.set(1, 11); // id=11
    DataFile data11 =
        DataFiles.builder(newSpec)
            .withPath("/path/to/data-11.parquet")
            .withRecordCount(10)
            .withFileSizeInBytes(10)
            .withPartition(data11Key)
            .build();

    table.newFastAppend().appendFile(data10).commit();
    table.newFastAppend().appendFile(data11).commit();

    if (isAggFileTable(type)) {
      // Clear all files from current snapshot to test whether 'all' Files tables scans previous
      // files
      table
          .newDelete()
          .deleteFromRowFilter(Expressions.alwaysTrue())
          .commit(); // Moves file entries to DELETED state
      table
          .newDelete()
          .deleteFromRowFilter(Expressions.alwaysTrue())
          .commit(); // Removes all entries
      assertThat(table.currentSnapshot().allManifests(table.io())).isEmpty();
    }

    Table metadataTable = createMetadataTable();
    Expression filter =
        Expressions.and(Expressions.equal(partitionColumn("id"), 10), dummyExpression());
    TableScan scan = metadataTable.newScan().filter(filter);
    CloseableIterable<FileScanTask> tasks = scan.planFiles();

    // All 4 original data/delete files written by old spec, plus one new data file written by new
    // spec
    assertThat(tasks).hasSize(expectedScanTaskCount(5));

    filter =
        Expressions.and(Expressions.equal(partitionColumn("data_bucket"), 0), dummyExpression());
    scan = metadataTable.newScan().filter(filter);
    tasks = scan.planFiles();

    // 1 original data file written by old spec, plus 1 new data file written by new spec
    assertThat(tasks).hasSize(expectedScanTaskCount(2));
  }

  @TestTemplate
  public void testPartitionSpecEvolutionAdditiveV2() {
    assumeThat(formatVersion).isEqualTo(2);

    // Change spec and add two data and delete files each
    table.updateSpec().addField("id").commit();
    PartitionSpec newSpec = table.spec();

    // Add two data files and two delete files with new spec
    DataFile data10 =
        DataFiles.builder(newSpec)
            .withPath("/path/to/data-10.parquet")
            .withRecordCount(10)
            .withFileSizeInBytes(10)
            .withPartitionPath("data_bucket=0/id=10")
            .build();
    DataFile data11 =
        DataFiles.builder(newSpec)
            .withPath("/path/to/data-11.parquet")
            .withRecordCount(10)
            .withFileSizeInBytes(10)
            .withPartitionPath("data_bucket=1/id=11")
            .build();

    DeleteFile delete10 =
        FileMetadata.deleteFileBuilder(newSpec)
            .ofPositionDeletes()
            .withPath("/path/to/data-10-deletes.parquet")
            .withFileSizeInBytes(10)
            .withPartitionPath("data_bucket=0/id=10")
            .withRecordCount(1)
            .build();
    DeleteFile delete11 =
        FileMetadata.deleteFileBuilder(newSpec)
            .ofPositionDeletes()
            .withPath("/path/to/data-11-deletes.parquet")
            .withFileSizeInBytes(10)
            .withPartitionPath("data_bucket=1/id=11")
            .withRecordCount(1)
            .build();

    table.newFastAppend().appendFile(data10).commit();
    table.newFastAppend().appendFile(data11).commit();

    if (formatVersion == 2) {
      table.newRowDelta().addDeletes(delete10).commit();
      table.newRowDelta().addDeletes(delete11).commit();
    }

    if (isAggFileTable(type)) {
      // Clear all files from current snapshot to test whether 'all' Files tables scans previous
      // files
      table
          .newDelete()
          .deleteFromRowFilter(Expressions.alwaysTrue())
          .commit(); // Moves file entries to DELETED state
      table
          .newDelete()
          .deleteFromRowFilter(Expressions.alwaysTrue())
          .commit(); // Removes all entries
      assertThat(table.currentSnapshot().allManifests(table.io())).isEmpty();
    }

    Table metadataTable = createMetadataTable();
    Expression filter =
        Expressions.and(Expressions.equal(partitionColumn("id"), 10), dummyExpression());
    TableScan scan = metadataTable.newScan().filter(filter);
    CloseableIterable<FileScanTask> tasks = scan.planFiles();

    // All 4 original data/delete files written by old spec, plus one new data file/delete file
    // written by new spec
    assertThat(tasks).hasSize(expectedScanTaskCount(5));

    filter =
        Expressions.and(Expressions.equal(partitionColumn("data_bucket"), 0), dummyExpression());
    scan = metadataTable.newScan().filter(filter);
    tasks = scan.planFiles();

    // 1 original data/delete files written by old spec, plus 1 of new data file/delete file written
    // by new spec
    assertThat(tasks).hasSize(expectedScanTaskCount(2));
  }

<<<<<<< HEAD
=======
  private void validateFileScanTasks(CloseableIterable<FileScanTask> fileScanTasks, int partValue) {
    assertThat(fileScanTasks)
        .as("File scan tasks do not include correct file")
        .anyMatch(t -> manifestHasPartition(manifest(t), partValue));
  }

>>>>>>> 00f46ac0
  private void validateCombinedScanTasks(CloseableIterable<CombinedScanTask> tasks, int partValue) {
    assertThat(tasks)
        .as("File scan tasks do not include correct partition value")
        .allSatisfy(
            task -> {
              assertThat(task.files())
                  .map(this::manifest)
                  .anyMatch(m -> manifestHasPartition(m, partValue));
            });
  }
}<|MERGE_RESOLUTION|>--- conflicted
+++ resolved
@@ -18,24 +18,6 @@
  */
 package org.apache.iceberg;
 
-<<<<<<< HEAD
-import java.util.stream.StreamSupport;
-import org.apache.iceberg.expressions.Expression;
-import org.apache.iceberg.expressions.Expressions;
-import org.apache.iceberg.io.CloseableIterable;
-import org.apache.iceberg.relocated.com.google.common.collect.Iterables;
-import org.junit.Assert;
-import org.junit.Assume;
-import org.junit.Test;
-import org.junit.runner.RunWith;
-import org.junit.runners.Parameterized;
-
-@RunWith(Parameterized.class)
-public class TestMetadataTableFilters extends MetadataTableFiltersCommon {
-
-  public TestMetadataTableFilters(MetadataTableType type, int formatVersion) {
-    super(type, formatVersion);
-=======
 import static org.assertj.core.api.Assertions.assertThat;
 import static org.assertj.core.api.Assumptions.assumeThat;
 
@@ -53,157 +35,10 @@
 import org.junit.jupiter.api.extension.ExtendWith;
 
 @ExtendWith(ParameterizedTestExtension.class)
-public class TestMetadataTableFilters extends TestBase {
-
-  private static final Set<MetadataTableType> aggFileTables =
-      Sets.newHashSet(
-          MetadataTableType.ALL_DATA_FILES,
-          MetadataTableType.ALL_DATA_FILES,
-          MetadataTableType.ALL_FILES,
-          MetadataTableType.ALL_ENTRIES);
-
-  @Parameter(index = 1)
-  private MetadataTableType type;
-
-  @Parameters(name = "formatVersion = {0}, table_type = {1}")
-  protected static List<Object> parameters() {
-    return Arrays.asList(
-        new Object[] {1, MetadataTableType.DATA_FILES},
-        new Object[] {2, MetadataTableType.DATA_FILES},
-        new Object[] {2, MetadataTableType.DELETE_FILES},
-        new Object[] {1, MetadataTableType.FILES},
-        new Object[] {2, MetadataTableType.FILES},
-        new Object[] {1, MetadataTableType.ALL_DATA_FILES},
-        new Object[] {2, MetadataTableType.ALL_DATA_FILES},
-        new Object[] {2, MetadataTableType.ALL_DELETE_FILES},
-        new Object[] {1, MetadataTableType.ALL_FILES},
-        new Object[] {2, MetadataTableType.ALL_FILES},
-        new Object[] {1, MetadataTableType.ENTRIES},
-        new Object[] {2, MetadataTableType.ENTRIES},
-        new Object[] {1, MetadataTableType.ALL_ENTRIES},
-        new Object[] {2, MetadataTableType.ALL_ENTRIES});
-  }
-
-  @BeforeEach
-  @Override
-  public void setupTable() throws Exception {
-    super.setupTable();
-    table.updateProperties().set(TableProperties.MANIFEST_MERGE_ENABLED, "false").commit();
-    table.newFastAppend().appendFile(FILE_A).commit();
-    table.newFastAppend().appendFile(FILE_C).commit();
-    table.newFastAppend().appendFile(FILE_D).commit();
-    table.newFastAppend().appendFile(FILE_B).commit();
-
-    if (formatVersion == 2) {
-      table.newRowDelta().addDeletes(FILE_A_DELETES).commit();
-      table.newRowDelta().addDeletes(FILE_B_DELETES).commit();
-      table.newRowDelta().addDeletes(FILE_C2_DELETES).commit();
-      table.newRowDelta().addDeletes(FILE_D2_DELETES).commit();
-    }
-
-    if (isAggFileTable(type)) {
-      // Clear all files from current snapshot to test whether 'all' Files tables scans previous
-      // files
-      table
-          .newDelete()
-          .deleteFromRowFilter(Expressions.alwaysTrue())
-          .commit(); // Moves file entries to DELETED state
-      table
-          .newDelete()
-          .deleteFromRowFilter(Expressions.alwaysTrue())
-          .commit(); // Removes all entries
-      assertThat(table.currentSnapshot().allManifests(table.io())).isEmpty();
-    }
-  }
-
-  private Table createMetadataTable() {
-    switch (type) {
-      case FILES:
-        return new FilesTable(table);
-      case DATA_FILES:
-        return new DataFilesTable(table);
-      case DELETE_FILES:
-        return new DeleteFilesTable(table);
-      case ALL_DATA_FILES:
-        return new AllDataFilesTable(table);
-      case ALL_DELETE_FILES:
-        return new AllDeleteFilesTable(table);
-      case ALL_FILES:
-        return new AllFilesTable(table);
-      case ENTRIES:
-        return new ManifestEntriesTable(table);
-      case ALL_ENTRIES:
-        return new AllEntriesTable(table);
-      default:
-        throw new IllegalArgumentException("Unsupported metadata table type:" + type);
-    }
-  }
-
-  private int expectedScanTaskCount(int partitions) {
-    switch (type) {
-      case FILES:
-      case ENTRIES:
-        if (formatVersion == 1) {
-          return partitions;
-        } else {
-          return partitions * 2; // Delete File and Data File per partition
-        }
-      case DATA_FILES:
-      case DELETE_FILES:
-      case ALL_DELETE_FILES:
-        return partitions;
-      case ALL_DATA_FILES:
-        return partitions * 2; // ScanTask for Data Manifest in DELETED and ADDED states
-      case ALL_FILES:
-      case ALL_ENTRIES:
-        if (formatVersion == 1) {
-          return partitions * 2; // ScanTask for Data Manifest in DELETED and ADDED states
-        } else {
-          return partitions * 4; // ScanTask for Delete and Data File in DELETED and ADDED states
-        }
-      default:
-        throw new IllegalArgumentException("Unsupported metadata table type:" + type);
-    }
-  }
-
-  private boolean isAggFileTable(MetadataTableType tableType) {
-    return aggFileTables.contains(tableType);
-  }
-
-  private String partitionColumn(String colName) {
-    switch (type) {
-      case FILES:
-      case DATA_FILES:
-      case DELETE_FILES:
-      case ALL_DATA_FILES:
-      case ALL_DELETE_FILES:
-      case ALL_FILES:
-        return String.format("partition.%s", colName);
-      case ENTRIES:
-      case ALL_ENTRIES:
-        return String.format("data_file.partition.%s", colName);
-      default:
-        throw new IllegalArgumentException("Unsupported metadata table type:" + type);
-    }
-  }
-
-  /** @return a basic expression that always evaluates to true, to test AND logic */
-  private Expression dummyExpression() {
-    switch (type) {
-      case FILES:
-      case DATA_FILES:
-      case DELETE_FILES:
-      case ALL_DATA_FILES:
-      case ALL_DELETE_FILES:
-      case ALL_FILES:
-        return Expressions.greaterThan("record_count", 0);
-      case ENTRIES:
-      case ALL_ENTRIES:
-        return Expressions.greaterThan("data_file.record_count", 0);
-      default:
-        throw new IllegalArgumentException("Unsupported metadata table type:" + type);
-    }
->>>>>>> 00f46ac0
+public class TestMetadataTableFilters extends MetadataTableFiltersCommon {
+
+  public TestMetadataTableFilters(MetadataTableType type, int formatVersion) {
+    super(type, formatVersion);
   }
 
   @TestTemplate
@@ -613,15 +448,6 @@
     assertThat(tasks).hasSize(expectedScanTaskCount(2));
   }
 
-<<<<<<< HEAD
-=======
-  private void validateFileScanTasks(CloseableIterable<FileScanTask> fileScanTasks, int partValue) {
-    assertThat(fileScanTasks)
-        .as("File scan tasks do not include correct file")
-        .anyMatch(t -> manifestHasPartition(manifest(t), partValue));
-  }
-
->>>>>>> 00f46ac0
   private void validateCombinedScanTasks(CloseableIterable<CombinedScanTask> tasks, int partValue) {
     assertThat(tasks)
         .as("File scan tasks do not include correct partition value")
