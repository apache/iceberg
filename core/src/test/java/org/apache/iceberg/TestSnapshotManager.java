/*
 * Licensed to the Apache Software Foundation (ASF) under one
 * or more contributor license agreements.  See the NOTICE file
 * distributed with this work for additional information
 * regarding copyright ownership.  The ASF licenses this file
 * to you under the Apache License, Version 2.0 (the
 * "License"); you may not use this file except in compliance
 * with the License.  You may obtain a copy of the License at
 *
 *   http://www.apache.org/licenses/LICENSE-2.0
 *
 * Unless required by applicable law or agreed to in writing,
 * software distributed under the License is distributed on an
 * "AS IS" BASIS, WITHOUT WARRANTIES OR CONDITIONS OF ANY
 * KIND, either express or implied.  See the License for the
 * specific language governing permissions and limitations
 * under the License.
 */
package org.apache.iceberg;

import static org.assertj.core.api.Assertions.assertThat;
import static org.assertj.core.api.Assertions.assertThatThrownBy;

import java.util.Arrays;
import java.util.List;
import org.apache.iceberg.exceptions.ValidationException;
import org.apache.iceberg.relocated.com.google.common.collect.Iterables;
import org.junit.jupiter.api.TestTemplate;
import org.junit.jupiter.api.extension.ExtendWith;

@ExtendWith(ParameterizedTestExtension.class)
public class TestSnapshotManager extends TestBase {

  // replacement for FILE_A
  static final DataFile REPLACEMENT_FILE_A =
      DataFiles.builder(SPEC)
          .withPath("/path/to/data-a-replacement.parquet")
          .withFileSizeInBytes(0)
          .withPartitionPath("data_bucket=0") // easy way to set partition data for now
          .withRecordCount(1)
          .build();

  // conflict in the same partition as FILE_A
  static final DataFile CONFLICT_FILE_A =
      DataFiles.builder(SPEC)
          .withPath("/path/to/data-a-conflict.parquet")
          .withFileSizeInBytes(0)
          .withPartitionPath("data_bucket=0") // easy way to set partition data for now
          .withRecordCount(1)
          .build();

  @Parameters(name = "formatVersion = {0}")
  protected static List<Object> parameters() {
    return Arrays.asList(1, 2);
  }

  @TestTemplate
  public void testCherryPickDynamicOverwrite() {
    table.newAppend().appendFile(FILE_A).commit();

    // stage an overwrite that replaces FILE_A
    table.newReplacePartitions().addFile(REPLACEMENT_FILE_A).stageOnly().commit();

    Snapshot staged = Iterables.getLast(table.snapshots());
    assertThat(staged.operation())
        .as("Should find the staged overwrite snapshot")
        .isEqualTo(DataOperations.OVERWRITE);

    // add another append so that the original commit can't be fast-forwarded
    table.newAppend().appendFile(FILE_B).commit();

    // pick the snapshot into the current state
    table.manageSnapshots().cherrypick(staged.snapshotId()).commit();

    assertThat(table.currentSnapshot().snapshotId())
        .as("Should not fast-forward")
        .isNotEqualTo(staged.snapshotId());
    validateTableFiles(table, FILE_B, REPLACEMENT_FILE_A);
  }

  @TestTemplate
  public void testCherryPickDynamicOverwriteWithoutParent() {
    assertThat(table.currentSnapshot()).isNull();

    // stage an overwrite that replaces FILE_A
    table.newReplacePartitions().addFile(REPLACEMENT_FILE_A).stageOnly().commit();

    Snapshot staged = Iterables.getLast(table.snapshots());
    assertThat(staged.operation())
        .as("Should find the staged overwrite snapshot")
        .isEqualTo(DataOperations.OVERWRITE);

    // add another append so that the original commit can't be fast-forwarded
    table.newAppend().appendFile(FILE_B).commit();

    // pick the snapshot into the current state
    table.manageSnapshots().cherrypick(staged.snapshotId()).commit();

    assertThat(table.currentSnapshot().snapshotId())
        .as("Should not fast-forward")
        .isNotEqualTo(staged.snapshotId());
    validateTableFiles(table, FILE_B, REPLACEMENT_FILE_A);
  }

  @TestTemplate
  public void testCherryPickDynamicOverwriteConflict() {
    table.newAppend().appendFile(FILE_A).commit();

    // stage an overwrite that replaces FILE_A
    table.newReplacePartitions().addFile(REPLACEMENT_FILE_A).stageOnly().commit();

    Snapshot staged = Iterables.getLast(table.snapshots());
    assertThat(staged.operation())
        .as("Should find the staged overwrite snapshot")
        .isEqualTo(DataOperations.OVERWRITE);

    // add another append so that the original commit can't be fast-forwarded
    table.newAppend().appendFile(CONFLICT_FILE_A).commit();
    long lastSnapshotId = table.currentSnapshot().snapshotId();

    // pick the snapshot into the current state
    assertThatThrownBy(() -> table.manageSnapshots().cherrypick(staged.snapshotId()).commit())
        .isInstanceOf(ValidationException.class)
        .hasMessageStartingWith("Cannot cherry-pick replace partitions with changed partition");

    assertThat(table.currentSnapshot().snapshotId())
        .as("Failed cherry-pick should not change the table state")
        .isEqualTo(lastSnapshotId);
    validateTableFiles(table, FILE_A, CONFLICT_FILE_A);
  }

  @TestTemplate
  public void testCherryPickDynamicOverwriteDeleteConflict() {
    table.newAppend().appendFile(FILE_A).commit();

    // stage an overwrite that replaces FILE_A
    table.newReplacePartitions().addFile(REPLACEMENT_FILE_A).stageOnly().commit();

    Snapshot staged = Iterables.getLast(table.snapshots());
    assertThat(staged.operation())
        .as("Should find the staged overwrite snapshot")
        .isEqualTo(DataOperations.OVERWRITE);

    // add FILE_B s
    table.newAppend().appendFile(FILE_B).commit();

    // delete FILE_A so the replace operation is no longer valid
    table.newDelete().deleteFile(FILE_A).commit();
    long lastSnapshotId = table.currentSnapshot().snapshotId();

    // pick the snapshot into the current state
    assertThatThrownBy(() -> table.manageSnapshots().cherrypick(staged.snapshotId()).commit())
        .isInstanceOf(ValidationException.class)
        .hasMessageStartingWith("Missing required files to delete");

    assertThat(table.currentSnapshot().snapshotId())
        .as("Failed cherry-pick should not change the table state")
        .isEqualTo(lastSnapshotId);
    validateTableFiles(table, FILE_B);
  }

  @TestTemplate
  public void testCherryPickFromBranch() {
    table.newAppend().appendFile(FILE_A).commit();
    long branchSnapshotId = table.currentSnapshot().snapshotId();

    // add a second commit before replacing FILE_A
    table.newAppend().appendFile(FILE_B).commit();

    // replace FILE_A
    table.newReplacePartitions().addFile(REPLACEMENT_FILE_A).commit();
    long replaceSnapshotId = table.currentSnapshot().snapshotId();

    // rewrite history so the replacement is in a branch, not base directly on an ancestor of the
    // current state
    table.manageSnapshots().rollbackTo(branchSnapshotId).commit();
    long lastSnapshotId = table.currentSnapshot().snapshotId();

    // pick the snapshot into the current state
    assertThatThrownBy(() -> table.manageSnapshots().cherrypick(replaceSnapshotId).commit())
        .isInstanceOf(ValidationException.class)
        .hasMessageStartingWith(
            "Cannot cherry-pick overwrite not based on an ancestor of the current state");

    assertThat(table.currentSnapshot().snapshotId())
        .as("Failed cherry-pick should not change the table state")
        .isEqualTo(lastSnapshotId);
    validateTableFiles(table, FILE_A);
  }

  @TestTemplate
  public void testCherryPickOverwrite() {
    table.newAppend().appendFile(FILE_A).commit();

    // stage an overwrite to replace FILE_A
    table.newOverwrite().deleteFile(FILE_A).addFile(REPLACEMENT_FILE_A).stageOnly().commit();

    Snapshot staged = Iterables.getLast(table.snapshots());
    assertThat(staged.operation())
        .as("Should find the staged overwrite snapshot")
        .isEqualTo(DataOperations.OVERWRITE);

    // add another append so that the original commit can't be fast-forwarded
    table.newAppend().appendFile(FILE_B).commit();
    long lastSnapshotId = table.currentSnapshot().snapshotId();

    // pick the snapshot into the current state
    assertThatThrownBy(() -> table.manageSnapshots().cherrypick(staged.snapshotId()).commit())
        .isInstanceOf(ValidationException.class)
        .hasMessageEndingWith("not append, dynamic overwrite, or fast-forward");

    assertThat(table.currentSnapshot().snapshotId())
        .as("Failed cherry-pick should not change the table state")
        .isEqualTo(lastSnapshotId);
    validateTableFiles(table, FILE_A, FILE_B);
  }

  @TestTemplate
  public void testCreateBranch() {
    table.newAppend().appendFile(FILE_A).commit();
    long snapshotId = table.currentSnapshot().snapshotId();
    // Test a basic case of creating a branch
    table.manageSnapshots().createBranch("branch1", snapshotId).commit();
    SnapshotRef expectedBranch = table.ops().refresh().ref("branch1");
    assertThat(expectedBranch).isNotNull().isEqualTo(SnapshotRef.branchBuilder(snapshotId).build());
  }

  @TestTemplate
  public void testCreateBranchWithoutSnapshotId() {
    table.newAppend().appendFile(FILE_A).commit();
    long snapshotId = table.currentSnapshot().snapshotId();
    // Test a basic case of creating a branch
    table.manageSnapshots().createBranch("branch1").commit();
    SnapshotRef actualBranch = table.ops().refresh().ref("branch1");
    assertThat(actualBranch).isNotNull().isEqualTo(SnapshotRef.branchBuilder(snapshotId).build());
  }

  @TestTemplate
  public void testCreateBranchOnEmptyTable() {
    table.manageSnapshots().createBranch("branch1").commit();

    SnapshotRef mainSnapshotRef = table.ops().refresh().ref(SnapshotRef.MAIN_BRANCH);
    assertThat(mainSnapshotRef).isNull();

    SnapshotRef branch1SnapshotRef = table.ops().refresh().ref("branch1");
    assertThat(branch1SnapshotRef).isNotNull();
    assertThat(branch1SnapshotRef.minSnapshotsToKeep()).isNull();
    assertThat(branch1SnapshotRef.maxSnapshotAgeMs()).isNull();
    assertThat(branch1SnapshotRef.maxRefAgeMs()).isNull();

    Snapshot snapshot = table.snapshot(branch1SnapshotRef.snapshotId());
    assertThat(snapshot.parentId()).isNull();
    assertThat(snapshot.addedDataFiles(table.io())).isEmpty();
    assertThat(snapshot.removedDataFiles(table.io())).isEmpty();
    assertThat(snapshot.addedDeleteFiles(table.io())).isEmpty();
    assertThat(snapshot.removedDeleteFiles(table.io())).isEmpty();
  }

  @TestTemplate
  public void testCreateBranchOnEmptyTableFailsWhenRefAlreadyExists() {
    table.manageSnapshots().createBranch("branch1").commit();

    // Trying to create a branch with an existing name should fail
    assertThatThrownBy(() -> table.manageSnapshots().createBranch("branch1").commit())
        .isInstanceOf(IllegalArgumentException.class)
        .hasMessage("Ref branch1 already exists");

    // Trying to create another branch within the same chain
    assertThatThrownBy(
            () -> table.manageSnapshots().createBranch("branch2").createBranch("branch2").commit())
        .isInstanceOf(IllegalArgumentException.class)
        .hasMessage("Ref branch2 already exists");
  }

  @TestTemplate
  public void testCreateBranchFailsWhenRefAlreadyExists() {
    table.newAppend().appendFile(FILE_A).commit();
    long snapshotId = table.currentSnapshot().snapshotId();
    table.manageSnapshots().createBranch("branch1", snapshotId).commit();
    // Trying to create a branch with an existing name should fail
    assertThatThrownBy(() -> table.manageSnapshots().createBranch("branch1", snapshotId).commit())
        .isInstanceOf(IllegalArgumentException.class)
        .hasMessage("Ref branch1 already exists");

    // Trying to create another branch within the same chain
    assertThatThrownBy(
            () ->
                table
                    .manageSnapshots()
                    .createBranch("branch2", snapshotId)
                    .createBranch("branch2", snapshotId)
                    .commit())
        .isInstanceOf(IllegalArgumentException.class)
        .hasMessage("Ref branch2 already exists");
  }

  @TestTemplate
  public void testCreateTag() {
    table.newAppend().appendFile(FILE_A).commit();
    long snapshotId = table.currentSnapshot().snapshotId();
    // Test a basic case of creating a tag
    table.manageSnapshots().createTag("tag1", snapshotId).commit();
    SnapshotRef expectedTag = table.ops().refresh().ref("tag1");

    assertThat(expectedTag).isNotNull().isEqualTo(SnapshotRef.tagBuilder(snapshotId).build());
  }

  @TestTemplate
  public void testCreateTagFailsWhenRefAlreadyExists() {
    table.newAppend().appendFile(FILE_A).commit();
    long snapshotId = table.currentSnapshot().snapshotId();
    table.manageSnapshots().createTag("tag1", snapshotId).commit();

    // Trying to create a tag with an existing name should fail
    assertThatThrownBy(() -> table.manageSnapshots().createTag("tag1", snapshotId).commit())
        .isInstanceOf(IllegalArgumentException.class)
        .hasMessage("Ref tag1 already exists");

    // Trying to create another tag within the same chain
    assertThatThrownBy(
            () ->
                table
                    .manageSnapshots()
                    .createTag("tag2", snapshotId)
                    .createTag("tag2", snapshotId)
                    .commit())
        .isInstanceOf(IllegalArgumentException.class)
        .hasMessage("Ref tag2 already exists");
  }

  @TestTemplate
  public void testRemoveBranch() {
    table.newAppend().appendFile(FILE_A).commit();
    long snapshotId = table.currentSnapshot().snapshotId();
    // Test a basic case of creating and then removing a branch and tag
    table.manageSnapshots().createBranch("branch1", snapshotId).commit();
    table.manageSnapshots().removeBranch("branch1").commit();

    TableMetadata updated = table.ops().refresh();
    SnapshotRef expectedBranch = updated.ref("branch1");
    assertThat(expectedBranch).isNull();

    // Test chained creating and removal of branch and tag
    table.manageSnapshots().createBranch("branch2", snapshotId).removeBranch("branch2").commit();
    updated = table.ops().refresh();
    assertThat(updated.ref("branch2")).isNull();
  }

  @TestTemplate
  public void testRemovingNonExistingBranchFails() {
    assertThatThrownBy(() -> table.manageSnapshots().removeBranch("non-existing").commit())
        .isInstanceOf(IllegalArgumentException.class)
        .hasMessage("Branch does not exist: non-existing");
  }

  @TestTemplate
  public void testRemovingMainBranchFails() {
    assertThatThrownBy(() -> table.manageSnapshots().removeBranch(SnapshotRef.MAIN_BRANCH).commit())
        .isInstanceOf(IllegalArgumentException.class)
        .hasMessage("Cannot remove main branch");
  }

  @TestTemplate
  public void testRemoveTag() {
    table.newAppend().appendFile(FILE_A).commit();
    long snapshotId = table.currentSnapshot().snapshotId();
    // Test a basic case of creating and then removing a branch and tag
    table.manageSnapshots().createTag("tag1", snapshotId).commit();
    table.manageSnapshots().removeTag("tag1").commit();
    TableMetadata updated = table.ops().refresh();
    SnapshotRef expectedTag = updated.ref("tag1");
    assertThat(expectedTag).isNull();

    // Test chained creating and removal of a tag
    table.manageSnapshots().createTag("tag2", snapshotId).removeTag("tag2").commit();
    assertThat(table.ops().refresh()).isEqualTo(updated);
    assertThat(updated.ref("tag2")).isNull();
  }

  @TestTemplate
  public void testRemovingNonExistingTagFails() {
    assertThatThrownBy(() -> table.manageSnapshots().removeTag("non-existing").commit())
        .isInstanceOf(IllegalArgumentException.class)
        .hasMessage("Tag does not exist: non-existing");
  }

  @TestTemplate
  public void testReplaceBranch() {
    table.newAppend().appendFile(FILE_A).set("wap.id", "123").stageOnly().commit();
    Snapshot firstSnapshot = Iterables.getOnlyElement(table.snapshots());
    table.manageSnapshots().createBranch("branch1", firstSnapshot.snapshotId()).commit();
    table.newAppend().appendFile(FILE_B).set("wap.id", "456").stageOnly().commit();
    Snapshot secondSnapshot = Iterables.get(table.snapshots(), 1);
    table.manageSnapshots().createBranch("branch2", secondSnapshot.snapshotId()).commit();
    table.manageSnapshots().replaceBranch("branch1", "branch2").commit();
    assertThat(secondSnapshot.snapshotId())
        .isEqualTo(table.ops().refresh().ref("branch1").snapshotId());
  }

  @TestTemplate
  public void testReplaceBranchNonExistingToBranchFails() {
    table.newAppend().appendFile(FILE_A).commit();
    long snapshotId = table.currentSnapshot().snapshotId();
    table.manageSnapshots().createBranch("branch1", snapshotId).commit();
    assertThatThrownBy(
            () -> table.manageSnapshots().replaceBranch("branch1", "non-existing").commit())
        .isInstanceOf(IllegalArgumentException.class)
        .hasMessage("Ref does not exist: non-existing");
  }

  @TestTemplate
  public void testFastForwardBranchNonExistingFromBranchCreatesTheBranch() {
    table.newAppend().appendFile(FILE_A).commit();
    long snapshotId = table.currentSnapshot().snapshotId();
    table.manageSnapshots().createBranch("branch1", snapshotId).commit();
    table.manageSnapshots().fastForwardBranch("new-branch", "branch1").commit();

    assertThat(table.ops().current().ref("new-branch").isBranch()).isTrue();
    assertThat(table.ops().current().ref("new-branch").snapshotId()).isEqualTo(snapshotId);
  }

  @TestTemplate
  public void testReplaceBranchNonExistingFromBranchCreatesTheBranch() {
    table.newAppend().appendFile(FILE_A).commit();
    long snapshotId = table.currentSnapshot().snapshotId();
    table.manageSnapshots().createBranch("branch1", snapshotId).commit();
    table.manageSnapshots().replaceBranch("new-branch", "branch1").commit();

    assertThat(table.ops().current().ref("new-branch").isBranch()).isTrue();
    assertThat(table.ops().current().ref("new-branch").snapshotId()).isEqualTo(snapshotId);
  }

  @TestTemplate
  public void testFastForwardBranchNonExistingToFails() {
    table.newAppend().appendFile(FILE_A).commit();
    long snapshotId = table.currentSnapshot().snapshotId();
    table.manageSnapshots().createBranch("branch1", snapshotId).commit();
    assertThatThrownBy(
            () -> table.manageSnapshots().fastForwardBranch("branch1", "non-existing").commit())
        .isInstanceOf(IllegalArgumentException.class)
        .hasMessage("Ref does not exist: non-existing");
  }

  @TestTemplate
  public void testFastForward() {
    table.newAppend().appendFile(FILE_A).commit();

    table.newAppend().appendFile(FILE_B).set("wap.id", "123456789").stageOnly().commit();

    assertThat(table.currentSnapshot().snapshotId()).isEqualTo(1);

    table.manageSnapshots().createBranch("new-branch-at-staged-snapshot", 2).commit();
    table
        .manageSnapshots()
        .fastForwardBranch(SnapshotRef.MAIN_BRANCH, "new-branch-at-staged-snapshot")
        .commit();

    assertThat(table.currentSnapshot().snapshotId()).isEqualTo(2);
  }

  @TestTemplate
  public void testFastForwardWhenFromIsNotAncestorFails() {
    table.newAppend().appendFile(FILE_A).commit();

    table.newAppend().appendFile(FILE_B).set("wap.id", "123456789").stageOnly().commit();

    long snapshot = table.currentSnapshot().snapshotId();

    // Commit a snapshot on main to deviate the branches
    table.newAppend().appendFile(FILE_C).commit();

    final String newBranch = "new-branch-at-staged-snapshot";
    table.manageSnapshots().createBranch(newBranch, snapshot).commit();

    assertThatThrownBy(
            () ->
                table
                    .manageSnapshots()
                    .fastForwardBranch(SnapshotRef.MAIN_BRANCH, newBranch)
                    .commit())
        .isInstanceOf(IllegalArgumentException.class)
        .hasMessage(
            "Cannot fast-forward: main is not an ancestor of new-branch-at-staged-snapshot");
  }

  @TestTemplate
  public void testReplaceTag() {
    table.newAppend().appendFile(FILE_A).commit();
    long snapshotId = table.currentSnapshot().snapshotId();
    table.manageSnapshots().createTag("tag1", snapshotId).commit();
    // Create a new snapshot and replace the tip of branch1 to be the new snapshot
    table.newAppend().appendFile(FILE_B).commit();
    long currentSnapshot = table.ops().refresh().currentSnapshot().snapshotId();
    table.manageSnapshots().replaceTag("tag1", currentSnapshot).commit();
    assertThat(currentSnapshot).isEqualTo(table.ops().refresh().ref("tag1").snapshotId());
  }

  @TestTemplate
  public void testUpdatingBranchRetention() {
    table.newAppend().appendFile(FILE_A).commit();
    long snapshotId = table.currentSnapshot().snapshotId();
    // Test creating and updating independently
    table.manageSnapshots().createBranch("branch1", snapshotId).commit();
    table
        .manageSnapshots()
        .setMinSnapshotsToKeep("branch1", 10)
        .setMaxSnapshotAgeMs("branch1", 20000)
        .commit();
    TableMetadata updated = table.ops().refresh();
    assertThat(updated.ref("branch1").maxSnapshotAgeMs()).isEqualTo(20000);
    assertThat(updated.ref("branch1").minSnapshotsToKeep()).isEqualTo(10);
    // Test creating and updating in a chain
    table
        .manageSnapshots()
        .createBranch("branch2", snapshotId)
        .setMinSnapshotsToKeep("branch2", 10)
        .setMaxSnapshotAgeMs("branch2", 20000)
        .commit();
    updated = table.ops().refresh();
    assertThat(updated.ref("branch2").maxSnapshotAgeMs()).isEqualTo(20000);
    assertThat(updated.ref("branch2").minSnapshotsToKeep()).isEqualTo(10);
  }

  @TestTemplate
  public void testSettingBranchRetentionOnTagFails() {
    table.newAppend().appendFile(FILE_A).commit();
    long snapshotId = table.currentSnapshot().snapshotId();

    assertThatThrownBy(
            () ->
                table
                    .manageSnapshots()
                    .createTag("tag1", snapshotId)
                    .setMinSnapshotsToKeep("tag1", 10)
                    .commit())
        .isInstanceOf(IllegalArgumentException.class)
        .hasMessage("Tags do not support setting minSnapshotsToKeep");

    assertThatThrownBy(
            () ->
                table
                    .manageSnapshots()
                    .createTag("tag1", snapshotId)
                    .setMaxSnapshotAgeMs("tag1", 10)
                    .commit())
        .isInstanceOf(IllegalArgumentException.class)
        .hasMessage("Tags do not support setting maxSnapshotAgeMs");
  }

  @TestTemplate
  public void testUpdatingBranchMaxRefAge() {
    table.newAppend().appendFile(FILE_A).commit();
    long snapshotId = table.currentSnapshot().snapshotId();
    final long maxRefAgeMs = 10000;

    // Test creating and updating independently
    table.manageSnapshots().createBranch("branch1", snapshotId).commit();
    table.manageSnapshots().setMaxRefAgeMs("branch1", 10000).commit();
    TableMetadata updated = table.ops().refresh();
    assertThat(updated.ref("branch1").maxRefAgeMs()).isEqualTo(maxRefAgeMs);
  }

  @TestTemplate
  public void testUpdatingTagMaxRefAge() {
    table.newAppend().appendFile(FILE_A).commit();
    long snapshotId = table.currentSnapshot().snapshotId();
    final long maxRefAgeMs = 10000;

    // Test creating and updating independently
    table.manageSnapshots().createTag("tag1", snapshotId).commit();
    table.manageSnapshots().setMaxRefAgeMs("tag1", maxRefAgeMs).commit();

    TableMetadata updated = table.ops().refresh();
    assertThat(updated.ref("tag1").maxRefAgeMs()).isEqualTo(maxRefAgeMs);

    // Test creating and updating in a chain
    table
        .manageSnapshots()
        .createTag("tag2", snapshotId)
        .setMaxRefAgeMs("tag2", maxRefAgeMs)
        .commit();
    updated = table.ops().refresh();
    assertThat(updated.ref("tag2").maxRefAgeMs()).isEqualTo(maxRefAgeMs);
  }

  @TestTemplate
  public void testRenameBranch() {
    table.newAppend().appendFile(FILE_A).commit();
    table.newAppend().appendFile(FILE_A).commit();
    long snapshotId = table.currentSnapshot().snapshotId();

    // Test creating and renaming independently
    table.manageSnapshots().createBranch("branch1", snapshotId).commit();
    table.manageSnapshots().renameBranch("branch1", "branch2").commit();
    TableMetadata updated = table.ops().refresh();
    assertThat(updated.ref("branch1")).isNull();
    assertThat(SnapshotRef.branchBuilder(snapshotId).build()).isEqualTo(updated.ref("branch2"));

    table
        .manageSnapshots()
        .createBranch("branch3", snapshotId)
        .renameBranch("branch3", "branch4")
        .commit();

    updated = table.ops().refresh();
    assertThat(updated.ref("branch3")).isNull();
    assertThat(SnapshotRef.branchBuilder(snapshotId).build()).isEqualTo(updated.ref("branch4"));
  }

  @TestTemplate
  public void testFailRenamingMainBranch() {
    assertThatThrownBy(
            () ->
                table
                    .manageSnapshots()
                    .renameBranch(SnapshotRef.MAIN_BRANCH, "some-branch")
                    .commit())
        .isInstanceOf(IllegalArgumentException.class)
        .hasMessage("Cannot rename main branch");
  }

  @TestTemplate
  public void testRenamingNonExistingBranchFails() {
    assertThatThrownBy(
            () ->
                table.manageSnapshots().renameBranch("some-missing-branch", "some-branch").commit())
        .isInstanceOf(IllegalArgumentException.class)
        .hasMessage("Branch does not exist: some-missing-branch");
  }

  @TestTemplate
  public void testCreateReferencesAndRollback() {
    table.newAppend().appendFile(FILE_A).commit();
    table.newAppend().appendFile(FILE_A).commit();
    long snapshotPriorToRollback = table.currentSnapshot().snapshotId();

    table
        .manageSnapshots()
        .createBranch("branch1", snapshotPriorToRollback)
        .createTag("tag1", snapshotPriorToRollback)
        .rollbackTo(1)
        .commit();

    TableMetadata current = table.ops().current();
    assertThat(current.currentSnapshot().snapshotId()).isEqualTo(1);
    SnapshotRef actualTag = current.ref("tag1");
    SnapshotRef actualBranch = current.ref("branch1");
    assertThat(current.currentSnapshot().snapshotId()).isEqualTo(1);
    assertThat(actualBranch).isEqualTo(SnapshotRef.branchBuilder(snapshotPriorToRollback).build());
    assertThat(actualTag).isEqualTo(SnapshotRef.tagBuilder(snapshotPriorToRollback).build());
  }

  @TestTemplate
  public void testCreateReferencesAndCherrypick() {
    table.newAppend().appendFile(FILE_A).commit();

    long currentSnapshot = table.currentSnapshot().snapshotId();
    // stage an overwrite that replaces FILE_A
    table.newReplacePartitions().addFile(REPLACEMENT_FILE_A).stageOnly().commit();
    Snapshot staged = Iterables.getLast(table.snapshots());

    table
        .manageSnapshots()
        .createBranch("branch1", currentSnapshot)
        .createTag("tag1", currentSnapshot)
        .cherrypick(staged.snapshotId())
        .commit();

    TableMetadata current = table.ops().current();
    assertThat(current.currentSnapshot().snapshotId()).isEqualTo(2);
    SnapshotRef actualTag = current.ref("tag1");
    SnapshotRef actualBranch = current.ref("branch1");
    assertThat(current.currentSnapshot().snapshotId()).isEqualTo(2);
    assertThat(actualBranch).isEqualTo(SnapshotRef.branchBuilder(1).build());
    assertThat(actualTag).isEqualTo(SnapshotRef.tagBuilder(1).build());
  }

  @TestTemplate
  public void testAttemptToRollbackToCurrentSnapshot() {
    table.newAppend().appendFile(FILE_A).commit();

    long currentSnapshotTimestampPlus100 = table.currentSnapshot().timestampMillis() + 100;
    table.manageSnapshots().rollbackToTime(currentSnapshotTimestampPlus100).commit();

    long currentSnapshotId = table.currentSnapshot().snapshotId();
    table.manageSnapshots().rollbackTo(currentSnapshotId).commit();
  }
<<<<<<< HEAD
=======

  @TestTemplate
  public void testSnapshotManagerThroughTransaction() {
    table.newAppend().appendFile(FILE_A).commit();
    Snapshot snapshotAfterFirstAppend = readMetadata().currentSnapshot();
    validateSnapshot(null, snapshotAfterFirstAppend, FILE_A);

    table.newAppend().appendFile(FILE_B).commit();
    validateSnapshot(snapshotAfterFirstAppend, readMetadata().currentSnapshot(), FILE_B);
    assertThat(version()).as("Table should be on version 2 after appending twice").isEqualTo(2);

    TableMetadata base = readMetadata();
    Transaction txn = table.newTransaction();

    assertThat(readMetadata())
        .as("Base metadata should not change when transaction is created")
        .isSameAs(base);
    assertThat(version())
        .as("Table should be on version 2 after creating transaction")
        .isEqualTo(2);

    ManageSnapshots manageSnapshots = txn.manageSnapshots();
    assertThat(manageSnapshots).isNotNull();

    assertThat(readMetadata())
        .as("Base metadata should not change when manageSnapshots is created")
        .isSameAs(base);
    assertThat(version())
        .as("Table should be on version 2 after creating manageSnapshots")
        .isEqualTo(2);

    manageSnapshots.rollbackTo(snapshotAfterFirstAppend.snapshotId()).commit();

    assertThat(readMetadata())
        .as("Base metadata should not change when invoking rollbackTo")
        .isSameAs(base);
    assertThat(version()).as("Table should be on version 2 after invoking rollbackTo").isEqualTo(2);

    txn.commitTransaction();

    assertThat(readMetadata().currentSnapshot()).isEqualTo(snapshotAfterFirstAppend);
    validateSnapshot(null, snapshotAfterFirstAppend, FILE_A);
    assertThat(version()).as("Table should be on version 3 after invoking rollbackTo").isEqualTo(3);
  }

  @TestTemplate
  public void testSnapshotManagerThroughTransactionMultiOperation() {
    table.newAppend().appendFile(FILE_A).commit();
    Snapshot snapshotAfterFirstAppend = readMetadata().currentSnapshot();
    validateSnapshot(null, snapshotAfterFirstAppend, FILE_A);

    table.newAppend().appendFile(FILE_B).commit();
    validateSnapshot(snapshotAfterFirstAppend, readMetadata().currentSnapshot(), FILE_B);
    assertThat(version()).as("Table should be on version 2 after appending twice").isEqualTo(2);

    TableMetadata base = readMetadata();
    Transaction txn = table.newTransaction();

    txn.manageSnapshots().rollbackTo(snapshotAfterFirstAppend.snapshotId()).commit();
    txn.updateProperties().set("some_prop", "some_prop_value").commit();
    assertThat(readMetadata())
        .as("Base metadata should not change when transaction is not committed")
        .isSameAs(base);
    assertThat(version())
        .as("Table should remain on version 2 when transaction is not committed")
        .isEqualTo(2);

    txn.commitTransaction();

    assertThat(readMetadata().currentSnapshot()).isEqualTo(snapshotAfterFirstAppend);
    assertThat(version()).as("Table should be on version 3 after invoking rollbackTo").isEqualTo(3);
  }

  @TestTemplate
  public void testSnapshotManagerInvalidParameters() {
    assertThatThrownBy(() -> new SnapshotManager(null))
        .isInstanceOf(IllegalArgumentException.class)
        .hasMessage("Invalid input transaction: null");
  }
>>>>>>> 00f46ac0
}<|MERGE_RESOLUTION|>--- conflicted
+++ resolved
@@ -685,8 +685,6 @@
     long currentSnapshotId = table.currentSnapshot().snapshotId();
     table.manageSnapshots().rollbackTo(currentSnapshotId).commit();
   }
-<<<<<<< HEAD
-=======
 
   @TestTemplate
   public void testSnapshotManagerThroughTransaction() {
@@ -766,5 +764,4 @@
         .isInstanceOf(IllegalArgumentException.class)
         .hasMessage("Invalid input transaction: null");
   }
->>>>>>> 00f46ac0
 }