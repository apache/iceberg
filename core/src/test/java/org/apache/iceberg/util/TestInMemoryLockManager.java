--- conflicted
+++ resolved
@@ -48,13 +48,8 @@
     lockManager = new LockManagers.InMemoryLockManager(Maps.newHashMap());
   }
 
-<<<<<<< HEAD
-  @After
+  @AfterEach
   public void after() throws Exception {
-=======
-  @AfterEach
-  public void after() {
->>>>>>> 24578a28
     lockManager.close();
   }
 
