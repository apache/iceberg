--- conflicted
+++ resolved
@@ -18,72 +18,72 @@
  */
 package org.apache.iceberg.util;
 
-import static org.assertj.core.api.Assertions.assertThat;
-import static org.assertj.core.api.AssertionsForClassTypes.assertThatThrownBy;
-
 import com.fasterxml.jackson.core.JsonProcessingException;
 import java.nio.ByteBuffer;
 import java.util.Arrays;
 import java.util.List;
 import java.util.Map;
 import org.apache.iceberg.relocated.com.google.common.collect.ImmutableMap;
-<<<<<<< HEAD
-import org.junit.jupiter.api.Test;
-=======
 import org.apache.iceberg.relocated.com.google.common.io.BaseEncoding;
 import org.assertj.core.api.Assertions;
 import org.junit.Test;
->>>>>>> efd257a7
 
 public class TestJsonUtil {
 
   @Test
   public void get() throws JsonProcessingException {
-    assertThatThrownBy(() -> JsonUtil.get("x", JsonUtil.mapper().readTree("{}")))
+    Assertions.assertThatThrownBy(() -> JsonUtil.get("x", JsonUtil.mapper().readTree("{}")))
         .isInstanceOf(IllegalArgumentException.class)
         .hasMessage("Cannot parse missing field: x");
 
-    assertThatThrownBy(() -> JsonUtil.get("x", JsonUtil.mapper().readTree("{\"x\": null}")))
+    Assertions.assertThatThrownBy(
+            () -> JsonUtil.get("x", JsonUtil.mapper().readTree("{\"x\": null}")))
         .isInstanceOf(IllegalArgumentException.class)
         .hasMessage("Cannot parse missing field: x");
 
-    assertThat(JsonUtil.get("x", JsonUtil.mapper().readTree("{\"x\": \"23\"}")).asText())
+    Assertions.assertThat(JsonUtil.get("x", JsonUtil.mapper().readTree("{\"x\": \"23\"}")).asText())
         .isEqualTo("23");
   }
 
   @Test
   public void getInt() throws JsonProcessingException {
-    assertThatThrownBy(() -> JsonUtil.getInt("x", JsonUtil.mapper().readTree("{}")))
+    Assertions.assertThatThrownBy(() -> JsonUtil.getInt("x", JsonUtil.mapper().readTree("{}")))
         .isInstanceOf(IllegalArgumentException.class)
         .hasMessage("Cannot parse missing int: x");
 
-    assertThatThrownBy(() -> JsonUtil.getInt("x", JsonUtil.mapper().readTree("{\"x\": null}")))
+    Assertions.assertThatThrownBy(
+            () -> JsonUtil.getInt("x", JsonUtil.mapper().readTree("{\"x\": null}")))
         .isInstanceOf(IllegalArgumentException.class)
         .hasMessage("Cannot parse to an integer value: x: null");
 
-    assertThatThrownBy(() -> JsonUtil.getInt("x", JsonUtil.mapper().readTree("{\"x\": \"23\"}")))
+    Assertions.assertThatThrownBy(
+            () -> JsonUtil.getInt("x", JsonUtil.mapper().readTree("{\"x\": \"23\"}")))
         .isInstanceOf(IllegalArgumentException.class)
         .hasMessage("Cannot parse to an integer value: x: \"23\"");
 
-    assertThatThrownBy(() -> JsonUtil.getInt("x", JsonUtil.mapper().readTree("{\"x\": 23.0}")))
+    Assertions.assertThatThrownBy(
+            () -> JsonUtil.getInt("x", JsonUtil.mapper().readTree("{\"x\": 23.0}")))
         .isInstanceOf(IllegalArgumentException.class)
         .hasMessage("Cannot parse to an integer value: x: 23.0");
 
-    assertThat(JsonUtil.getInt("x", JsonUtil.mapper().readTree("{\"x\": 23}"))).isEqualTo(23);
+    Assertions.assertThat(JsonUtil.getInt("x", JsonUtil.mapper().readTree("{\"x\": 23}")))
+        .isEqualTo(23);
   }
 
   @Test
   public void getIntOrNull() throws JsonProcessingException {
-    assertThat(JsonUtil.getIntOrNull("x", JsonUtil.mapper().readTree("{}"))).isNull();
-    assertThat(JsonUtil.getIntOrNull("x", JsonUtil.mapper().readTree("{\"x\": 23}"))).isEqualTo(23);
-    assertThat(JsonUtil.getIntOrNull("x", JsonUtil.mapper().readTree("{\"x\": null}"))).isNull();
-
-    assertThatThrownBy(
+    Assertions.assertThat(JsonUtil.getIntOrNull("x", JsonUtil.mapper().readTree("{}"))).isNull();
+    Assertions.assertThat(JsonUtil.getIntOrNull("x", JsonUtil.mapper().readTree("{\"x\": 23}")))
+        .isEqualTo(23);
+    Assertions.assertThat(JsonUtil.getIntOrNull("x", JsonUtil.mapper().readTree("{\"x\": null}")))
+        .isNull();
+
+    Assertions.assertThatThrownBy(
             () -> JsonUtil.getIntOrNull("x", JsonUtil.mapper().readTree("{\"x\": \"23\"}")))
         .isInstanceOf(IllegalArgumentException.class)
         .hasMessage("Cannot parse to an integer value: x: \"23\"");
 
-    assertThatThrownBy(
+    Assertions.assertThatThrownBy(
             () -> JsonUtil.getIntOrNull("x", JsonUtil.mapper().readTree("{\"x\": 23.0}")))
         .isInstanceOf(IllegalArgumentException.class)
         .hasMessage("Cannot parse to an integer value: x: 23.0");
@@ -91,38 +91,43 @@
 
   @Test
   public void getLong() throws JsonProcessingException {
-    assertThatThrownBy(() -> JsonUtil.getLong("x", JsonUtil.mapper().readTree("{}")))
+    Assertions.assertThatThrownBy(() -> JsonUtil.getLong("x", JsonUtil.mapper().readTree("{}")))
         .isInstanceOf(IllegalArgumentException.class)
         .hasMessage("Cannot parse missing long: x");
 
-    assertThatThrownBy(() -> JsonUtil.getLong("x", JsonUtil.mapper().readTree("{\"x\": null}")))
+    Assertions.assertThatThrownBy(
+            () -> JsonUtil.getLong("x", JsonUtil.mapper().readTree("{\"x\": null}")))
         .isInstanceOf(IllegalArgumentException.class)
         .hasMessage("Cannot parse to a long value: x: null");
 
-    assertThatThrownBy(() -> JsonUtil.getLong("x", JsonUtil.mapper().readTree("{\"x\": \"23\"}")))
+    Assertions.assertThatThrownBy(
+            () -> JsonUtil.getLong("x", JsonUtil.mapper().readTree("{\"x\": \"23\"}")))
         .isInstanceOf(IllegalArgumentException.class)
         .hasMessage("Cannot parse to a long value: x: \"23\"");
 
-    assertThatThrownBy(() -> JsonUtil.getLong("x", JsonUtil.mapper().readTree("{\"x\": 23.0}")))
+    Assertions.assertThatThrownBy(
+            () -> JsonUtil.getLong("x", JsonUtil.mapper().readTree("{\"x\": 23.0}")))
         .isInstanceOf(IllegalArgumentException.class)
         .hasMessage("Cannot parse to a long value: x: 23.0");
 
-    assertThat(JsonUtil.getLong("x", JsonUtil.mapper().readTree("{\"x\": 23}"))).isEqualTo(23);
+    Assertions.assertThat(JsonUtil.getLong("x", JsonUtil.mapper().readTree("{\"x\": 23}")))
+        .isEqualTo(23);
   }
 
   @Test
   public void getLongOrNull() throws JsonProcessingException {
-    assertThat(JsonUtil.getLongOrNull("x", JsonUtil.mapper().readTree("{}"))).isNull();
-    assertThat(JsonUtil.getLongOrNull("x", JsonUtil.mapper().readTree("{\"x\": 23}")))
+    Assertions.assertThat(JsonUtil.getLongOrNull("x", JsonUtil.mapper().readTree("{}"))).isNull();
+    Assertions.assertThat(JsonUtil.getLongOrNull("x", JsonUtil.mapper().readTree("{\"x\": 23}")))
         .isEqualTo(23);
-    assertThat(JsonUtil.getLongOrNull("x", JsonUtil.mapper().readTree("{\"x\": null}"))).isNull();
-
-    assertThatThrownBy(
+    Assertions.assertThat(JsonUtil.getLongOrNull("x", JsonUtil.mapper().readTree("{\"x\": null}")))
+        .isNull();
+
+    Assertions.assertThatThrownBy(
             () -> JsonUtil.getLongOrNull("x", JsonUtil.mapper().readTree("{\"x\": \"23\"}")))
         .isInstanceOf(IllegalArgumentException.class)
         .hasMessage("Cannot parse to a long value: x: \"23\"");
 
-    assertThatThrownBy(
+    Assertions.assertThatThrownBy(
             () -> JsonUtil.getLongOrNull("x", JsonUtil.mapper().readTree("{\"x\": 23.0}")))
         .isInstanceOf(IllegalArgumentException.class)
         .hasMessage("Cannot parse to a long value: x: 23.0");
@@ -130,30 +135,35 @@
 
   @Test
   public void getString() throws JsonProcessingException {
-    assertThatThrownBy(() -> JsonUtil.getString("x", JsonUtil.mapper().readTree("{}")))
+    Assertions.assertThatThrownBy(() -> JsonUtil.getString("x", JsonUtil.mapper().readTree("{}")))
         .isInstanceOf(IllegalArgumentException.class)
         .hasMessage("Cannot parse missing string: x");
 
-    assertThatThrownBy(() -> JsonUtil.getString("x", JsonUtil.mapper().readTree("{\"x\": null}")))
+    Assertions.assertThatThrownBy(
+            () -> JsonUtil.getString("x", JsonUtil.mapper().readTree("{\"x\": null}")))
         .isInstanceOf(IllegalArgumentException.class)
         .hasMessage("Cannot parse to a string value: x: null");
 
-    assertThatThrownBy(() -> JsonUtil.getString("x", JsonUtil.mapper().readTree("{\"x\": 23}")))
+    Assertions.assertThatThrownBy(
+            () -> JsonUtil.getString("x", JsonUtil.mapper().readTree("{\"x\": 23}")))
         .isInstanceOf(IllegalArgumentException.class)
         .hasMessage("Cannot parse to a string value: x: 23");
 
-    assertThat(JsonUtil.getString("x", JsonUtil.mapper().readTree("{\"x\": \"23\"}")))
+    Assertions.assertThat(JsonUtil.getString("x", JsonUtil.mapper().readTree("{\"x\": \"23\"}")))
         .isEqualTo("23");
   }
 
   @Test
   public void getStringOrNull() throws JsonProcessingException {
-    assertThat(JsonUtil.getStringOrNull("x", JsonUtil.mapper().readTree("{}"))).isNull();
-    assertThat(JsonUtil.getStringOrNull("x", JsonUtil.mapper().readTree("{\"x\": \"23\"}")))
+    Assertions.assertThat(JsonUtil.getStringOrNull("x", JsonUtil.mapper().readTree("{}"))).isNull();
+    Assertions.assertThat(
+            JsonUtil.getStringOrNull("x", JsonUtil.mapper().readTree("{\"x\": \"23\"}")))
         .isEqualTo("23");
-    assertThat(JsonUtil.getStringOrNull("x", JsonUtil.mapper().readTree("{\"x\": null}"))).isNull();
-
-    assertThatThrownBy(
+    Assertions.assertThat(
+            JsonUtil.getStringOrNull("x", JsonUtil.mapper().readTree("{\"x\": null}")))
+        .isNull();
+
+    Assertions.assertThatThrownBy(
             () -> JsonUtil.getStringOrNull("x", JsonUtil.mapper().readTree("{\"x\": 23}")))
         .isInstanceOf(IllegalArgumentException.class)
         .hasMessage("Cannot parse to a string value: x: 23");
@@ -181,24 +191,29 @@
 
   @Test
   public void getBool() throws JsonProcessingException {
-    assertThatThrownBy(() -> JsonUtil.getBool("x", JsonUtil.mapper().readTree("{}")))
+    Assertions.assertThatThrownBy(() -> JsonUtil.getBool("x", JsonUtil.mapper().readTree("{}")))
         .isInstanceOf(IllegalArgumentException.class)
         .hasMessage("Cannot parse missing boolean: x");
 
-    assertThatThrownBy(() -> JsonUtil.getBool("x", JsonUtil.mapper().readTree("{\"x\": null}")))
+    Assertions.assertThatThrownBy(
+            () -> JsonUtil.getBool("x", JsonUtil.mapper().readTree("{\"x\": null}")))
         .isInstanceOf(IllegalArgumentException.class)
         .hasMessage("Cannot parse to a boolean value: x: null");
 
-    assertThatThrownBy(() -> JsonUtil.getBool("x", JsonUtil.mapper().readTree("{\"x\": \"23\"}")))
+    Assertions.assertThatThrownBy(
+            () -> JsonUtil.getBool("x", JsonUtil.mapper().readTree("{\"x\": \"23\"}")))
         .isInstanceOf(IllegalArgumentException.class)
         .hasMessage("Cannot parse to a boolean value: x: \"23\"");
 
-    assertThatThrownBy(() -> JsonUtil.getBool("x", JsonUtil.mapper().readTree("{\"x\": \"true\"}")))
+    Assertions.assertThatThrownBy(
+            () -> JsonUtil.getBool("x", JsonUtil.mapper().readTree("{\"x\": \"true\"}")))
         .isInstanceOf(IllegalArgumentException.class)
         .hasMessage("Cannot parse to a boolean value: x: \"true\"");
 
-    assertThat(JsonUtil.getBool("x", JsonUtil.mapper().readTree("{\"x\": true}"))).isTrue();
-    assertThat(JsonUtil.getBool("x", JsonUtil.mapper().readTree("{\"x\": false}"))).isFalse();
+    Assertions.assertThat(JsonUtil.getBool("x", JsonUtil.mapper().readTree("{\"x\": true}")))
+        .isTrue();
+    Assertions.assertThat(JsonUtil.getBool("x", JsonUtil.mapper().readTree("{\"x\": false}")))
+        .isFalse();
   }
 
   @Test
@@ -225,16 +240,17 @@
 
   @Test
   public void getIntegerList() throws JsonProcessingException {
-    assertThatThrownBy(() -> JsonUtil.getIntegerList("items", JsonUtil.mapper().readTree("{}")))
+    Assertions.assertThatThrownBy(
+            () -> JsonUtil.getIntegerList("items", JsonUtil.mapper().readTree("{}")))
         .isInstanceOf(IllegalArgumentException.class)
         .hasMessage("Cannot parse missing list: items");
 
-    assertThatThrownBy(
+    Assertions.assertThatThrownBy(
             () -> JsonUtil.getIntegerList("items", JsonUtil.mapper().readTree("{\"items\": null}")))
         .isInstanceOf(IllegalArgumentException.class)
         .hasMessage("Cannot parse JSON array from non-array value: items: null");
 
-    assertThatThrownBy(
+    Assertions.assertThatThrownBy(
             () ->
                 JsonUtil.getIntegerList(
                     "items", JsonUtil.mapper().readTree("{\"items\": [13, \"23\"]}")))
@@ -242,7 +258,7 @@
         .hasMessage("Cannot parse integer from non-int value in items: \"23\"");
 
     List<Integer> items = Arrays.asList(23, 45);
-    assertThat(
+    Assertions.assertThat(
             JsonUtil.getIntegerList("items", JsonUtil.mapper().readTree("{\"items\": [23, 45]}")))
         .isEqualTo(items);
 
@@ -254,47 +270,51 @@
               gen.writeEndObject();
             },
             false);
-    assertThat(JsonUtil.getIntegerList("items", JsonUtil.mapper().readTree(json))).isEqualTo(items);
+    Assertions.assertThat(JsonUtil.getIntegerList("items", JsonUtil.mapper().readTree(json)))
+        .isEqualTo(items);
   }
 
   @Test
   public void getIntegerSet() throws JsonProcessingException {
-    assertThatThrownBy(() -> JsonUtil.getIntegerSet("items", JsonUtil.mapper().readTree("{}")))
+    Assertions.assertThatThrownBy(
+            () -> JsonUtil.getIntegerSet("items", JsonUtil.mapper().readTree("{}")))
         .isInstanceOf(IllegalArgumentException.class)
         .hasMessage("Cannot parse missing set: items");
 
-    assertThatThrownBy(
+    Assertions.assertThatThrownBy(
             () -> JsonUtil.getIntegerSet("items", JsonUtil.mapper().readTree("{\"items\": null}")))
         .isInstanceOf(IllegalArgumentException.class)
         .hasMessage("Cannot parse JSON array from non-array value: items: null");
 
-    assertThatThrownBy(
+    Assertions.assertThatThrownBy(
             () ->
                 JsonUtil.getIntegerSet(
                     "items", JsonUtil.mapper().readTree("{\"items\": [13, \"23\"]}")))
         .isInstanceOf(IllegalArgumentException.class)
         .hasMessage("Cannot parse integer from non-int value in items: \"23\"");
 
-    assertThat(JsonUtil.getIntegerSet("items", JsonUtil.mapper().readTree("{\"items\": [23, 45]}")))
+    Assertions.assertThat(
+            JsonUtil.getIntegerSet("items", JsonUtil.mapper().readTree("{\"items\": [23, 45]}")))
         .containsExactlyElementsOf(Arrays.asList(23, 45));
   }
 
   @Test
   public void getIntegerSetOrNull() throws JsonProcessingException {
-    assertThat(JsonUtil.getIntegerSetOrNull("items", JsonUtil.mapper().readTree("{}"))).isNull();
-
-    assertThat(
+    Assertions.assertThat(JsonUtil.getIntegerSetOrNull("items", JsonUtil.mapper().readTree("{}")))
+        .isNull();
+
+    Assertions.assertThat(
             JsonUtil.getIntegerSetOrNull("items", JsonUtil.mapper().readTree("{\"items\": null}")))
         .isNull();
 
-    assertThatThrownBy(
+    Assertions.assertThatThrownBy(
             () ->
                 JsonUtil.getIntegerSetOrNull(
                     "items", JsonUtil.mapper().readTree("{\"items\": [13, \"23\"]}")))
         .isInstanceOf(IllegalArgumentException.class)
         .hasMessage("Cannot parse integer from non-int value in items: \"23\"");
 
-    assertThat(
+    Assertions.assertThat(
             JsonUtil.getIntegerSetOrNull(
                 "items", JsonUtil.mapper().readTree("{\"items\": [23, 45]}")))
         .containsExactlyElementsOf(Arrays.asList(23, 45));
@@ -302,16 +322,17 @@
 
   @Test
   public void getLongList() throws JsonProcessingException {
-    assertThatThrownBy(() -> JsonUtil.getLongList("items", JsonUtil.mapper().readTree("{}")))
+    Assertions.assertThatThrownBy(
+            () -> JsonUtil.getLongList("items", JsonUtil.mapper().readTree("{}")))
         .isInstanceOf(IllegalArgumentException.class)
         .hasMessage("Cannot parse missing list: items");
 
-    assertThatThrownBy(
+    Assertions.assertThatThrownBy(
             () -> JsonUtil.getLongList("items", JsonUtil.mapper().readTree("{\"items\": null}")))
         .isInstanceOf(IllegalArgumentException.class)
         .hasMessage("Cannot parse JSON array from non-array value: items: null");
 
-    assertThatThrownBy(
+    Assertions.assertThatThrownBy(
             () ->
                 JsonUtil.getLongList(
                     "items", JsonUtil.mapper().readTree("{\"items\": [13, \"23\"]}")))
@@ -319,7 +340,8 @@
         .hasMessage("Cannot parse long from non-long value in items: \"23\"");
 
     List<Long> items = Arrays.asList(23L, 45L);
-    assertThat(JsonUtil.getLongList("items", JsonUtil.mapper().readTree("{\"items\": [23, 45]}")))
+    Assertions.assertThat(
+            JsonUtil.getLongList("items", JsonUtil.mapper().readTree("{\"items\": [23, 45]}")))
         .isEqualTo(items);
 
     String json =
@@ -330,7 +352,8 @@
               gen.writeEndObject();
             },
             false);
-    assertThat(JsonUtil.getLongList("items", JsonUtil.mapper().readTree(json))).isEqualTo(items);
+    Assertions.assertThat(JsonUtil.getLongList("items", JsonUtil.mapper().readTree(json)))
+        .isEqualTo(items);
   }
 
   @Test
@@ -357,57 +380,62 @@
 
   @Test
   public void getLongSet() throws JsonProcessingException {
-    assertThatThrownBy(() -> JsonUtil.getLongSet("items", JsonUtil.mapper().readTree("{}")))
+    Assertions.assertThatThrownBy(
+            () -> JsonUtil.getLongSet("items", JsonUtil.mapper().readTree("{}")))
         .isInstanceOf(IllegalArgumentException.class)
         .hasMessage("Cannot parse missing set: items");
 
-    assertThatThrownBy(
+    Assertions.assertThatThrownBy(
             () -> JsonUtil.getLongSet("items", JsonUtil.mapper().readTree("{\"items\": null}")))
         .isInstanceOf(IllegalArgumentException.class)
         .hasMessage("Cannot parse JSON array from non-array value: items: null");
 
-    assertThatThrownBy(
+    Assertions.assertThatThrownBy(
             () ->
                 JsonUtil.getLongSet(
                     "items", JsonUtil.mapper().readTree("{\"items\": [13, \"23\"]}")))
         .isInstanceOf(IllegalArgumentException.class)
         .hasMessage("Cannot parse long from non-long value in items: \"23\"");
 
-    assertThat(JsonUtil.getLongSet("items", JsonUtil.mapper().readTree("{\"items\": [23, 45]}")))
+    Assertions.assertThat(
+            JsonUtil.getLongSet("items", JsonUtil.mapper().readTree("{\"items\": [23, 45]}")))
         .containsExactlyElementsOf(Arrays.asList(23L, 45L));
   }
 
   @Test
   public void getLongSetOrNull() throws JsonProcessingException {
-    assertThat(JsonUtil.getLongSetOrNull("items", JsonUtil.mapper().readTree("{}"))).isNull();
-
-    assertThat(JsonUtil.getLongSetOrNull("items", JsonUtil.mapper().readTree("{\"items\": null}")))
-        .isNull();
-
-    assertThatThrownBy(
+    Assertions.assertThat(JsonUtil.getLongSetOrNull("items", JsonUtil.mapper().readTree("{}")))
+        .isNull();
+
+    Assertions.assertThat(
+            JsonUtil.getLongSetOrNull("items", JsonUtil.mapper().readTree("{\"items\": null}")))
+        .isNull();
+
+    Assertions.assertThatThrownBy(
             () ->
                 JsonUtil.getLongSetOrNull(
                     "items", JsonUtil.mapper().readTree("{\"items\": [13, \"23\"]}")))
         .isInstanceOf(IllegalArgumentException.class)
         .hasMessage("Cannot parse long from non-long value in items: \"23\"");
 
-    assertThat(
+    Assertions.assertThat(
             JsonUtil.getLongSetOrNull("items", JsonUtil.mapper().readTree("{\"items\": [23, 45]}")))
         .containsExactlyElementsOf(Arrays.asList(23L, 45L));
   }
 
   @Test
   public void getStringList() throws JsonProcessingException {
-    assertThatThrownBy(() -> JsonUtil.getStringList("items", JsonUtil.mapper().readTree("{}")))
+    Assertions.assertThatThrownBy(
+            () -> JsonUtil.getStringList("items", JsonUtil.mapper().readTree("{}")))
         .isInstanceOf(IllegalArgumentException.class)
         .hasMessage("Cannot parse missing list: items");
 
-    assertThatThrownBy(
+    Assertions.assertThatThrownBy(
             () -> JsonUtil.getStringList("items", JsonUtil.mapper().readTree("{\"items\": null}")))
         .isInstanceOf(IllegalArgumentException.class)
         .hasMessage("Cannot parse JSON array from non-array value: items: null");
 
-    assertThatThrownBy(
+    Assertions.assertThatThrownBy(
             () ->
                 JsonUtil.getStringList(
                     "items", JsonUtil.mapper().readTree("{\"items\": [\"23\", 45]}")))
@@ -415,7 +443,7 @@
         .hasMessage("Cannot parse string from non-text value in items: 45");
 
     List<String> items = Arrays.asList("23", "45");
-    assertThat(
+    Assertions.assertThat(
             JsonUtil.getStringList(
                 "items", JsonUtil.mapper().readTree("{\"items\": [\"23\", \"45\"]}")))
         .containsExactlyElementsOf(items);
@@ -428,25 +456,27 @@
               gen.writeEndObject();
             },
             false);
-    assertThat(JsonUtil.getStringList("items", JsonUtil.mapper().readTree(json))).isEqualTo(items);
+    Assertions.assertThat(JsonUtil.getStringList("items", JsonUtil.mapper().readTree(json)))
+        .isEqualTo(items);
   }
 
   @Test
   public void getStringListOrNull() throws JsonProcessingException {
-    assertThat(JsonUtil.getStringListOrNull("items", JsonUtil.mapper().readTree("{}"))).isNull();
-
-    assertThat(
+    Assertions.assertThat(JsonUtil.getStringListOrNull("items", JsonUtil.mapper().readTree("{}")))
+        .isNull();
+
+    Assertions.assertThat(
             JsonUtil.getStringListOrNull("items", JsonUtil.mapper().readTree("{\"items\": null}")))
         .isNull();
 
-    assertThatThrownBy(
+    Assertions.assertThatThrownBy(
             () ->
                 JsonUtil.getStringListOrNull(
                     "items", JsonUtil.mapper().readTree("{\"items\": [\"23\", 45]}")))
         .isInstanceOf(IllegalArgumentException.class)
         .hasMessage("Cannot parse string from non-text value in items: 45");
 
-    assertThat(
+    Assertions.assertThat(
             JsonUtil.getStringListOrNull(
                 "items", JsonUtil.mapper().readTree("{\"items\": [\"23\", \"45\"]}")))
         .containsExactlyElementsOf(Arrays.asList("23", "45"));
@@ -454,23 +484,24 @@
 
   @Test
   public void getStringSet() throws JsonProcessingException {
-    assertThatThrownBy(() -> JsonUtil.getStringSet("items", JsonUtil.mapper().readTree("{}")))
+    Assertions.assertThatThrownBy(
+            () -> JsonUtil.getStringSet("items", JsonUtil.mapper().readTree("{}")))
         .isInstanceOf(IllegalArgumentException.class)
         .hasMessage("Cannot parse missing set: items");
 
-    assertThatThrownBy(
+    Assertions.assertThatThrownBy(
             () -> JsonUtil.getStringSet("items", JsonUtil.mapper().readTree("{\"items\": null}")))
         .isInstanceOf(IllegalArgumentException.class)
         .hasMessage("Cannot parse JSON array from non-array value: items: null");
 
-    assertThatThrownBy(
+    Assertions.assertThatThrownBy(
             () ->
                 JsonUtil.getStringSet(
                     "items", JsonUtil.mapper().readTree("{\"items\": [\"23\", 45]}")))
         .isInstanceOf(IllegalArgumentException.class)
         .hasMessage("Cannot parse string from non-text value in items: 45");
 
-    assertThat(
+    Assertions.assertThat(
             JsonUtil.getStringSet(
                 "items", JsonUtil.mapper().readTree("{\"items\": [\"23\", \"45\"]}")))
         .containsExactlyElementsOf(Arrays.asList("23", "45"));
@@ -478,16 +509,17 @@
 
   @Test
   public void getStringMap() throws JsonProcessingException {
-    assertThatThrownBy(() -> JsonUtil.getStringMap("items", JsonUtil.mapper().readTree("{}")))
+    Assertions.assertThatThrownBy(
+            () -> JsonUtil.getStringMap("items", JsonUtil.mapper().readTree("{}")))
         .isInstanceOf(IllegalArgumentException.class)
         .hasMessage("Cannot parse missing map: items");
 
-    assertThatThrownBy(
+    Assertions.assertThatThrownBy(
             () -> JsonUtil.getStringMap("items", JsonUtil.mapper().readTree("{\"items\": null}")))
         .isInstanceOf(IllegalArgumentException.class)
         .hasMessage("Cannot parse string map from non-object value: items: null");
 
-    assertThatThrownBy(
+    Assertions.assertThatThrownBy(
             () ->
                 JsonUtil.getStringMap(
                     "items", JsonUtil.mapper().readTree("{\"items\": {\"a\":\"23\", \"b\":45}}")))
@@ -495,7 +527,7 @@
         .hasMessage("Cannot parse to a string value: b: 45");
 
     Map<String, String> items = ImmutableMap.of("a", "23", "b", "45");
-    assertThat(
+    Assertions.assertThat(
             JsonUtil.getStringMap(
                 "items", JsonUtil.mapper().readTree("{\"items\": {\"a\":\"23\", \"b\":\"45\"}}")))
         .isEqualTo(items);
@@ -508,6 +540,7 @@
               gen.writeEndObject();
             },
             false);
-    assertThat(JsonUtil.getStringMap("items", JsonUtil.mapper().readTree(json))).isEqualTo(items);
+    Assertions.assertThat(JsonUtil.getStringMap("items", JsonUtil.mapper().readTree(json)))
+        .isEqualTo(items);
   }
 }