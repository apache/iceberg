/*
 * Licensed to the Apache Software Foundation (ASF) under one
 * or more contributor license agreements.  See the NOTICE file
 * distributed with this work for additional information
 * regarding copyright ownership.  The ASF licenses this file
 * to you under the Apache License, Version 2.0 (the
 * "License"); you may not use this file except in compliance
 * with the License.  You may obtain a copy of the License at
 *
 *   http://www.apache.org/licenses/LICENSE-2.0
 *
 * Unless required by applicable law or agreed to in writing,
 * software distributed under the License is distributed on an
 * "AS IS" BASIS, WITHOUT WARRANTIES OR CONDITIONS OF ANY
 * KIND, either express or implied.  See the License for the
 * specific language governing permissions and limitations
 * under the License.
 */

package com.netflix.iceberg;

import com.google.common.collect.ImmutableList;
import com.google.common.collect.Iterables;
import com.google.common.collect.Lists;
import com.google.common.collect.Sets;
import com.netflix.iceberg.expressions.Evaluator;
import com.netflix.iceberg.expressions.Expression;
import com.netflix.iceberg.expressions.Expressions;
import com.netflix.iceberg.io.CloseableIterable;
import com.netflix.iceberg.types.Types;
import java.io.Closeable;
import java.util.Arrays;
import java.util.List;
import java.util.Set;

class ManifestGroup {
  private static final Types.StructType EMPTY_STRUCT = Types.StructType.of();

  private final TableOperations ops;
  private final Set<ManifestFile> manifests;
  private final Expression dataFilter;
  private final Expression fileFilter;
  private final boolean ignoreDeleted;
  private final List<String> columns;

  ManifestGroup(TableOperations ops, Iterable<ManifestFile> manifests) {
    this(ops, Sets.newHashSet(manifests), Expressions.alwaysTrue(), Expressions.alwaysTrue(),
        false, ImmutableList.of("*"));
  }

  private ManifestGroup(TableOperations ops, Set<ManifestFile> manifests,
                        Expression dataFilter, Expression fileFilter, boolean ignoreDeleted,
                        List<String> columns) {
    this.ops = ops;
    this.manifests = manifests;
    this.dataFilter = dataFilter;
    this.fileFilter = fileFilter;
    this.ignoreDeleted = ignoreDeleted;
    this.columns = columns;
  }

  public ManifestGroup filterData(Expression expr) {
    return new ManifestGroup(
        ops, manifests, Expressions.and(dataFilter, expr), fileFilter, ignoreDeleted, columns);
  }

  public ManifestGroup filterFiles(Expression expr) {
    return new ManifestGroup(
        ops, manifests, dataFilter, Expressions.and(fileFilter, expr), ignoreDeleted, columns);
  }

  public ManifestGroup ignoreDeleted() {
    return new ManifestGroup(ops, manifests, dataFilter, fileFilter, true, columns);
  }

  public ManifestGroup select(List<String> columns) {
    return new ManifestGroup(
        ops, manifests, dataFilter, fileFilter, ignoreDeleted, Lists.newArrayList(columns));
  }

  public ManifestGroup select(String... columns) {
    return select(Arrays.asList(columns));
  }

  /**
   * Returns an iterable for manifest entries in the set of manifests.
   * <p>
   * Entries are not copied and it is the caller's responsibility to make defensive copies if
   * adding these entries to a collection.
   *
   * @return a CloseableIterable of manifest entries.
   */
  public CloseableIterable<ManifestEntry> entries() {
    Evaluator evaluator = new Evaluator(DataFile.getType(EMPTY_STRUCT), fileFilter);
    List<Closeable> toClose = Lists.newArrayList();

    Iterable<ManifestFile> matchingManifests = manifests;

    if (ignoreDeleted) {
      // remove any manifests that don't have any existing or added files. if either the added or
      // existing files count is missing, the manifest must be scanned.
      matchingManifests = Iterables.filter(manifests, manifest ->
          manifest.addedFilesCount() == null || manifest.existingFilesCount() == null ||
              manifest.addedFilesCount() + manifest.existingFilesCount() > 0);
    }

    Iterable<Iterable<ManifestEntry>> readers = Iterables.transform(
        matchingManifests,
        manifest -> {
<<<<<<< HEAD
          ManifestReader reader = ManifestReader.read(ops.fileIo().newInputFile(manifest));
=======
          ManifestReader reader = ManifestReader.read(ops.newInputFile(manifest.path()));
>>>>>>> d8e3eb5c
          FilteredManifest filtered = reader.filterRows(dataFilter).select(columns);
          toClose.add(reader);
          return Iterables.filter(
              ignoreDeleted ? filtered.liveEntries() : filtered.allEntries(),
              entry -> evaluator.eval((GenericDataFile) entry.file()));
        });

    return CloseableIterable.combine(Iterables.concat(readers), toClose);
  }
}<|MERGE_RESOLUTION|>--- conflicted
+++ resolved
@@ -107,11 +107,7 @@
     Iterable<Iterable<ManifestEntry>> readers = Iterables.transform(
         matchingManifests,
         manifest -> {
-<<<<<<< HEAD
-          ManifestReader reader = ManifestReader.read(ops.fileIo().newInputFile(manifest));
-=======
-          ManifestReader reader = ManifestReader.read(ops.newInputFile(manifest.path()));
->>>>>>> d8e3eb5c
+          ManifestReader reader = ManifestReader.read(ops.fileIo().newInputFile(manifest.path()));
           FilteredManifest filtered = reader.filterRows(dataFilter).select(columns);
           toClose.add(reader);
           return Iterables.filter(
