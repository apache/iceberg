/*
 * Licensed to the Apache Software Foundation (ASF) under one
 * or more contributor license agreements.  See the NOTICE file
 * distributed with this work for additional information
 * regarding copyright ownership.  The ASF licenses this file
 * to you under the Apache License, Version 2.0 (the
 * "License"); you may not use this file except in compliance
 * with the License.  You may obtain a copy of the License at
 *
 *   http://www.apache.org/licenses/LICENSE-2.0
 *
 * Unless required by applicable law or agreed to in writing,
 * software distributed under the License is distributed on an
 * "AS IS" BASIS, WITHOUT WARRANTIES OR CONDITIONS OF ANY
 * KIND, either express or implied.  See the License for the
 * specific language governing permissions and limitations
 * under the License.
 */

package org.apache.iceberg;

import com.google.common.collect.Lists;
import java.util.List;
import org.apache.iceberg.types.Conversions;
import org.apache.iceberg.types.Types;

/**
 * A {@link Table} implementation that exposes a table's manifest files as rows.
 */
public class ManifestsTable extends BaseMetadataTable {
  private static final Schema SNAPSHOT_SCHEMA = new Schema(
      Types.NestedField.required(1, "path", Types.StringType.get()),
      Types.NestedField.required(2, "length", Types.LongType.get()),
      Types.NestedField.required(3, "partition_spec_id", Types.IntegerType.get()),
      Types.NestedField.required(4, "added_snapshot_id", Types.LongType.get()),
      Types.NestedField.required(5, "added_data_files_count", Types.IntegerType.get()),
      Types.NestedField.required(6, "existing_data_files_count", Types.IntegerType.get()),
      Types.NestedField.required(7, "deleted_data_files_count", Types.IntegerType.get()),
      Types.NestedField.required(8, "partition_summaries", Types.ListType.ofRequired(9, Types.StructType.of(
          Types.NestedField.required(10, "contains_null", Types.BooleanType.get()),
          Types.NestedField.optional(11, "lower_bound", Types.StringType.get()),
          Types.NestedField.optional(12, "upper_bound", Types.StringType.get())
      )))
  );

  private final TableOperations ops;
  private final Table table;
  private final PartitionSpec spec;

  public ManifestsTable(TableOperations ops, Table table) {
    this.ops = ops;
    this.table = table;
    this.spec = table.spec();
  }

  @Override
  Table table() {
    return table;
  }

  @Override
  String metadataTableName() {
    return "manifests";
  }

  @Override
  public TableScan newScan() {
    return new ManifestsTableScan();
  }

  @Override
  public String location() {
    return ops.current().file().location();
  }

  @Override
  public Schema schema() {
    return SNAPSHOT_SCHEMA;
  }

  protected DataTask task(TableScan scan) {
    String manifestListLocation = scan.snapshot().manifestListLocation();
    return StaticDataTask.of(
        ops.io().newInputFile(manifestListLocation != null ? manifestListLocation : ops.current().file().location()),
        scan.snapshot().manifests(),
        manifest -> ManifestsTable.manifestFileToRow(spec, manifest));
  }

  private class ManifestsTableScan extends StaticTableScan {
    ManifestsTableScan() {
      super(ops, table, SNAPSHOT_SCHEMA, ManifestsTable.this::task);
    }
  }

  static StaticDataTask.Row manifestFileToRow(PartitionSpec spec, ManifestFile manifest) {
    return StaticDataTask.Row.of(
        manifest.path(),
        manifest.length(),
        manifest.partitionSpecId(),
        manifest.snapshotId(),
        manifest.addedFilesCount(),
        manifest.existingFilesCount(),
        manifest.deletedFilesCount(),
        partitionSummariesToRows(spec, manifest.partitions())
    );
  }

<<<<<<< HEAD
  static List<StaticDataTask.Row> partitionSummariesToRows(PartitionSpec spec,
                                                           List<ManifestFile.PartitionFieldSummary> summaries) {
=======
  private List<StaticDataTask.Row> partitionSummariesToRows(List<ManifestFile.PartitionFieldSummary> summaries) {
    if (summaries == null) {
      return null;
    }

>>>>>>> ad925bdf
    List<StaticDataTask.Row> rows = Lists.newArrayList();

    for (int i = 0; i < spec.fields().size(); i += 1) {
      ManifestFile.PartitionFieldSummary summary = summaries.get(i);
      rows.add(StaticDataTask.Row.of(
          summary.containsNull(),
          spec.fields().get(i).transform().toHumanString(
              Conversions.fromByteBuffer(spec.partitionType().fields().get(i).type(), summary.lowerBound())),
          spec.fields().get(i).transform().toHumanString(
              Conversions.fromByteBuffer(spec.partitionType().fields().get(i).type(), summary.upperBound()))
      ));
    }

    return rows;
  }
}<|MERGE_RESOLUTION|>--- conflicted
+++ resolved
@@ -105,16 +105,12 @@
     );
   }
 
-<<<<<<< HEAD
   static List<StaticDataTask.Row> partitionSummariesToRows(PartitionSpec spec,
                                                            List<ManifestFile.PartitionFieldSummary> summaries) {
-=======
-  private List<StaticDataTask.Row> partitionSummariesToRows(List<ManifestFile.PartitionFieldSummary> summaries) {
     if (summaries == null) {
       return null;
     }
 
->>>>>>> ad925bdf
     List<StaticDataTask.Row> rows = Lists.newArrayList();
 
     for (int i = 0; i < spec.fields().size(); i += 1) {
