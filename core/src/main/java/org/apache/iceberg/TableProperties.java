--- conflicted
+++ resolved
@@ -229,11 +229,9 @@
   public static final String MERGE_CARDINALITY_CHECK_ENABLED = "write.merge.cardinality-check.enabled";
   public static final boolean MERGE_CARDINALITY_CHECK_ENABLED_DEFAULT = true;
 
-<<<<<<< HEAD
+  public static final String UPSERT_MODE_ENABLE = "write.upsert.enable";
+  public static final boolean UPSERT_MODE_ENABLE_DEFAULT = false;
+
   public static final String WRITE_EQUALITY_FIELD_COLUMNS_ENABLE = "write.equality-field-columns.enabled";
   public static final boolean WRITE_EQUALITY_FIELD_COLUMNS_ENABLE_DEFAULT = false;
-=======
-  public static final String UPSERT_MODE_ENABLE = "write.upsert.enable";
-  public static final boolean UPSERT_MODE_ENABLE_DEFAULT = false;
->>>>>>> 3763952c
 }