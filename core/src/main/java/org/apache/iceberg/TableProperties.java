--- conflicted
+++ resolved
@@ -92,8 +92,6 @@
   public static final String METADATA_COMPRESSION = "write.metadata.compression-codec";
   public static final String METADATA_COMPRESSION_DEFAULT = "none";
 
-<<<<<<< HEAD
-=======
   public static final String METADATA_PREVIOUS_VERSIONS_MAX = "write.metadata.previous-versions-max";
   public static final int METADATA_PREVIOUS_VERSIONS_MAX_DEFAULT = 100;
 
@@ -101,7 +99,6 @@
   public static final String METADATA_DELETE_AFTER_COMMIT_ENABLED = "write.metadata.delete-after-commit.enabled";
   public static final boolean METADATA_DELETE_AFTER_COMMIT_ENABLED_DEFAULT = false;
 
->>>>>>> 99edad1c
   public static final String METRICS_MODE_COLUMN_CONF_PREFIX = "write.metadata.metrics.column.";
   public static final String DEFAULT_WRITE_METRICS_MODE = "write.metadata.metrics.default";
   public static final String DEFAULT_WRITE_METRICS_MODE_DEFAULT = "truncate(16)";
@@ -110,10 +107,7 @@
 
   public static final String WRITE_AUDIT_PUBLISH_ENABLED = "write.wap.enabled";
   public static final String WRITE_AUDIT_PUBLISH_ENABLED_DEFAULT = "false";
-<<<<<<< HEAD
-=======
 
   public static final String WRITE_TARGET_FILE_SIZE_BYTES = "write.target-file-size-bytes";
   public static final long WRITE_TARGET_FILE_SIZE_BYTES_DEFAULT = Long.MAX_VALUE;
->>>>>>> 99edad1c
 }