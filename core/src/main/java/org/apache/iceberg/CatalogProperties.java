/*
 * Licensed to the Apache Software Foundation (ASF) under one
 * or more contributor license agreements.  See the NOTICE file
 * distributed with this work for additional information
 * regarding copyright ownership.  The ASF licenses this file
 * to you under the Apache License, Version 2.0 (the
 * "License"); you may not use this file except in compliance
 * with the License.  You may obtain a copy of the License at
 *
 *   http://www.apache.org/licenses/LICENSE-2.0
 *
 * Unless required by applicable law or agreed to in writing,
 * software distributed under the License is distributed on an
 * "AS IS" BASIS, WITHOUT WARRANTIES OR CONDITIONS OF ANY
 * KIND, either express or implied.  See the License for the
 * specific language governing permissions and limitations
 * under the License.
 */

package org.apache.iceberg;

import java.util.concurrent.TimeUnit;

public class CatalogProperties {

  private CatalogProperties() {
  }

  public static final String CATALOG_IMPL = "catalog-impl";
  public static final String FILE_IO_IMPL = "io-impl";
  public static final String WAREHOUSE_LOCATION = "warehouse";

  public static final String HIVE_URI = "uri";
  public static final String HIVE_CLIENT_POOL_SIZE = "clients";
  public static final int HIVE_CLIENT_POOL_SIZE_DEFAULT = 2;

<<<<<<< HEAD
  public static final String HADOOP_SUPPRESS_IOEXCEPTION = "suppress-io-exception";
=======
  public static final String LOCK_IMPL = "lock.impl";

  public static final String LOCK_HEARTBEAT_INTERVAL_MS = "lock.heartbeat-interval-ms";
  public static final long LOCK_HEARTBEAT_INTERVAL_MS_DEFAULT = TimeUnit.SECONDS.toMillis(3);

  public static final String LOCK_HEARTBEAT_TIMEOUT_MS = "lock.heartbeat-timeout-ms";
  public static final long LOCK_HEARTBEAT_TIMEOUT_MS_DEFAULT = TimeUnit.SECONDS.toMillis(15);

  public static final String LOCK_HEARTBEAT_THREADS = "lock.heartbeat-threads";
  public static final int LOCK_HEARTBEAT_THREADS_DEFAULT = 4;

  public static final String LOCK_ACQUIRE_INTERVAL_MS = "lock.acquire-interval-ms";
  public static final long LOCK_ACQUIRE_INTERVAL_MS_DEFAULT = TimeUnit.SECONDS.toMillis(5);

  public static final String LOCK_ACQUIRE_TIMEOUT_MS = "lock.acquire-timeout-ms";
  public static final long LOCK_ACQUIRE_TIMEOUT_MS_DEFAULT = TimeUnit.MINUTES.toMillis(3);

  public static final String LOCK_TABLE = "lock.table";

>>>>>>> 9c5948fd
}<|MERGE_RESOLUTION|>--- conflicted
+++ resolved
@@ -34,9 +34,8 @@
   public static final String HIVE_CLIENT_POOL_SIZE = "clients";
   public static final int HIVE_CLIENT_POOL_SIZE_DEFAULT = 2;
 
-<<<<<<< HEAD
   public static final String HADOOP_SUPPRESS_IOEXCEPTION = "suppress-io-exception";
-=======
+
   public static final String LOCK_IMPL = "lock.impl";
 
   public static final String LOCK_HEARTBEAT_INTERVAL_MS = "lock.heartbeat-interval-ms";
@@ -56,5 +55,4 @@
 
   public static final String LOCK_TABLE = "lock.table";
 
->>>>>>> 9c5948fd
 }