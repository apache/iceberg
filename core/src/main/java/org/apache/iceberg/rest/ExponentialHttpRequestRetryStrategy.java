/*
 * Licensed to the Apache Software Foundation (ASF) under one
 * or more contributor license agreements.  See the NOTICE file
 * distributed with this work for additional information
 * regarding copyright ownership.  The ASF licenses this file
 * to you under the Apache License, Version 2.0 (the
 * "License"); you may not use this file except in compliance
 * with the License.  You may obtain a copy of the License at
 *
 *   http://www.apache.org/licenses/LICENSE-2.0
 *
 * Unless required by applicable law or agreed to in writing,
 * software distributed under the License is distributed on an
 * "AS IS" BASIS, WITHOUT WARRANTIES OR CONDITIONS OF ANY
 * KIND, either express or implied.  See the License for the
 * specific language governing permissions and limitations
 * under the License.
 */
package org.apache.iceberg.rest;

import java.io.IOException;
import java.io.InterruptedIOException;
import java.net.ConnectException;
import java.net.NoRouteToHostException;
import java.net.UnknownHostException;
import java.time.Instant;
import java.util.Set;
import java.util.concurrent.ThreadLocalRandom;
import javax.net.ssl.SSLException;
import org.apache.hc.client5.http.HttpRequestRetryStrategy;
import org.apache.hc.client5.http.utils.DateUtils;
import org.apache.hc.core5.concurrent.CancellableDependency;
import org.apache.hc.core5.http.ConnectionClosedException;
import org.apache.hc.core5.http.Header;
import org.apache.hc.core5.http.HttpHeaders;
import org.apache.hc.core5.http.HttpRequest;
import org.apache.hc.core5.http.HttpResponse;
import org.apache.hc.core5.http.HttpStatus;
import org.apache.hc.core5.http.Method;
import org.apache.hc.core5.http.protocol.HttpContext;
import org.apache.hc.core5.http.protocol.HttpCoreContext;
import org.apache.hc.core5.util.TimeValue;
import org.apache.iceberg.relocated.com.google.common.base.Preconditions;
import org.apache.iceberg.relocated.com.google.common.collect.ImmutableSet;

/**
 * Defines an exponential HTTP request retry strategy and provides the same characteristics as the
 * {@link org.apache.hc.client5.http.impl.DefaultHttpRequestRetryStrategy}, using the following list
 * of non-retriable I/O exception classes:
 *
 * <ul>
 *   <li>InterruptedIOException
 *   <li>UnknownHostException
 *   <li>ConnectException
 *   <li>ConnectionClosedException
 *   <li>NoRouteToHostException
 *   <li>SSLException
 * </ul>
 *
 * The following retriable HTTP status codes are defined:
 *
 * <ul>
 *   <li>SC_TOO_MANY_REQUESTS (429)
<<<<<<< HEAD
 *   <li>SC_SERVICE_UNAVAILABLE (503)
=======
 * </ul>
 *
 * The following retriable HTTP status codes are defined for idempotent requests:
 *
 * <ul>
 *   <li>SC_TOO_MANY_REQUESTS (429)
 *   <li>SC_SERVICE_UNAVAILABLE (503)
 *   <li>SC_INTERNAL_SERVER_ERROR (500)
 *   <li>SC_BAD_GATEWAY (502)
 *   <li>SC_GATEWAY_TIMEOUT (504)
 *   <li>SC_REQUEST_TIMEOUT (408)
>>>>>>> 9a048825
 * </ul>
 *
 * Most code and behavior is taken from {@link
 * org.apache.hc.client5.http.impl.DefaultHttpRequestRetryStrategy}, with minor modifications to
 * {@link #getRetryInterval(HttpResponse, int, HttpContext)} to achieve exponential backoff.
 */
class ExponentialHttpRequestRetryStrategy implements HttpRequestRetryStrategy {
  private final int maxRetries;
  private final Set<Class<? extends IOException>> nonRetriableExceptions;
  private final Set<Integer> retriableCodes;
  private final Set<Integer> idempotentRetriableCodes;

  ExponentialHttpRequestRetryStrategy(int maximumRetries) {
    Preconditions.checkArgument(
        maximumRetries > 0, "Cannot set retries to %s, the value must be positive", maximumRetries);
    this.maxRetries = maximumRetries;
<<<<<<< HEAD
    this.retriableCodes =
        ImmutableSet.of(HttpStatus.SC_TOO_MANY_REQUESTS, HttpStatus.SC_SERVICE_UNAVAILABLE);
=======
    this.retriableCodes = ImmutableSet.of(HttpStatus.SC_TOO_MANY_REQUESTS);
    this.idempotentRetriableCodes =
        ImmutableSet.of(
            HttpStatus.SC_TOO_MANY_REQUESTS,
            HttpStatus.SC_SERVICE_UNAVAILABLE,
            HttpStatus.SC_INTERNAL_SERVER_ERROR,
            HttpStatus.SC_BAD_GATEWAY,
            HttpStatus.SC_GATEWAY_TIMEOUT,
            HttpStatus.SC_REQUEST_TIMEOUT);
>>>>>>> 9a048825
    this.nonRetriableExceptions =
        ImmutableSet.of(
            InterruptedIOException.class,
            UnknownHostException.class,
            ConnectException.class,
            ConnectionClosedException.class,
            NoRouteToHostException.class,
            SSLException.class);
  }

  @Override
  public boolean retryRequest(
      HttpRequest request, IOException exception, int execCount, HttpContext context) {
    if (execCount > maxRetries) {
      // Do not retry if over max retries
      return false;
    }

    if (nonRetriableExceptions.contains(exception.getClass())) {
      return false;
    } else {
      for (Class<? extends IOException> rejectException : nonRetriableExceptions) {
        if (rejectException.isInstance(exception)) {
          return false;
        }
      }
    }

    if (request instanceof CancellableDependency
        && ((CancellableDependency) request).isCancelled()) {
      return false;
    }

    // Retry if the request is considered idempotent
    return Method.isIdempotent(request.getMethod());
  }

  @Override
  public boolean retryRequest(HttpResponse response, int execCount, HttpContext context) {
    HttpRequest request =
        context instanceof HttpCoreContext ? ((HttpCoreContext) context).getRequest() : null;

    boolean is503Retryable =
        response.getCode() == HttpStatus.SC_SERVICE_UNAVAILABLE
            && response.getFirstHeader(HttpHeaders.RETRY_AFTER) != null;

    // A retry is permitted if all the following conditions are met:
    // 1. The maximum retry count has not been exceeded.
    // 2. The response code is considered retryable, for one of the following reasons:
    //    - It's in a predefined list of retriable codes.
    //    - The request is idempotent, and the response code indicates a retry is safe.
    //    - The response code is '503 Service Unavailable' and includes a 'Retry-After' header.
    return execCount <= maxRetries
        && (retriableCodes.contains(response.getCode())
            || shouldRetryIdempotent(request, response.getCode())
            || is503Retryable);
  }

  @Override
  public TimeValue getRetryInterval(HttpResponse response, int execCount, HttpContext context) {
    // a server may send a 429 / 503 with a Retry-After header
    // https://developer.mozilla.org/en-US/docs/Web/HTTP/Headers/Retry-After
    Header header = response.getFirstHeader(HttpHeaders.RETRY_AFTER);
    TimeValue retryAfter = null;
    if (header != null) {
      String value = header.getValue();
      try {
        retryAfter = TimeValue.ofSeconds(Long.parseLong(value));
      } catch (NumberFormatException ignore) {
        Instant retryAfterDate = DateUtils.parseStandardDate(value);
        if (retryAfterDate != null) {
          retryAfter =
              TimeValue.ofMilliseconds(retryAfterDate.toEpochMilli() - System.currentTimeMillis());
        }
      }

      if (TimeValue.isPositive(retryAfter)) {
        return retryAfter;
      }
    }

    int delayMillis = 1000 * (int) Math.min(Math.pow(2.0, (long) execCount - 1.0), 64.0);
    int jitter = ThreadLocalRandom.current().nextInt(Math.max(1, (int) (delayMillis * 0.1)));

    return TimeValue.ofMilliseconds(delayMillis + jitter);
  }

  private boolean shouldRetryIdempotent(HttpRequest request, int responseCode) {
    if (request == null) {
      return false;
    }

    // Check if the request is idempotent
    return Method.isIdempotent(request.getMethod())
        && idempotentRetriableCodes.contains(responseCode);
  }
}<|MERGE_RESOLUTION|>--- conflicted
+++ resolved
@@ -61,9 +61,6 @@
  *
  * <ul>
  *   <li>SC_TOO_MANY_REQUESTS (429)
-<<<<<<< HEAD
- *   <li>SC_SERVICE_UNAVAILABLE (503)
-=======
  * </ul>
  *
  * The following retriable HTTP status codes are defined for idempotent requests:
@@ -75,7 +72,6 @@
  *   <li>SC_BAD_GATEWAY (502)
  *   <li>SC_GATEWAY_TIMEOUT (504)
  *   <li>SC_REQUEST_TIMEOUT (408)
->>>>>>> 9a048825
  * </ul>
  *
  * Most code and behavior is taken from {@link
@@ -92,10 +88,6 @@
     Preconditions.checkArgument(
         maximumRetries > 0, "Cannot set retries to %s, the value must be positive", maximumRetries);
     this.maxRetries = maximumRetries;
-<<<<<<< HEAD
-    this.retriableCodes =
-        ImmutableSet.of(HttpStatus.SC_TOO_MANY_REQUESTS, HttpStatus.SC_SERVICE_UNAVAILABLE);
-=======
     this.retriableCodes = ImmutableSet.of(HttpStatus.SC_TOO_MANY_REQUESTS);
     this.idempotentRetriableCodes =
         ImmutableSet.of(
@@ -105,7 +97,6 @@
             HttpStatus.SC_BAD_GATEWAY,
             HttpStatus.SC_GATEWAY_TIMEOUT,
             HttpStatus.SC_REQUEST_TIMEOUT);
->>>>>>> 9a048825
     this.nonRetriableExceptions =
         ImmutableSet.of(
             InterruptedIOException.class,
