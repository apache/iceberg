/*
 * Licensed to the Apache Software Foundation (ASF) under one
 * or more contributor license agreements.  See the NOTICE file
 * distributed with this work for additional information
 * regarding copyright ownership.  The ASF licenses this file
 * to you under the Apache License, Version 2.0 (the
 * "License"); you may not use this file except in compliance
 * with the License.  You may obtain a copy of the License at
 *
 *   http://www.apache.org/licenses/LICENSE-2.0
 *
 * Unless required by applicable law or agreed to in writing,
 * software distributed under the License is distributed on an
 * "AS IS" BASIS, WITHOUT WARRANTIES OR CONDITIONS OF ANY
 * KIND, either express or implied.  See the License for the
 * specific language governing permissions and limitations
 * under the License.
 */
package org.apache.iceberg.rest;

import com.fasterxml.jackson.core.JsonProcessingException;
import com.fasterxml.jackson.databind.ObjectMapper;
import java.io.IOException;
import java.io.UncheckedIOException;
import java.net.URI;
import java.nio.charset.StandardCharsets;
import java.util.Map;
import java.util.concurrent.TimeUnit;
import java.util.function.Consumer;
import org.apache.hc.client5.http.auth.CredentialsProvider;
import org.apache.hc.client5.http.classic.methods.HttpUriRequestBase;
import org.apache.hc.client5.http.config.ConnectionConfig;
import org.apache.hc.client5.http.impl.classic.CloseableHttpClient;
import org.apache.hc.client5.http.impl.classic.CloseableHttpResponse;
import org.apache.hc.client5.http.impl.classic.HttpClientBuilder;
import org.apache.hc.client5.http.impl.classic.HttpClients;
import org.apache.hc.client5.http.impl.io.PoolingHttpClientConnectionManagerBuilder;
import org.apache.hc.client5.http.io.HttpClientConnectionManager;
import org.apache.hc.core5.http.ContentType;
import org.apache.hc.core5.http.Header;
import org.apache.hc.core5.http.HttpHeaders;
import org.apache.hc.core5.http.HttpHost;
import org.apache.hc.core5.http.HttpRequestInterceptor;
import org.apache.hc.core5.http.HttpStatus;
import org.apache.hc.core5.http.ParseException;
import org.apache.hc.core5.http.impl.EnglishReasonPhraseCatalog;
import org.apache.hc.core5.http.io.entity.EntityUtils;
import org.apache.hc.core5.http.io.entity.StringEntity;
import org.apache.hc.core5.io.CloseMode;
import org.apache.iceberg.IcebergBuild;
import org.apache.iceberg.common.DynConstructors;
import org.apache.iceberg.common.DynMethods;
import org.apache.iceberg.exceptions.RESTException;
import org.apache.iceberg.relocated.com.google.common.annotations.VisibleForTesting;
import org.apache.iceberg.relocated.com.google.common.base.Preconditions;
import org.apache.iceberg.relocated.com.google.common.collect.Maps;
import org.apache.iceberg.rest.HTTPRequest.HTTPMethod;
import org.apache.iceberg.rest.auth.AuthSession;
import org.apache.iceberg.rest.responses.ErrorResponse;
import org.apache.iceberg.util.PropertyUtil;
import org.slf4j.Logger;
import org.slf4j.LoggerFactory;

/** An HttpClient for usage with the REST catalog. */
public class HTTPClient extends BaseHTTPClient {

  private static final Logger LOG = LoggerFactory.getLogger(HTTPClient.class);
  private static final String SIGV4_ENABLED = "rest.sigv4-enabled";
  private static final String SIGV4_REQUEST_INTERCEPTOR_IMPL =
      "org.apache.iceberg.aws.RESTSigV4Signer";
  @VisibleForTesting static final String CLIENT_VERSION_HEADER = "X-Client-Version";

  @VisibleForTesting
  static final String CLIENT_GIT_COMMIT_SHORT_HEADER = "X-Client-Git-Commit-Short";

  private static final String REST_MAX_RETRIES = "rest.client.max-retries";
  static final String REST_MAX_CONNECTIONS = "rest.client.max-connections";
  static final int REST_MAX_CONNECTIONS_DEFAULT = 100;
  static final String REST_MAX_CONNECTIONS_PER_ROUTE = "rest.client.connections-per-route";
  static final int REST_MAX_CONNECTIONS_PER_ROUTE_DEFAULT = 100;
  private static final String REST_USE_SYSTEM_PROPERTIES = "rest.client.use-system-properties";
  private static final boolean REST_USE_SYSTEM_PROPERTIES_DEFAULT = true;

  @VisibleForTesting
  static final String REST_CONNECTION_TIMEOUT_MS = "rest.client.connection-timeout-ms";

  @VisibleForTesting static final String REST_SOCKET_TIMEOUT_MS = "rest.client.socket-timeout-ms";

  private final URI baseUri;
  private final CloseableHttpClient httpClient;
  private final Map<String, String> baseHeaders;
  private final ObjectMapper mapper;
  private final AuthSession authSession;

  private HTTPClient(
      URI baseUri,
      HttpHost proxy,
      CredentialsProvider proxyCredsProvider,
      Map<String, String> baseHeaders,
      ObjectMapper objectMapper,
      HttpRequestInterceptor requestInterceptor,
      Map<String, String> properties,
      HttpClientConnectionManager connectionManager,
      AuthSession session) {
    this.baseUri = baseUri;
    this.baseHeaders = baseHeaders;
    this.mapper = objectMapper;
    this.authSession = session;

    HttpClientBuilder clientBuilder = HttpClients.custom();

    clientBuilder.setConnectionManager(connectionManager);

    if (requestInterceptor != null) {
      clientBuilder.addRequestInterceptorLast(requestInterceptor);
    }

    int maxRetries = PropertyUtil.propertyAsInt(properties, REST_MAX_RETRIES, 5);
    clientBuilder.setRetryStrategy(new ExponentialHttpRequestRetryStrategy(maxRetries));

    if (proxy != null) {
      if (proxyCredsProvider != null) {
        clientBuilder.setDefaultCredentialsProvider(proxyCredsProvider);
      }

      clientBuilder.setProxy(proxy);
    }

    if (shouldUseSystemProperties(properties)) {
      clientBuilder.useSystemProperties();
    }

    this.httpClient = clientBuilder.build();
  }

<<<<<<< HEAD
  private static boolean shouldUseSystemProperties(Map<String, String> properties) {
    return PropertyUtil.propertyAsBoolean(
        properties, REST_USE_SYSTEM_PROPERTIES, REST_USE_SYSTEM_PROPERTIES_DEFAULT);
=======
  /**
   * Constructor for creating a child HTTPClient associated with an AuthSession. The returned child
   * shares the same base uri, mapper, and HTTP client as the parent, thus not requiring any
   * additional resource allocation.
   */
  private HTTPClient(HTTPClient parent, AuthSession authSession) {
    this.baseUri = parent.baseUri;
    this.httpClient = parent.httpClient;
    this.mapper = parent.mapper;
    this.baseHeaders = parent.baseHeaders;
    this.authSession = authSession;
  }

  @Override
  public HTTPClient withAuthSession(AuthSession session) {
    Preconditions.checkNotNull(session, "Invalid auth session: null");
    return new HTTPClient(this, session);
>>>>>>> bcbbd034
  }

  private static String extractResponseBodyAsString(CloseableHttpResponse response) {
    try {
      if (response.getEntity() == null) {
        return null;
      }

      // EntityUtils.toString returns null when HttpEntity.getContent returns null.
      return EntityUtils.toString(response.getEntity(), StandardCharsets.UTF_8);
    } catch (IOException | ParseException e) {
      throw new RESTException(e, "Failed to convert HTTP response body to string");
    }
  }

  // Per the spec, the only currently defined / used "success" responses are 200 and 202.
  private static boolean isSuccessful(CloseableHttpResponse response) {
    int code = response.getCode();
    return code == HttpStatus.SC_OK
        || code == HttpStatus.SC_ACCEPTED
        || code == HttpStatus.SC_NO_CONTENT;
  }

  private static ErrorResponse buildDefaultErrorResponse(CloseableHttpResponse response) {
    String responseReason = response.getReasonPhrase();
    String message =
        responseReason != null && !responseReason.isEmpty()
            ? responseReason
            : EnglishReasonPhraseCatalog.INSTANCE.getReason(response.getCode(), null /* ignored */);
    String type = "RESTException";
    return ErrorResponse.builder()
        .responseCode(response.getCode())
        .withMessage(message)
        .withType(type)
        .build();
  }

  // Process a failed response through the provided errorHandler, and throw a RESTException if the
  // provided error handler doesn't already throw.
  private static void throwFailure(
      CloseableHttpResponse response, String responseBody, Consumer<ErrorResponse> errorHandler) {
    ErrorResponse errorResponse = null;

    if (responseBody != null) {
      try {
        if (errorHandler instanceof ErrorHandler) {
          errorResponse =
              ((ErrorHandler) errorHandler).parseResponse(response.getCode(), responseBody);
        } else {
          LOG.warn(
              "Unknown error handler {}, response body won't be parsed",
              errorHandler.getClass().getName());
          errorResponse =
              ErrorResponse.builder()
                  .responseCode(response.getCode())
                  .withMessage(responseBody)
                  .build();
        }

      } catch (UncheckedIOException | IllegalArgumentException e) {
        // It's possible to receive a non-successful response that isn't a properly defined
        // ErrorResponse
        // without any bugs in the server implementation. So we ignore this exception and build an
        // error
        // response for the user.
        //
        // For example, the connection could time out before every reaching the server, in which
        // case we'll
        // likely get a 5xx with the load balancers default 5xx response.
        LOG.error("Failed to parse an error response. Will create one instead.", e);
      }
    }

    if (errorResponse == null) {
      errorResponse = buildDefaultErrorResponse(response);
    }

    errorHandler.accept(errorResponse);

    // Throw an exception in case the provided error handler does not throw.
    throw new RESTException("Unhandled error: %s", errorResponse);
  }

  @Override
  protected HTTPRequest buildRequest(
      HTTPMethod method,
      String path,
      Map<String, String> queryParams,
      Map<String, String> headers,
      Object body) {

    ImmutableHTTPRequest.Builder builder =
        ImmutableHTTPRequest.builder()
            .baseUri(baseUri)
            .mapper(mapper)
            .method(method)
            .path(path)
            .body(body)
            .queryParameters(queryParams == null ? Map.of() : queryParams);

    Map<String, String> allHeaders = Maps.newLinkedHashMap();
    if (headers != null) {
      allHeaders.putAll(headers);
    }

    allHeaders.putIfAbsent(HttpHeaders.ACCEPT, ContentType.APPLICATION_JSON.getMimeType());

    // Many systems require that content type is set regardless and will fail,
    // even on an empty bodied request.
    // Encode maps as form data (application/x-www-form-urlencoded),
    // and other requests are assumed to contain JSON bodies (application/json).
    ContentType mimeType =
        body instanceof Map
            ? ContentType.APPLICATION_FORM_URLENCODED
            : ContentType.APPLICATION_JSON;
    allHeaders.putIfAbsent(HttpHeaders.CONTENT_TYPE, mimeType.getMimeType());

    // Apply base headers now to mimic the behavior of
    // org.apache.hc.client5.http.protocol.RequestDefaultHeaders
    // We want these headers applied *before* the AuthSession authenticates the request.
    if (baseHeaders != null) {
      baseHeaders.forEach(allHeaders::putIfAbsent);
    }

    Preconditions.checkState(authSession != null, "Invalid auth session: null");
    return authSession.authenticate(builder.headers(HTTPHeaders.of(allHeaders)).build());
  }

  @Override
  protected <T extends RESTResponse> T execute(
      HTTPRequest req,
      Class<T> responseType,
      Consumer<ErrorResponse> errorHandler,
      Consumer<Map<String, String>> responseHeaders) {
    HttpUriRequestBase request = new HttpUriRequestBase(req.method().name(), req.requestUri());

    req.headers().entries().forEach(e -> request.addHeader(e.name(), e.value()));

    String encodedBody = req.encodedBody();
    if (encodedBody != null) {
      request.setEntity(new StringEntity(encodedBody));
    }

    try (CloseableHttpResponse response = httpClient.execute(request)) {
      Map<String, String> respHeaders = Maps.newHashMap();
      for (Header header : response.getHeaders()) {
        respHeaders.put(header.getName(), header.getValue());
      }

      responseHeaders.accept(respHeaders);

      // Skip parsing the response stream for any successful request not expecting a response body
      if (response.getCode() == HttpStatus.SC_NO_CONTENT
          || (responseType == null && isSuccessful(response))) {
        return null;
      }

      String responseBody = extractResponseBodyAsString(response);

      if (!isSuccessful(response)) {
        // The provided error handler is expected to throw, but a RESTException is thrown if not.
        throwFailure(response, responseBody, errorHandler);
      }

      if (responseBody == null) {
        throw new RESTException(
            "Invalid (null) response body for request (expected %s): method=%s, path=%s, status=%d",
            responseType.getSimpleName(), req.method(), req.path(), response.getCode());
      }

      try {
        return mapper.readValue(responseBody, responseType);
      } catch (JsonProcessingException e) {
        throw new RESTException(
            e,
            "Received a success response code of %d, but failed to parse response body into %s",
            response.getCode(),
            responseType.getSimpleName());
      }
    } catch (IOException e) {
      throw new RESTException(e, "Error occurred while processing %s request", req.method());
    }
  }

  @Override
  public void close() throws IOException {
    try {
      if (authSession != null) {
        authSession.close();
      }
    } finally {
      httpClient.close(CloseMode.GRACEFUL);
    }
  }

  @VisibleForTesting
  static HttpRequestInterceptor loadInterceptorDynamically(
      String impl, Map<String, String> properties) {
    HttpRequestInterceptor instance;

    DynConstructors.Ctor<HttpRequestInterceptor> ctor;
    try {
      ctor =
          DynConstructors.builder(HttpRequestInterceptor.class)
              .loader(HTTPClient.class.getClassLoader())
              .impl(impl)
              .buildChecked();
    } catch (NoSuchMethodException e) {
      throw new IllegalArgumentException(
          String.format(
              "Cannot initialize RequestInterceptor, missing no-arg constructor: %s", impl),
          e);
    }

    try {
      instance = ctor.newInstance();
    } catch (ClassCastException e) {
      throw new IllegalArgumentException(
          String.format("Cannot initialize, %s does not implement RequestInterceptor", impl), e);
    }

    DynMethods.builder("initialize")
        .hiddenImpl(impl, Map.class)
        .orNoop()
        .build(instance)
        .invoke(properties);

    return instance;
  }

  static HttpClientConnectionManager configureConnectionManager(Map<String, String> properties) {
    PoolingHttpClientConnectionManagerBuilder connectionManagerBuilder =
        PoolingHttpClientConnectionManagerBuilder.create();
    ConnectionConfig connectionConfig = configureConnectionConfig(properties);
    if (connectionConfig != null) {
      connectionManagerBuilder.setDefaultConnectionConfig(connectionConfig);
    }
    if (shouldUseSystemProperties(properties)) {
      connectionManagerBuilder.useSystemProperties();
    }

    return connectionManagerBuilder
        .setMaxConnTotal(
            Integer.getInteger(
                REST_MAX_CONNECTIONS,
                PropertyUtil.propertyAsInt(
                    properties, REST_MAX_CONNECTIONS, REST_MAX_CONNECTIONS_DEFAULT)))
        .setMaxConnPerRoute(
            PropertyUtil.propertyAsInt(
                properties, REST_MAX_CONNECTIONS_PER_ROUTE, REST_MAX_CONNECTIONS_PER_ROUTE_DEFAULT))
        .build();
  }

  @VisibleForTesting
  static ConnectionConfig configureConnectionConfig(Map<String, String> properties) {
    Long connectionTimeoutMillis =
        PropertyUtil.propertyAsNullableLong(properties, REST_CONNECTION_TIMEOUT_MS);
    Integer socketTimeoutMillis =
        PropertyUtil.propertyAsNullableInt(properties, REST_SOCKET_TIMEOUT_MS);

    if (connectionTimeoutMillis == null && socketTimeoutMillis == null) {
      return null;
    }

    ConnectionConfig.Builder connConfigBuilder = ConnectionConfig.custom();

    if (connectionTimeoutMillis != null) {
      connConfigBuilder.setConnectTimeout(connectionTimeoutMillis, TimeUnit.MILLISECONDS);
    }

    if (socketTimeoutMillis != null) {
      connConfigBuilder.setSocketTimeout(socketTimeoutMillis, TimeUnit.MILLISECONDS);
    }

    return connConfigBuilder.build();
  }

  public static Builder builder(Map<String, String> properties) {
    return new Builder(properties);
  }

  public static class Builder {
    private final Map<String, String> properties;
    private final Map<String, String> baseHeaders = Maps.newHashMap();
    private URI uri;
    private ObjectMapper mapper = RESTObjectMapper.mapper();
    private HttpHost proxy;
    private CredentialsProvider proxyCredentialsProvider;
    private AuthSession authSession;

    private Builder(Map<String, String> properties) {
      this.properties = properties;
    }

    public Builder uri(String baseUri) {
      Preconditions.checkNotNull(baseUri, "Invalid uri for http client: null");
      try {
        this.uri = URI.create(RESTUtil.stripTrailingSlash(baseUri));
      } catch (IllegalArgumentException e) {
        throw new RESTException(e, "Failed to create request URI from base %s", baseUri);
      }
      return this;
    }

    public Builder uri(URI baseUri) {
      Preconditions.checkNotNull(baseUri, "Invalid uri for http client: null");
      this.uri = baseUri;
      return this;
    }

    public Builder withProxy(String hostname, int port) {
      Preconditions.checkNotNull(hostname, "Invalid hostname for http client proxy: null");
      this.proxy = new HttpHost(hostname, port);
      return this;
    }

    public Builder withProxyCredentialsProvider(CredentialsProvider credentialsProvider) {
      Preconditions.checkNotNull(
          credentialsProvider, "Invalid credentials provider for http client proxy: null");
      this.proxyCredentialsProvider = credentialsProvider;
      return this;
    }

    public Builder withHeader(String key, String value) {
      baseHeaders.put(key, value);
      return this;
    }

    public Builder withHeaders(Map<String, String> headers) {
      baseHeaders.putAll(headers);
      return this;
    }

    public Builder withObjectMapper(ObjectMapper objectMapper) {
      this.mapper = objectMapper;
      return this;
    }

    public Builder withAuthSession(AuthSession session) {
      this.authSession = session;
      return this;
    }

    public HTTPClient build() {
      withHeader(CLIENT_VERSION_HEADER, IcebergBuild.fullVersion());
      withHeader(CLIENT_GIT_COMMIT_SHORT_HEADER, IcebergBuild.gitCommitShortId());

      HttpRequestInterceptor interceptor = null;

      if (PropertyUtil.propertyAsBoolean(properties, SIGV4_ENABLED, false)) {
        interceptor = loadInterceptorDynamically(SIGV4_REQUEST_INTERCEPTOR_IMPL, properties);
      }

      if (this.proxyCredentialsProvider != null) {
        Preconditions.checkNotNull(
            proxy, "Invalid http client proxy for proxy credentials provider: null");
      }

      return new HTTPClient(
          uri,
          proxy,
          proxyCredentialsProvider,
          baseHeaders,
          mapper,
          interceptor,
          properties,
          configureConnectionManager(properties),
          authSession);
    }
  }
}<|MERGE_RESOLUTION|>--- conflicted
+++ resolved
@@ -133,11 +133,11 @@
     this.httpClient = clientBuilder.build();
   }
 
-<<<<<<< HEAD
   private static boolean shouldUseSystemProperties(Map<String, String> properties) {
     return PropertyUtil.propertyAsBoolean(
         properties, REST_USE_SYSTEM_PROPERTIES, REST_USE_SYSTEM_PROPERTIES_DEFAULT);
-=======
+  }
+  
   /**
    * Constructor for creating a child HTTPClient associated with an AuthSession. The returned child
    * shares the same base uri, mapper, and HTTP client as the parent, thus not requiring any
@@ -155,7 +155,6 @@
   public HTTPClient withAuthSession(AuthSession session) {
     Preconditions.checkNotNull(session, "Invalid auth session: null");
     return new HTTPClient(this, session);
->>>>>>> bcbbd034
   }
 
   private static String extractResponseBodyAsString(CloseableHttpResponse response) {
