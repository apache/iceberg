--- conflicted
+++ resolved
@@ -330,7 +330,6 @@
     }
   }
 
-<<<<<<< HEAD
   @VisibleForTesting
   static HttpRequestInterceptor loadInterceptorDynamically(
       String impl, Map<String, String> properties) {
@@ -368,9 +367,6 @@
 
   static HttpClientConnectionManager configureConnectionManager(
       Map<String, String> properties, TlsSocketStrategy tlsSocketStrategy) {
-=======
-  static HttpClientConnectionManager configureConnectionManager(Map<String, String> properties) {
->>>>>>> d8251755
     PoolingHttpClientConnectionManagerBuilder connectionManagerBuilder =
         PoolingHttpClientConnectionManagerBuilder.create();
     ConnectionConfig connectionConfig = configureConnectionConfig(properties);
