/*
 * Licensed to the Apache Software Foundation (ASF) under one
 * or more contributor license agreements.  See the NOTICE file
 * distributed with this work for additional information
 * regarding copyright ownership.  The ASF licenses this file
 * to you under the Apache License, Version 2.0 (the
 * "License"); you may not use this file except in compliance
 * with the License.  You may obtain a copy of the License at
 *
 *   http://www.apache.org/licenses/LICENSE-2.0
 *
 * Unless required by applicable law or agreed to in writing,
 * software distributed under the License is distributed on an
 * "AS IS" BASIS, WITHOUT WARRANTIES OR CONDITIONS OF ANY
 * KIND, either express or implied.  See the License for the
 * specific language governing permissions and limitations
 * under the License.
 */

package org.apache.iceberg.rest.responses;

import java.util.Map;
import org.apache.iceberg.TableMetadata;
import org.apache.iceberg.relocated.com.google.common.base.MoreObjects;
import org.apache.iceberg.relocated.com.google.common.base.Preconditions;
import org.apache.iceberg.relocated.com.google.common.collect.ImmutableMap;
import org.apache.iceberg.relocated.com.google.common.collect.Maps;
import org.apache.iceberg.rest.RESTResponse;

<<<<<<< HEAD
public class LoadTableResponse {
=======
/**
 *
 */
public class LoadTableResponse implements RESTResponse {
>>>>>>> 774a2f59

  private String metadataLocation;
  private TableMetadata meta;
  private Map<String, String> config;

  public LoadTableResponse() {
    // Required for Jackson deserialization
  }

  private LoadTableResponse(String metadataLocation, TableMetadata meta, Map<String, String> config) {
    this.metadataLocation = metadataLocation;
    this.meta = meta;
    this.config = config;
  }

  @Override
  public void validate() {
  }

  public String metadataLocation() {
    return metadataLocation;
  }

  public TableMetadata tableMetadata() {
    return TableMetadata.buildFrom(meta).withMetadataLocation(metadataLocation).build();
  }

  public Map<String, String> config() {
    return config != null ? config : ImmutableMap.of();
  }

  @Override
  public String toString() {
    return MoreObjects.toStringHelper(this)
        .add("metadata", meta)
        .add("config", config)
        .toString();
  }

  public static Builder builder() {
    return new Builder();
  }

  public static class Builder {
    private String metadataLocation;
    private TableMetadata meta;
    private Map<String, String> config = Maps.newHashMap();

    private Builder() {
    }

    public Builder withTableMetadata(TableMetadata metadata) {
      this.metadataLocation = metadata.metadataFileLocation();
      this.meta = metadata;
      return this;
    }

    public Builder addConfig(String property, String value) {
      config.put(property, value);
      return this;
    }

    public Builder addAllConfig(Map<String, String> properties) {
      config.putAll(properties);
      return this;
    }

    public LoadTableResponse build() {
      Preconditions.checkNotNull(meta, "Invalid metadata: null");
      return new LoadTableResponse(metadataLocation, meta, config);
    }
  }
}<|MERGE_RESOLUTION|>--- conflicted
+++ resolved
@@ -27,14 +27,10 @@
 import org.apache.iceberg.relocated.com.google.common.collect.Maps;
 import org.apache.iceberg.rest.RESTResponse;
 
-<<<<<<< HEAD
-public class LoadTableResponse {
-=======
 /**
  *
  */
 public class LoadTableResponse implements RESTResponse {
->>>>>>> 774a2f59
 
   private String metadataLocation;
   private TableMetadata meta;
