/*
 * Licensed to the Apache Software Foundation (ASF) under one
 * or more contributor license agreements.  See the NOTICE file
 * distributed with this work for additional information
 * regarding copyright ownership.  The ASF licenses this file
 * to you under the Apache License, Version 2.0 (the
 * "License"); you may not use this file except in compliance
 * with the License.  You may obtain a copy of the License at
 *
 *   http://www.apache.org/licenses/LICENSE-2.0
 *
 * Unless required by applicable law or agreed to in writing,
 * software distributed under the License is distributed on an
 * "AS IS" BASIS, WITHOUT WARRANTIES OR CONDITIONS OF ANY
 * KIND, either express or implied.  See the License for the
 * specific language governing permissions and limitations
 * under the License.
 */

package org.apache.iceberg.rest;

import com.github.benmanes.caffeine.cache.Cache;
import com.github.benmanes.caffeine.cache.Caffeine;
import com.github.benmanes.caffeine.cache.RemovalListener;
import java.io.Closeable;
import java.io.IOException;
import java.io.UncheckedIOException;
import java.time.Duration;
import java.util.List;
import java.util.Map;
import java.util.Set;
import java.util.concurrent.ScheduledExecutorService;
import java.util.concurrent.TimeUnit;
import java.util.function.Function;
import java.util.function.Supplier;
import org.apache.hadoop.conf.Configuration;
import org.apache.iceberg.BaseTable;
import org.apache.iceberg.CatalogProperties;
import org.apache.iceberg.CatalogUtil;
import org.apache.iceberg.MetadataUpdate;
import org.apache.iceberg.PartitionSpec;
import org.apache.iceberg.Schema;
import org.apache.iceberg.SortOrder;
import org.apache.iceberg.Table;
import org.apache.iceberg.TableMetadata;
import org.apache.iceberg.Transaction;
import org.apache.iceberg.Transactions;
import org.apache.iceberg.catalog.BaseSessionCatalog;
import org.apache.iceberg.catalog.Catalog;
import org.apache.iceberg.catalog.Namespace;
import org.apache.iceberg.catalog.TableIdentifier;
import org.apache.iceberg.exceptions.NoSuchNamespaceException;
import org.apache.iceberg.exceptions.NoSuchTableException;
import org.apache.iceberg.hadoop.Configurable;
import org.apache.iceberg.io.FileIO;
import org.apache.iceberg.io.ResolvingFileIO;
import org.apache.iceberg.relocated.com.google.common.base.Joiner;
import org.apache.iceberg.relocated.com.google.common.base.Preconditions;
import org.apache.iceberg.relocated.com.google.common.collect.ImmutableList;
import org.apache.iceberg.relocated.com.google.common.collect.ImmutableMap;
import org.apache.iceberg.rest.auth.OAuth2Properties;
import org.apache.iceberg.rest.auth.OAuth2Util;
import org.apache.iceberg.rest.auth.OAuth2Util.AuthSession;
import org.apache.iceberg.rest.requests.CreateNamespaceRequest;
import org.apache.iceberg.rest.requests.CreateTableRequest;
import org.apache.iceberg.rest.requests.RenameTableRequest;
import org.apache.iceberg.rest.requests.UpdateNamespacePropertiesRequest;
import org.apache.iceberg.rest.responses.ConfigResponse;
import org.apache.iceberg.rest.responses.CreateNamespaceResponse;
import org.apache.iceberg.rest.responses.GetNamespaceResponse;
import org.apache.iceberg.rest.responses.ListNamespacesResponse;
import org.apache.iceberg.rest.responses.ListTablesResponse;
import org.apache.iceberg.rest.responses.LoadTableResponse;
import org.apache.iceberg.rest.responses.OAuthTokenResponse;
import org.apache.iceberg.rest.responses.UpdateNamespacePropertiesResponse;
import org.apache.iceberg.util.Pair;
import org.apache.iceberg.util.PropertyUtil;
import org.apache.iceberg.util.ThreadPools;
import org.slf4j.Logger;
import org.slf4j.LoggerFactory;

public class RESTSessionCatalog extends BaseSessionCatalog implements Configurable<Configuration>, Closeable {
  private static final Logger LOG = LoggerFactory.getLogger(RESTSessionCatalog.class);
  private static final long MAX_REFRESH_WINDOW_MILLIS = 60_000; // 1 minute
  private static final long MIN_REFRESH_WAIT_MILLIS = 10;
  private static final List<String> TOKEN_PREFERENCE_ORDER = ImmutableList.of(
      OAuth2Properties.ID_TOKEN_TYPE, OAuth2Properties.ACCESS_TOKEN_TYPE, OAuth2Properties.JWT_TOKEN_TYPE,
      OAuth2Properties.SAML2_TOKEN_TYPE, OAuth2Properties.SAML1_TOKEN_TYPE);
  private static final Joiner NULL_BYTE = Joiner.on('\u0000');

  private final Function<Map<String, String>, RESTClient> clientBuilder;
  private Cache<String, AuthSession> sessions = null;
  private AuthSession catalogAuth = null;
  private boolean refreshAuthByDefault = false;
  private RESTClient client = null;
  private ResourcePaths paths = null;
  private Object conf = null;
  private FileIO io = null;

  // a lazy thread pool for token refresh
  private volatile ScheduledExecutorService refreshExecutor = null;

  public RESTSessionCatalog() {
    this(new HTTPClientFactory());
  }

  RESTSessionCatalog(Function<Map<String, String>, RESTClient> clientBuilder) {
    this.clientBuilder = clientBuilder;
  }

  @Override
  public void initialize(String name, Map<String, String> props) {
    Preconditions.checkArgument(props != null, "Invalid configuration: null");

    long startTimeMillis = System.currentTimeMillis(); // keep track of the init start time for token refresh
    String initToken = props.get(OAuth2Properties.TOKEN);

    // fetch auth and config to complete initialization
    ConfigResponse config;
    OAuthTokenResponse authResponse;
    try (RESTClient initClient = clientBuilder.apply(props)) {
      Map<String, String> initHeaders = RESTUtil.merge(configHeaders(props), OAuth2Util.authHeaders(initToken));
      String credential = props.get(OAuth2Properties.CREDENTIAL);
      if (credential != null && !credential.isEmpty()) {
        String scope = props.getOrDefault(OAuth2Properties.SCOPE, OAuth2Properties.CATALOG_SCOPE);
        authResponse = OAuth2Util.fetchToken(initClient, initHeaders, credential, scope);
        config = fetchConfig(initClient, RESTUtil.merge(initHeaders, OAuth2Util.authHeaders(authResponse.token())));
      } else {
        authResponse = null;
        config = fetchConfig(initClient, initHeaders);
      }
    } catch (IOException e) {
      throw new UncheckedIOException("Failed to close HTTP client", e);
    }

    // build the final configuration and set up the catalog's auth
    Map<String, String> mergedProps = config.merge(props);
    Map<String, String> baseHeaders = configHeaders(mergedProps);
    this.catalogAuth = new AuthSession(baseHeaders, null, null);
    if (authResponse != null) {
      this.catalogAuth = newSession(authResponse, startTimeMillis, catalogAuth);
    } else if (initToken != null) {
      this.catalogAuth = newSession(initToken, expiresInMs(mergedProps), catalogAuth);
    }

    this.sessions = newSessionCache(mergedProps);
    this.refreshAuthByDefault = PropertyUtil.propertyAsBoolean(mergedProps,
        CatalogProperties.AUTH_DEFAULT_REFRESH_ENABLED, CatalogProperties.AUTH_DEFAULT_REFRESH_ENABLED_DEFAULT);
    this.client = clientBuilder.apply(mergedProps);
    this.paths = ResourcePaths.forCatalogProperties(mergedProps);

    String ioImpl = mergedProps.get(CatalogProperties.FILE_IO_IMPL);
    this.io = CatalogUtil.loadFileIO(ioImpl != null ? ioImpl : ResolvingFileIO.class.getName(), mergedProps, conf);

    super.initialize(name, mergedProps);
  }

  private AuthSession session(SessionContext context) {
    return sessions.get(context.sessionId(),
        id -> newSession(context.credentials(), context.properties(), catalogAuth));
  }

  private Supplier<Map<String, String>> headers(SessionContext context) {
    return session(context)::headers;
  }

  @Override
  public void setConf(Configuration newConf) {
    this.conf = newConf;
  }

  @Override
  public List<TableIdentifier> listTables(SessionContext context, Namespace ns) {
    ListTablesResponse response = client.get(
        paths.tables(ns), ListTablesResponse.class, headers(context), ErrorHandlers.namespaceErrorHandler());
    return response.identifiers();
  }

  @Override
  public boolean dropTable(SessionContext context, TableIdentifier identifier) {
    try {
      client.delete(paths.table(identifier), null, headers(context), ErrorHandlers.tableErrorHandler());
      return true;
    } catch (NoSuchTableException e) {
      return false;
    }
  }

  @Override
  public boolean purgeTable(SessionContext context, TableIdentifier ident) {
    throw new UnsupportedOperationException("Purge is not supported");
  }

  @Override
  public void renameTable(SessionContext context, TableIdentifier from, TableIdentifier to) {
    RenameTableRequest request = RenameTableRequest.builder()
        .withSource(from)
        .withDestination(to)
        .build();

    // for now, ignore the response because there is no way to return it
    client.post(paths.rename(), request, null, headers(context), ErrorHandlers.tableErrorHandler());
  }

  private LoadTableResponse loadInternal(SessionContext context, TableIdentifier identifier) {
    return client.get(
        paths.table(identifier), LoadTableResponse.class, headers(context), ErrorHandlers.tableErrorHandler());
  }

  @Override
  public Table loadTable(SessionContext context, TableIdentifier identifier) {
    LoadTableResponse response = loadInternal(context, identifier);
    Pair<RESTClient, FileIO> clients = tableClients(response.config());
    AuthSession session = tableSession(response.config(), session(context));
    RESTTableOperations ops = new RESTTableOperations(
        clients.first(), paths.table(identifier), session::headers, clients.second(), response.tableMetadata());
    return new BaseTable(ops, fullTableName(identifier));
  }

  @Override
  public Catalog.TableBuilder buildTable(SessionContext context, TableIdentifier identifier, Schema schema) {
    return new Builder(identifier, schema, context);
  }

  @Override
  public void invalidateTable(SessionContext context, TableIdentifier ident) {
  }

  @Override
  public Table registerTable(SessionContext context, TableIdentifier ident, String metadataFileLocation) {
    throw new UnsupportedOperationException("Register table is not supported");
  }

  @Override
  public void createNamespace(SessionContext context, Namespace namespace, Map<String, String> metadata) {
    CreateNamespaceRequest request = CreateNamespaceRequest.builder()
        .withNamespace(namespace)
        .setProperties(metadata)
        .build();

    // for now, ignore the response because there is no way to return it
    client.post(
        paths.namespaces(), request, CreateNamespaceResponse.class, headers(context),
        ErrorHandlers.namespaceErrorHandler());
  }

  @Override
  public List<Namespace> listNamespaces(SessionContext context, Namespace namespace) {
<<<<<<< HEAD
    if (!namespace.isEmpty()) {
      // some execution engines will attempt to list child namespaces before a drop, so
      // return an empty list instead of throwing an exception here
      return ImmutableList.of();
    }
    ListNamespacesResponse response = client
        .get(paths.namespaces(), ListNamespacesResponse.class, headers(context), ErrorHandlers.namespaceErrorHandler());
=======
    Map<String, String> queryParams;
    if (namespace.isEmpty()) {
      queryParams = ImmutableMap.of();
    } else {
      // query params should be unescaped
      queryParams = ImmutableMap.of("parent", NULL_BYTE.join(namespace.levels()));
    }

    ListNamespacesResponse response = client.get(
        paths.namespaces(), queryParams, ListNamespacesResponse.class, headers(context),
        ErrorHandlers.namespaceErrorHandler());
>>>>>>> a8b494f5
    return response.namespaces();
  }

  @Override
  public Map<String, String> loadNamespaceMetadata(SessionContext context, Namespace ns) {
    // TODO: rename to LoadNamespaceResponse?
    GetNamespaceResponse response = client
        .get(paths.namespace(ns), GetNamespaceResponse.class, headers(context), ErrorHandlers.namespaceErrorHandler());
    return response.properties();
  }

  @Override
  public boolean dropNamespace(SessionContext context, Namespace ns) {
    try {
      client.delete(paths.namespace(ns), null, headers(context), ErrorHandlers.namespaceErrorHandler());
      return true;
    } catch (NoSuchNamespaceException e) {
      return false;
    }
  }

  @Override
  public boolean updateNamespaceMetadata(SessionContext context, Namespace ns,
                                         Map<String, String> updates, Set<String> removals) {
    UpdateNamespacePropertiesRequest request = UpdateNamespacePropertiesRequest.builder()
        .updateAll(updates)
        .removeAll(removals)
        .build();

    UpdateNamespacePropertiesResponse response = client.post(
        paths.namespaceProperties(ns), request, UpdateNamespacePropertiesResponse.class, headers(context),
        ErrorHandlers.namespaceErrorHandler());

    return !response.updated().isEmpty();
  }

  private ScheduledExecutorService tokenRefreshExecutor() {
    if (refreshExecutor == null) {
      synchronized (this) {
        if (refreshExecutor == null) {
          this.refreshExecutor = ThreadPools.newScheduledPool(name() + "-token-refresh", 1);
        }
      }
    }

    return refreshExecutor;
  }

  private void scheduleTokenRefresh(
      AuthSession session, long startTimeMillis, long expiresIn, TimeUnit unit) {
    // convert expiration interval to milliseconds
    long expiresInMillis = unit.toMillis(expiresIn);
    // how much ahead of time to start the request to allow it to complete
    long refreshWindowMillis = Math.min(expiresInMillis / 10, MAX_REFRESH_WINDOW_MILLIS);
    // how much time to wait before expiration
    long waitIntervalMillis = expiresInMillis - refreshWindowMillis;
    // how much time has already elapsed since the new token was issued
    long elapsedMillis = System.currentTimeMillis() - startTimeMillis;
    // how much time to actually wait
    long timeToWait = Math.max(waitIntervalMillis - elapsedMillis, MIN_REFRESH_WAIT_MILLIS);

    tokenRefreshExecutor().schedule(
        () -> {
          long refreshStartTime = System.currentTimeMillis();
          Pair<Integer, TimeUnit> expiration = session.refresh(client);
          if (expiration != null) {
            scheduleTokenRefresh(session, refreshStartTime, expiration.first(), expiration.second());
          }
        },
        timeToWait, TimeUnit.MILLISECONDS);
  }

  @Override
  public void close() throws IOException {
    if (client != null) {
      client.close();
    }

    if (refreshExecutor != null) {
      ScheduledExecutorService service = refreshExecutor;
      this.refreshExecutor = null;

      try {
        if (service.awaitTermination(1, TimeUnit.MINUTES)) {
          LOG.warn("Timed out waiting for refresh executor to terminate");
        }
      } catch (InterruptedException e) {
        LOG.warn("Interrupted while waiting for refresh executor to terminate", e);
        Thread.currentThread().interrupt();
      }
    }
  }

  private class Builder implements Catalog.TableBuilder {
    private final TableIdentifier ident;
    private final Schema schema;
    private final SessionContext context;
    private final ImmutableMap.Builder<String, String> propertiesBuilder = ImmutableMap.builder();
    private PartitionSpec spec = null;
    private SortOrder writeOrder = null;
    private String location = null;

    private Builder(TableIdentifier ident, Schema schema, SessionContext context) {
      this.ident = ident;
      this.schema = schema;
      this.context = context;
    }

    @Override
    public Builder withPartitionSpec(PartitionSpec tableSpec) {
      this.spec = tableSpec;
      return this;
    }

    @Override
    public Builder withSortOrder(SortOrder tableWriteOrder) {
      this.writeOrder = tableWriteOrder;
      return this;
    }

    @Override
    public Builder withLocation(String tableLocation) {
      this.location = tableLocation;
      return this;
    }

    @Override
    public Builder withProperties(Map<String, String> props) {
      if (props != null) {
        this.propertiesBuilder.putAll(props);
      }
      return this;
    }

    @Override
    public Builder withProperty(String key, String value) {
      this.propertiesBuilder.put(key, value);
      return this;
    }

    @Override
    public Table create() {
      CreateTableRequest request = CreateTableRequest.builder()
          .withName(ident.name())
          .withSchema(schema)
          .withPartitionSpec(spec)
          .withWriteOrder(writeOrder)
          .withLocation(location)
          .setProperties(propertiesBuilder.build())
          .build();

      LoadTableResponse response = client.post(
          paths.tables(ident.namespace()), request, LoadTableResponse.class, headers(context),
          ErrorHandlers.tableErrorHandler());

      Pair<RESTClient, FileIO> clients = tableClients(response.config());
      AuthSession session = tableSession(response.config(), session(context));
      RESTTableOperations ops = new RESTTableOperations(
          clients.first(), paths.table(ident), session::headers, clients.second(), response.tableMetadata());

      return new BaseTable(ops, fullTableName(ident));
    }

    @Override
    public Transaction createTransaction() {
      LoadTableResponse response = stageCreate();
      String fullName = fullTableName(ident);

      Pair<RESTClient, FileIO> clients = tableClients(response.config());
      AuthSession session = tableSession(response.config(), session(context));
      TableMetadata meta = response.tableMetadata();

      RESTTableOperations ops = new RESTTableOperations(
          clients.first(), paths.table(ident), session::headers, clients.second(),
          RESTTableOperations.UpdateType.CREATE, createChanges(meta), meta);

      return Transactions.createTableTransaction(fullName, ops, meta);
    }

    @Override
    public Transaction replaceTransaction() {
      LoadTableResponse response = loadInternal(context, ident);
      String fullName = fullTableName(ident);

      Pair<RESTClient, FileIO> clients = tableClients(response.config());
      AuthSession session = tableSession(response.config(), session(context));
      TableMetadata base = response.tableMetadata();

      Map<String, String> tableProperties = propertiesBuilder.build();
      TableMetadata replacement = base.buildReplacement(
          schema,
          spec != null ? spec : PartitionSpec.unpartitioned(),
          writeOrder != null ? writeOrder : SortOrder.unsorted(),
          location != null ? location : base.location(),
          tableProperties);

      ImmutableList.Builder<MetadataUpdate> changes = ImmutableList.builder();

      if (replacement.changes().stream().noneMatch(MetadataUpdate.SetCurrentSchema.class::isInstance)) {
        // ensure there is a change to set the current schema
        changes.add(new MetadataUpdate.SetCurrentSchema(replacement.currentSchemaId()));
      }

      if (replacement.changes().stream().noneMatch(MetadataUpdate.SetDefaultPartitionSpec.class::isInstance)) {
        // ensure there is a change to set the default spec
        changes.add(new MetadataUpdate.SetDefaultPartitionSpec(replacement.defaultSpecId()));
      }

      if (replacement.changes().stream().noneMatch(MetadataUpdate.SetDefaultSortOrder.class::isInstance)) {
        // ensure there is a change to set the default sort order
        changes.add(new MetadataUpdate.SetDefaultSortOrder(replacement.defaultSortOrderId()));
      }

      RESTTableOperations ops = new RESTTableOperations(
          clients.first(), paths.table(ident), session::headers, clients.second(),
          RESTTableOperations.UpdateType.REPLACE, changes.build(), base);

      return Transactions.replaceTableTransaction(fullName, ops, replacement);
    }

    @Override
    public Transaction createOrReplaceTransaction() {
      // return a create or a replace transaction, depending on whether the table exists
      // deciding whether to create or replace can't be determined on the service because schema field IDs are assigned
      // at this point and then used in data and metadata files. because create and replace will assign different
      // field IDs, they must be determined before any writes occur
      try {
        return replaceTransaction();
      } catch (NoSuchTableException e) {
        return createTransaction();
      }
    }

    private LoadTableResponse stageCreate() {
      Map<String, String> tableProperties = propertiesBuilder.build();

      CreateTableRequest request = CreateTableRequest.builder()
          .stageCreate()
          .withName(ident.name())
          .withSchema(schema)
          .withPartitionSpec(spec)
          .withWriteOrder(writeOrder)
          .withLocation(location)
          .setProperties(tableProperties)
          .build();

      return client.post(
          paths.tables(ident.namespace()), request, LoadTableResponse.class, headers(context),
          ErrorHandlers.tableErrorHandler());
    }
  }

  private static List<MetadataUpdate> createChanges(TableMetadata meta) {
    ImmutableList.Builder<MetadataUpdate> changes = ImmutableList.builder();

    Schema schema = meta.schema();
    changes.add(new MetadataUpdate.AddSchema(schema, schema.highestFieldId()));
    changes.add(new MetadataUpdate.SetCurrentSchema(-1));

    PartitionSpec spec = meta.spec();
    if (spec != null && spec.isPartitioned()) {
      changes.add(new MetadataUpdate.AddPartitionSpec(spec));
      changes.add(new MetadataUpdate.SetDefaultPartitionSpec(-1));
    }

    SortOrder order = meta.sortOrder();
    if (order != null && order.isSorted()) {
      changes.add(new MetadataUpdate.AddSortOrder(order));
      changes.add(new MetadataUpdate.SetDefaultSortOrder(-1));
    }

    String location = meta.location();
    if (location != null) {
      changes.add(new MetadataUpdate.SetLocation(location));
    }

    Map<String, String> properties = meta.properties();
    if (properties != null && !properties.isEmpty()) {
      changes.add(new MetadataUpdate.SetProperties(properties));
    }

    return changes.build();
  }

  private String fullTableName(TableIdentifier ident) {
    return String.format("%s.%s", name(), ident);
  }

  private Pair<RESTClient, FileIO> tableClients(Map<String, String> config) {
    if (config.isEmpty()) {
      return Pair.of(client, io); // reuse client and io since config is the same
    }

    Map<String, String> fullConf = RESTUtil.merge(properties(), config);
    String ioImpl = fullConf.get(CatalogProperties.FILE_IO_IMPL);
    FileIO tableIO = CatalogUtil.loadFileIO(
        ioImpl != null ? ioImpl : ResolvingFileIO.class.getName(), fullConf, this.conf);
    RESTClient tableClient = clientBuilder.apply(fullConf);

    return Pair.of(tableClient, tableIO);
  }

  private AuthSession tableSession(Map<String, String> tableConf, AuthSession parent) {
    return newSession(tableConf, tableConf, parent);
  }

  private static ConfigResponse fetchConfig(RESTClient client, Map<String, String> headers) {
    ConfigResponse configResponse = client
        .get(ResourcePaths.config(), ConfigResponse.class, headers, ErrorHandlers.defaultErrorHandler());
    configResponse.validate();
    return configResponse;
  }

  private AuthSession newSession(Map<String, String> credentials, Map<String, String> properties, AuthSession parent) {
    if (credentials != null) {
      // use the bearer token without exchanging
      if (credentials.containsKey(OAuth2Properties.TOKEN)) {
        return newSession(credentials.get(OAuth2Properties.TOKEN), expiresInMs(properties), parent);
      }

      if (credentials.containsKey(OAuth2Properties.CREDENTIAL)) {
        // fetch a token using the client credentials flow
        return newSession(credentials.get(OAuth2Properties.CREDENTIAL), parent);
      }

      for (String tokenType : TOKEN_PREFERENCE_ORDER) {
        if (credentials.containsKey(tokenType)) {
          // exchange the token for an access token using the token exchange flow
          return newSession(credentials.get(tokenType), tokenType, parent);
        }
      }
    }

    return parent;
  }

  private AuthSession newSession(String token, Long expirationMs, AuthSession parent) {
    AuthSession session = new AuthSession(parent.headers(), token, OAuth2Properties.ACCESS_TOKEN_TYPE);
    if (expirationMs != null) {
      scheduleTokenRefresh(session, System.currentTimeMillis(), expirationMs, TimeUnit.MILLISECONDS);
    }
    return session;
  }

  private AuthSession newSession(String token, String tokenType, AuthSession parent) {
    long startTimeMillis = System.currentTimeMillis();
    OAuthTokenResponse response = OAuth2Util.exchangeToken(
        client, parent.headers(), token, tokenType, parent.token(), parent.tokenType(), OAuth2Properties.CATALOG_SCOPE);
    return newSession(response, startTimeMillis, parent);
  }

  private AuthSession newSession(String credential, AuthSession parent) {
    long startTimeMillis = System.currentTimeMillis();
    OAuthTokenResponse response = OAuth2Util.fetchToken(
        client, parent.headers(), credential, OAuth2Properties.CATALOG_SCOPE);
    return newSession(response, startTimeMillis, parent);
  }

  private AuthSession newSession(OAuthTokenResponse response, long startTimeMillis, AuthSession parent) {
    AuthSession session = new AuthSession(parent.headers(), response.token(), response.issuedTokenType());
    if (response.expiresInSeconds() != null) {
      scheduleTokenRefresh(session, startTimeMillis, response.expiresInSeconds(), TimeUnit.SECONDS);
    }
    return session;
  }

  private Long expiresInMs(Map<String, String> properties) {
    if (refreshAuthByDefault || properties.containsKey(OAuth2Properties.TOKEN_EXPIRES_IN_MS)) {
      return PropertyUtil.propertyAsLong(
          properties, OAuth2Properties.TOKEN_EXPIRES_IN_MS, OAuth2Properties.TOKEN_EXPIRES_IN_MS_DEFAULT);
    } else {
      return null;
    }
  }

  private static Map<String, String> configHeaders(Map<String, String> properties) {
    return RESTUtil.extractPrefixMap(properties, "header.");
  }

  private static Cache<String, AuthSession> newSessionCache(Map<String, String> properties) {
    long expirationIntervalMs = PropertyUtil.propertyAsLong(properties,
        CatalogProperties.AUTH_SESSION_TIMEOUT_MS,
        CatalogProperties.AUTH_SESSION_TIMEOUT_MS_DEFAULT);

    return Caffeine.newBuilder()
        .expireAfterAccess(Duration.ofMillis(expirationIntervalMs))
        .removalListener((RemovalListener<String, AuthSession>) (id, auth, cause) -> auth.stopRefreshing())
        .build();
  }
}<|MERGE_RESOLUTION|>--- conflicted
+++ resolved
@@ -246,15 +246,6 @@
 
   @Override
   public List<Namespace> listNamespaces(SessionContext context, Namespace namespace) {
-<<<<<<< HEAD
-    if (!namespace.isEmpty()) {
-      // some execution engines will attempt to list child namespaces before a drop, so
-      // return an empty list instead of throwing an exception here
-      return ImmutableList.of();
-    }
-    ListNamespacesResponse response = client
-        .get(paths.namespaces(), ListNamespacesResponse.class, headers(context), ErrorHandlers.namespaceErrorHandler());
-=======
     Map<String, String> queryParams;
     if (namespace.isEmpty()) {
       queryParams = ImmutableMap.of();
@@ -266,7 +257,6 @@
     ListNamespacesResponse response = client.get(
         paths.namespaces(), queryParams, ListNamespacesResponse.class, headers(context),
         ErrorHandlers.namespaceErrorHandler());
->>>>>>> a8b494f5
     return response.namespaces();
   }
 
