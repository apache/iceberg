--- conflicted
+++ resolved
@@ -107,12 +107,8 @@
   private ResourcePaths paths = null;
   private Object conf = null;
   private FileIO io = null;
-<<<<<<< HEAD
-  private MetricsReporter customMetricsReporter = null;
-=======
   private MetricsReporter reporter = null;
   private boolean reportingViaRestEnabled;
->>>>>>> a237cd55
 
   // a lazy thread pool for token refresh
   private volatile ScheduledExecutorService refreshExecutor = null;
@@ -184,11 +180,6 @@
         CatalogUtil.loadFileIO(
             ioImpl != null ? ioImpl : ResolvingFileIO.class.getName(), mergedProps, conf);
     String metricsReporterImpl = mergedProps.get(CatalogProperties.METRICS_REPORTER_IMPL);
-<<<<<<< HEAD
-    this.customMetricsReporter =
-        null != metricsReporterImpl ? CatalogUtil.loadMetricsReporter(metricsReporterImpl) : null;
-
-=======
     this.reporter =
         null != metricsReporterImpl
             ? CatalogUtil.loadMetricsReporter(metricsReporterImpl)
@@ -196,7 +187,6 @@
 
     this.reportingViaRestEnabled =
         PropertyUtil.propertyAsBoolean(mergedProps, REST_METRICS_REPORTING_ENABLED, true);
->>>>>>> a237cd55
     super.initialize(name, mergedProps);
   }
 
@@ -336,10 +326,6 @@
       TableIdentifier tableIdentifier,
       MetricsReport report,
       Supplier<Map<String, String>> headers) {
-<<<<<<< HEAD
-    LoggingMetricsReporter.instance().report(report);
-=======
->>>>>>> a237cd55
     try {
       reporter.report(report);
       if (reportingViaRestEnabled) {
