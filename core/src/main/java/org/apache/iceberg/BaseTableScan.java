--- conflicted
+++ resolved
@@ -166,34 +166,7 @@
       Listeners.notifyAll(
           new ScanEvent(table.toString(), snapshot.snapshotId(), rowFilter, schema()));
 
-<<<<<<< HEAD
-      Iterable<ManifestFile> matchingManifests = Iterables.filter(snapshot.manifests(),
-          manifest -> evalCache.get(manifest.partitionSpecId()).eval(manifest));
-
-      Iterable<CloseableIterable<FileScanTask>> readers = Iterables.transform(
-          matchingManifests,
-          manifest -> {
-              ManifestReader reader = ManifestReader
-                  .read(ops.io().newInputFile(manifest.path()), ops.current()::spec)
-                  .caseSensitive(caseSensitive);
-            PartitionSpec spec = ops.current().spec(manifest.partitionSpecId());
-            String schemaString = SchemaParser.toJson(spec.schema());
-            String specString = PartitionSpecParser.toJson(spec);
-            ResidualEvaluator residuals = new ResidualEvaluator(spec, rowFilter, caseSensitive);
-            return CloseableIterable.transform(
-                reader.filterRows(rowFilter).select(colStats ? SCAN_WITH_STATS_COLUMNS : SCAN_COLUMNS),
-                file -> new BaseFileScanTask(file, schemaString, specString, residuals)
-            );
-          });
-
-      if (PLAN_SCANS_WITH_WORKER_POOL && snapshot.manifests().size() > 30) {
-        return new ParallelIterable<>(readers, ThreadPools.getWorkerPool());
-      } else {
-        return CloseableIterable.concat(readers);
-      }
-=======
       return planFiles(ops, snapshot, rowFilter, caseSensitive, colStats);
->>>>>>> 5679b67b
 
     } else {
       LOG.info("Scanning empty table {}", table);
