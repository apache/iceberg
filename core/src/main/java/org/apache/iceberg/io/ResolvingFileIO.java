/*
 * Licensed to the Apache Software Foundation (ASF) under one
 * or more contributor license agreements.  See the NOTICE file
 * distributed with this work for additional information
 * regarding copyright ownership.  The ASF licenses this file
 * to you under the Apache License, Version 2.0 (the
 * "License"); you may not use this file except in compliance
 * with the License.  You may obtain a copy of the License at
 *
 *   http://www.apache.org/licenses/LICENSE-2.0
 *
 * Unless required by applicable law or agreed to in writing,
 * software distributed under the License is distributed on an
 * "AS IS" BASIS, WITHOUT WARRANTIES OR CONDITIONS OF ANY
 * KIND, either express or implied.  See the License for the
 * specific language governing permissions and limitations
 * under the License.
 */
package org.apache.iceberg.io;

import java.util.Arrays;
import java.util.List;
import java.util.Map;
import java.util.concurrent.atomic.AtomicBoolean;
import java.util.function.Function;
import java.util.stream.Collectors;
import java.util.stream.StreamSupport;
import org.apache.hadoop.conf.Configuration;
import org.apache.iceberg.CatalogUtil;
import org.apache.iceberg.exceptions.ValidationException;
import org.apache.iceberg.hadoop.HadoopConfigurable;
import org.apache.iceberg.hadoop.SerializableConfiguration;
import org.apache.iceberg.relocated.com.google.common.annotations.VisibleForTesting;
import org.apache.iceberg.relocated.com.google.common.base.Joiner;
import org.apache.iceberg.relocated.com.google.common.collect.ImmutableMap;
import org.apache.iceberg.relocated.com.google.common.collect.Lists;
import org.apache.iceberg.relocated.com.google.common.collect.Maps;
import org.apache.iceberg.util.SerializableMap;
import org.apache.iceberg.util.SerializableSupplier;
import org.apache.iceberg.util.Tasks;
import org.slf4j.Logger;
import org.slf4j.LoggerFactory;

/** FileIO implementation that uses location scheme to choose the correct FileIO implementation. */
public class ResolvingFileIO implements FileIO, HadoopConfigurable, SupportsBulkOperations {
  private static final Logger LOG = LoggerFactory.getLogger(ResolvingFileIO.class);
  private static final String FALLBACK_IMPL = "org.apache.iceberg.hadoop.HadoopFileIO";
  private static final String S3_FILE_IO_IMPL = "org.apache.iceberg.aws.s3.S3FileIO";
<<<<<<< HEAD
  private static final String IN_MEMORY_IO_IMPL = "org.apache.iceberg.inmemory.InMemoryFileIO";
  private static final Map<String, String> SCHEME_TO_FILE_IO =
      ImmutableMap.of(
          "s3",
          S3_FILE_IO_IMPL,
          "s3a",
          S3_FILE_IO_IMPL,
          "s3n",
          S3_FILE_IO_IMPL,
          "inmemory",
          IN_MEMORY_IO_IMPL);
=======
  private static final String GCS_FILE_IO_IMPL = "org.apache.iceberg.gcp.gcs.GCSFileIO";
  private static final Map<String, String> SCHEME_TO_FILE_IO =
      ImmutableMap.of(
          "s3", S3_FILE_IO_IMPL,
          "s3a", S3_FILE_IO_IMPL,
          "s3n", S3_FILE_IO_IMPL,
          "gs", GCS_FILE_IO_IMPL);
>>>>>>> f5f543a5

  private final Map<String, FileIO> ioInstances = Maps.newHashMap();
  private final AtomicBoolean isClosed = new AtomicBoolean(false);
  private final transient StackTraceElement[] createStack;
  private SerializableMap<String, String> properties;
  private SerializableSupplier<Configuration> hadoopConf;

  /**
   * No-arg constructor to load the FileIO dynamically.
   *
   * <p>All fields are initialized by calling {@link ResolvingFileIO#initialize(Map)} later.
   */
  public ResolvingFileIO() {
    createStack = Thread.currentThread().getStackTrace();
  }

  @Override
  public InputFile newInputFile(String location) {
    return io(location).newInputFile(location);
  }

  @Override
  public InputFile newInputFile(String location, long length) {
    return io(location).newInputFile(location, length);
  }

  @Override
  public OutputFile newOutputFile(String location) {
    return io(location).newOutputFile(location);
  }

  @Override
  public void deleteFile(String location) {
    io(location).deleteFile(location);
  }

  @Override
  public void deleteFiles(Iterable<String> pathsToDelete) throws BulkDeletionFailureException {
    Map<FileIO, List<String>> pathByFileIO =
        StreamSupport.stream(pathsToDelete.spliterator(), false)
            .collect(Collectors.groupingBy(this::io));
    for (Map.Entry<FileIO, List<String>> entries : pathByFileIO.entrySet()) {
      FileIO io = entries.getKey();
      List<String> filePaths = entries.getValue();
      if (io instanceof SupportsBulkOperations) {
        ((SupportsBulkOperations) io).deleteFiles(filePaths);
      } else {
        LOG.warn(
            "IO {} does not support bulk operations. Using non-bulk deletes.",
            io.getClass().getName());
        Tasks.Builder<String> deleteTasks =
            Tasks.foreach(filePaths)
                .noRetry()
                .suppressFailureWhenFinished()
                .onFailure((file, exc) -> LOG.warn("Failed to delete file: {}", file, exc));
        deleteTasks.run(io::deleteFile);
      }
    }
  }

  @Override
  public Map<String, String> properties() {
    return properties.immutableMap();
  }

  @Override
  public void initialize(Map<String, String> newProperties) {
    close(); // close and discard any existing FileIO instances
    this.properties = SerializableMap.copyOf(newProperties);
    isClosed.set(false);
  }

  @Override
  public void close() {
    if (isClosed.compareAndSet(false, true)) {
      List<FileIO> instances = Lists.newArrayList();

      synchronized (ioInstances) {
        instances.addAll(ioInstances.values());
        ioInstances.clear();
      }

      for (FileIO io : instances) {
        io.close();
      }
    }
  }

  @Override
  public void serializeConfWith(
      Function<Configuration, SerializableSupplier<Configuration>> confSerializer) {
    this.hadoopConf = confSerializer.apply(hadoopConf.get());
  }

  @Override
  public void setConf(Configuration conf) {
    this.hadoopConf = new SerializableConfiguration(conf)::get;
  }

  @Override
  public Configuration getConf() {
    return hadoopConf.get();
  }

  @VisibleForTesting
  FileIO io(String location) {
    String impl = implFromLocation(location);
    FileIO io = ioInstances.get(impl);
    if (io != null) {
      return io;
    }

    synchronized (ioInstances) {
      // double check while holding the lock
      io = ioInstances.get(impl);
      if (io != null) {
        return io;
      }

      Configuration conf = hadoopConf.get();

      try {
        Map<String, String> props = Maps.newHashMap(properties);
        // ResolvingFileIO is keeping track of the creation stacktrace, so no need to do the same in
        // S3FileIO.
        props.put("init-creation-stacktrace", "false");
        io = CatalogUtil.loadFileIO(impl, props, conf);
      } catch (IllegalArgumentException e) {
        if (impl.equals(FALLBACK_IMPL)) {
          // no implementation to fall back to, throw the exception
          throw e;
        } else {
          // couldn't load the normal class, fall back to HadoopFileIO
          LOG.warn(
              "Failed to load FileIO implementation: {}, falling back to {}",
              impl,
              FALLBACK_IMPL,
              e);
          try {
            io = CatalogUtil.loadFileIO(FALLBACK_IMPL, properties, conf);
          } catch (IllegalArgumentException suppressed) {
            LOG.warn(
                "Failed to load FileIO implementation: {} (fallback)", FALLBACK_IMPL, suppressed);
            // both attempts failed, throw the original exception with the later exception
            // suppressed
            e.addSuppressed(suppressed);
            throw e;
          }
        }
      }

      ioInstances.put(impl, io);
    }

    return io;
  }

  private static String implFromLocation(String location) {
    return SCHEME_TO_FILE_IO.getOrDefault(scheme(location), FALLBACK_IMPL);
  }

  public Class<?> ioClass(String location) {
    String fileIOClassName = implFromLocation(location);
    try {
      return Class.forName(fileIOClassName);
    } catch (ClassNotFoundException e) {
      throw new ValidationException("Class %s not found : %s", fileIOClassName, e.getMessage());
    }
  }

  private static String scheme(String location) {
    int colonPos = location.indexOf(":");
    if (colonPos > 0) {
      return location.substring(0, colonPos);
    }

    return null;
  }

  @SuppressWarnings("checkstyle:NoFinalizer")
  @Override
  protected void finalize() throws Throwable {
    super.finalize();
    if (!isClosed.get()) {
      close();

      if (null != createStack) {
        String trace =
            Joiner.on("\n\t").join(Arrays.copyOfRange(createStack, 1, createStack.length));
        LOG.warn("Unclosed ResolvingFileIO instance created by:\n\t{}", trace);
      }
    }
  }
}<|MERGE_RESOLUTION|>--- conflicted
+++ resolved
@@ -46,7 +46,7 @@
   private static final Logger LOG = LoggerFactory.getLogger(ResolvingFileIO.class);
   private static final String FALLBACK_IMPL = "org.apache.iceberg.hadoop.HadoopFileIO";
   private static final String S3_FILE_IO_IMPL = "org.apache.iceberg.aws.s3.S3FileIO";
-<<<<<<< HEAD
+  private static final String GCS_FILE_IO_IMPL = "org.apache.iceberg.gcp.gcs.GCSFileIO";
   private static final String IN_MEMORY_IO_IMPL = "org.apache.iceberg.inmemory.InMemoryFileIO";
   private static final Map<String, String> SCHEME_TO_FILE_IO =
       ImmutableMap.of(
@@ -56,17 +56,10 @@
           S3_FILE_IO_IMPL,
           "s3n",
           S3_FILE_IO_IMPL,
+          "gs", 
+          GCS_FILE_IO_IMPL,
           "inmemory",
           IN_MEMORY_IO_IMPL);
-=======
-  private static final String GCS_FILE_IO_IMPL = "org.apache.iceberg.gcp.gcs.GCSFileIO";
-  private static final Map<String, String> SCHEME_TO_FILE_IO =
-      ImmutableMap.of(
-          "s3", S3_FILE_IO_IMPL,
-          "s3a", S3_FILE_IO_IMPL,
-          "s3n", S3_FILE_IO_IMPL,
-          "gs", GCS_FILE_IO_IMPL);
->>>>>>> f5f543a5
 
   private final Map<String, FileIO> ioInstances = Maps.newHashMap();
   private final AtomicBoolean isClosed = new AtomicBoolean(false);
