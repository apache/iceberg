/*
 * Licensed to the Apache Software Foundation (ASF) under one
 * or more contributor license agreements.  See the NOTICE file
 * distributed with this work for additional information
 * regarding copyright ownership.  The ASF licenses this file
 * to you under the Apache License, Version 2.0 (the
 * "License"); you may not use this file except in compliance
 * with the License.  You may obtain a copy of the License at
 *
 *   http://www.apache.org/licenses/LICENSE-2.0
 *
 * Unless required by applicable law or agreed to in writing,
 * software distributed under the License is distributed on an
 * "AS IS" BASIS, WITHOUT WARRANTIES OR CONDITIONS OF ANY
 * KIND, either express or implied.  See the License for the
 * specific language governing permissions and limitations
 * under the License.
 */
package org.apache.iceberg;

import com.github.benmanes.caffeine.cache.Caffeine;
import com.github.benmanes.caffeine.cache.LoadingCache;
import java.io.IOException;
import java.nio.ByteBuffer;
import java.util.Arrays;
import java.util.Collections;
import java.util.Comparator;
import java.util.List;
import java.util.Map;
import java.util.Queue;
import java.util.Set;
import java.util.concurrent.ConcurrentLinkedQueue;
import java.util.concurrent.ExecutorService;
import java.util.stream.Collectors;
import java.util.stream.Stream;
import org.apache.iceberg.exceptions.RuntimeIOException;
import org.apache.iceberg.expressions.Expression;
import org.apache.iceberg.expressions.Expressions;
import org.apache.iceberg.expressions.ManifestEvaluator;
import org.apache.iceberg.expressions.Projections;
import org.apache.iceberg.io.CloseableIterable;
import org.apache.iceberg.io.FileIO;
import org.apache.iceberg.metrics.ScanMetrics;
import org.apache.iceberg.relocated.com.google.common.base.Preconditions;
import org.apache.iceberg.relocated.com.google.common.collect.ImmutableMap;
import org.apache.iceberg.relocated.com.google.common.collect.Iterables;
import org.apache.iceberg.relocated.com.google.common.collect.ListMultimap;
import org.apache.iceberg.relocated.com.google.common.collect.Lists;
import org.apache.iceberg.relocated.com.google.common.collect.Maps;
import org.apache.iceberg.relocated.com.google.common.collect.Multimaps;
import org.apache.iceberg.relocated.com.google.common.collect.Sets;
import org.apache.iceberg.types.Comparators;
import org.apache.iceberg.types.Conversions;
import org.apache.iceberg.types.Type;
import org.apache.iceberg.types.Types;
import org.apache.iceberg.util.Pair;
import org.apache.iceberg.util.PartitionSet;
import org.apache.iceberg.util.StructLikeWrapper;
import org.apache.iceberg.util.Tasks;

/**
 * An index of {@link DeleteFile delete files} by sequence number.
 *
 * <p>Use {@link #builderFor(FileIO, Iterable)} to construct an index, and {@link #forDataFile(long,
 * DataFile)} or {@link #forEntry(ManifestEntry)} to get the delete files to apply to a given data
 * file.
 */
class DeleteFileIndex {
  private static final DeleteFile[] NO_DELETES = new DeleteFile[0];

  private final Map<Integer, Types.StructType> partitionTypeById;
  private final Map<Integer, ThreadLocal<StructLikeWrapper>> wrapperById;
  private final DeleteFileGroup globalDeletes;
  private final Map<Pair<Integer, StructLikeWrapper>, DeleteFileGroup> deletesByPartition;
  private final boolean isEmpty;

  DeleteFileIndex(
      Map<Integer, PartitionSpec> specs,
      long[] globalSeqs,
      DeleteFile[] globalDeletes,
      Map<Pair<Integer, StructLikeWrapper>, Pair<long[], DeleteFile[]>> deletesByPartition) {
    this(specs, index(specs, globalSeqs, globalDeletes), index(specs, deletesByPartition));
  }

  private DeleteFileIndex(
      Map<Integer, PartitionSpec> specs,
      DeleteFileGroup globalDeletes,
      Map<Pair<Integer, StructLikeWrapper>, DeleteFileGroup> deletesByPartition) {
    ImmutableMap.Builder<Integer, Types.StructType> builder = ImmutableMap.builder();
    specs.forEach((specId, spec) -> builder.put(specId, spec.partitionType()));
    this.partitionTypeById = builder.build();
    this.wrapperById = Maps.newConcurrentMap();
    this.globalDeletes = globalDeletes;
    this.deletesByPartition = deletesByPartition;
    this.isEmpty = globalDeletes == null && deletesByPartition.isEmpty();
  }

  public boolean isEmpty() {
    return isEmpty;
  }

  public Iterable<DeleteFile> referencedDeleteFiles() {
    Iterable<DeleteFile> deleteFiles = Collections.emptyList();

    if (globalDeletes != null) {
      deleteFiles = Iterables.concat(deleteFiles, globalDeletes.referencedDeleteFiles());
    }

    for (DeleteFileGroup partitionDeletes : deletesByPartition.values()) {
      deleteFiles = Iterables.concat(deleteFiles, partitionDeletes.referencedDeleteFiles());
    }

    return deleteFiles;
  }

  private StructLikeWrapper newWrapper(int specId) {
    return StructLikeWrapper.forType(partitionTypeById.get(specId));
  }

  private Pair<Integer, StructLikeWrapper> partition(int specId, StructLike struct) {
    ThreadLocal<StructLikeWrapper> wrapper =
        wrapperById.computeIfAbsent(specId, id -> ThreadLocal.withInitial(() -> newWrapper(id)));
    return Pair.of(specId, wrapper.get().set(struct));
  }

  DeleteFile[] forEntry(ManifestEntry<DataFile> entry) {
    return forDataFile(entry.dataSequenceNumber(), entry.file());
  }

  DeleteFile[] forDataFile(long sequenceNumber, DataFile file) {
    if (isEmpty) {
      return NO_DELETES;
    }

    Pair<Integer, StructLikeWrapper> partition = partition(file.specId(), file.partition());
    DeleteFileGroup partitionDeletes = deletesByPartition.get(partition);

    if (globalDeletes == null && partitionDeletes == null) {
      return NO_DELETES;
    }

    Stream<IndexedDeleteFile> matchingDeletes;
    if (partitionDeletes == null) {
      matchingDeletes = globalDeletes.limit(sequenceNumber);
    } else if (globalDeletes == null) {
      matchingDeletes = partitionDeletes.limit(sequenceNumber);
    } else {
      Stream<IndexedDeleteFile> matchingGlobalDeletes = globalDeletes.limit(sequenceNumber);
      Stream<IndexedDeleteFile> matchingPartitionDeletes = partitionDeletes.limit(sequenceNumber);
      matchingDeletes = Stream.concat(matchingGlobalDeletes, matchingPartitionDeletes);
    }

    return matchingDeletes
        .filter(deleteFile -> canContainDeletesForFile(file, deleteFile))
        .map(IndexedDeleteFile::wrapped)
        .toArray(DeleteFile[]::new);
  }

  private static boolean canContainDeletesForFile(DataFile dataFile, IndexedDeleteFile deleteFile) {
    switch (deleteFile.content()) {
      case POSITION_DELETES:
        return canContainPosDeletesForFile(dataFile, deleteFile);

      case EQUALITY_DELETES:
        return canContainEqDeletesForFile(dataFile, deleteFile, deleteFile.spec().schema());
    }

    return true;
  }

  private static boolean canContainPosDeletesForFile(
      DataFile dataFile, IndexedDeleteFile deleteFile) {
    // check that the delete file can contain the data file's file_path
    if (deleteFile.hasNoLowerOrUpperBounds()) {
      return true;
    }

    int pathId = MetadataColumns.DELETE_FILE_PATH.fieldId();
    Comparator<CharSequence> comparator = Comparators.charSequences();

    CharSequence lower = deleteFile.lowerBound(pathId);
    if (lower != null && comparator.compare(dataFile.path(), lower) < 0) {
      return false;
    }

    CharSequence upper = deleteFile.upperBound(pathId);
    if (upper != null && comparator.compare(dataFile.path(), upper) > 0) {
      return false;
    }

    return true;
  }

  @SuppressWarnings("checkstyle:CyclomaticComplexity")
  private static boolean canContainEqDeletesForFile(
      DataFile dataFile, IndexedDeleteFile deleteFile, Schema schema) {
    Map<Integer, ByteBuffer> dataLowers = dataFile.lowerBounds();
    Map<Integer, ByteBuffer> dataUppers = dataFile.upperBounds();

    // whether to check data ranges or to assume that the ranges match
    // if upper/lower bounds are missing, null counts may still be used to determine delete files
    // can be skipped
    boolean checkRanges =
        dataLowers != null && dataUppers != null && deleteFile.hasLowerAndUpperBounds();

    Map<Integer, Long> dataNullCounts = dataFile.nullValueCounts();
    Map<Integer, Long> dataValueCounts = dataFile.valueCounts();
    Map<Integer, Long> deleteNullCounts = deleteFile.nullValueCounts();
    Map<Integer, Long> deleteValueCounts = deleteFile.valueCounts();

    for (int id : deleteFile.equalityFieldIds()) {
      Types.NestedField field = schema.findField(id);
      if (!field.type().isPrimitiveType()) {
        // stats are not kept for nested types. assume that the delete file may match
        continue;
      }

      if (containsNull(dataNullCounts, field) && containsNull(deleteNullCounts, field)) {
        // the data has null values and null has been deleted, so the deletes must be applied
        continue;
      }

      if (allNull(dataNullCounts, dataValueCounts, field) && allNonNull(deleteNullCounts, field)) {
        // the data file contains only null values for this field, but there are no deletes for null
        // values
        return false;
      }

      if (allNull(deleteNullCounts, deleteValueCounts, field)
          && allNonNull(dataNullCounts, field)) {
        // the delete file removes only null rows with null for this field, but there are no data
        // rows with null
        return false;
      }

      if (!checkRanges) {
        // some upper and lower bounds are missing, assume they match
        continue;
      }

      ByteBuffer dataLower = dataLowers.get(id);
      ByteBuffer dataUpper = dataUppers.get(id);
      Object deleteLower = deleteFile.lowerBound(id);
      Object deleteUpper = deleteFile.upperBound(id);
      if (dataLower == null || dataUpper == null || deleteLower == null || deleteUpper == null) {
        // at least one bound is not known, assume the delete file may match
        continue;
      }

      if (!rangesOverlap(field, dataLower, dataUpper, deleteLower, deleteUpper)) {
        // no values overlap between the data file and the deletes
        return false;
      }
    }

    return true;
  }

  private static <T> boolean rangesOverlap(
      Types.NestedField field,
      ByteBuffer dataLowerBuf,
      ByteBuffer dataUpperBuf,
      T deleteLower,
      T deleteUpper) {
    Type.PrimitiveType type = field.type().asPrimitiveType();
    Comparator<T> comparator = Comparators.forType(type);

    T dataLower = Conversions.fromByteBuffer(type, dataLowerBuf);
    if (comparator.compare(dataLower, deleteUpper) > 0) {
      return false;
    }

    T dataUpper = Conversions.fromByteBuffer(type, dataUpperBuf);
    if (comparator.compare(deleteLower, dataUpper) > 0) {
      return false;
    }

<<<<<<< HEAD
    return (comparator.compare(deleteLower, dataLower) <= 0
        && comparator.compare(deleteUpper, dataLower) >= 0) || ((comparator.compare(deleteLower, dataUpper) <= 0
            && comparator.compare(deleteUpper, dataUpper) >= 0));
=======
    return true;
>>>>>>> 5cad65ad
  }

  private static boolean allNonNull(Map<Integer, Long> nullValueCounts, Types.NestedField field) {
    if (field.isRequired()) {
      return true;
    }

    if (nullValueCounts == null) {
      return false;
    }

    Long nullValueCount = nullValueCounts.get(field.fieldId());
    if (nullValueCount == null) {
      return false;
    }

    return nullValueCount <= 0;
  }

  private static boolean allNull(
      Map<Integer, Long> nullValueCounts, Map<Integer, Long> valueCounts, Types.NestedField field) {
    if (field.isRequired()) {
      return false;
    }

    if (nullValueCounts == null || valueCounts == null) {
      return false;
    }

    Long nullValueCount = nullValueCounts.get(field.fieldId());
    Long valueCount = valueCounts.get(field.fieldId());
    if (nullValueCount == null || valueCount == null) {
      return false;
    }

    return nullValueCount.equals(valueCount);
  }

  private static boolean containsNull(Map<Integer, Long> nullValueCounts, Types.NestedField field) {
    if (field.isRequired()) {
      return false;
    }

    if (nullValueCounts == null) {
      return true;
    }

    Long nullValueCount = nullValueCounts.get(field.fieldId());
    if (nullValueCount == null) {
      return true;
    }

    return nullValueCount > 0;
  }

  private static DeleteFileGroup index(
      Map<Integer, PartitionSpec> specs, Pair<long[], DeleteFile[]> pairs) {
    return index(specs, pairs.first(), pairs.second());
  }

  private static DeleteFileGroup index(
      Map<Integer, PartitionSpec> specs, long[] seqs, DeleteFile[] files) {
    if (files == null || files.length == 0) {
      return null;
    }

    IndexedDeleteFile[] indexedGlobalDeleteFiles = new IndexedDeleteFile[files.length];

    for (int pos = 0; pos < files.length; pos++) {
      DeleteFile file = files[pos];
      PartitionSpec spec = specs.get(file.specId());
      long applySequenceNumber = seqs[pos];
      indexedGlobalDeleteFiles[pos] = new IndexedDeleteFile(spec, file, applySequenceNumber);
    }

    return new DeleteFileGroup(seqs, indexedGlobalDeleteFiles);
  }

  private static Map<Pair<Integer, StructLikeWrapper>, DeleteFileGroup> index(
      Map<Integer, PartitionSpec> specs,
      Map<Pair<Integer, StructLikeWrapper>, Pair<long[], DeleteFile[]>> deletesByPartition) {
    Map<Pair<Integer, StructLikeWrapper>, DeleteFileGroup> indexed = Maps.newHashMap();
    deletesByPartition.forEach((key, value) -> indexed.put(key, index(specs, value)));
    return indexed;
  }

  static Builder builderFor(FileIO io, Iterable<ManifestFile> deleteManifests) {
    return new Builder(io, Sets.newHashSet(deleteManifests));
  }

  static class Builder {
    private final FileIO io;
    private final Set<ManifestFile> deleteManifests;
    private long minSequenceNumber = 0L;
    private Map<Integer, PartitionSpec> specsById = null;
    private Expression dataFilter = Expressions.alwaysTrue();
    private Expression partitionFilter = Expressions.alwaysTrue();
    private PartitionSet partitionSet = null;
    private boolean caseSensitive = true;
    private ExecutorService executorService = null;
    private ScanMetrics scanMetrics = ScanMetrics.noop();

    Builder(FileIO io, Set<ManifestFile> deleteManifests) {
      this.io = io;
      this.deleteManifests = Sets.newHashSet(deleteManifests);
    }

    Builder afterSequenceNumber(long seq) {
      this.minSequenceNumber = seq;
      return this;
    }

    Builder specsById(Map<Integer, PartitionSpec> newSpecsById) {
      this.specsById = newSpecsById;
      return this;
    }

    Builder filterData(Expression newDataFilter) {
      this.dataFilter = Expressions.and(dataFilter, newDataFilter);
      return this;
    }

    Builder filterPartitions(Expression newPartitionFilter) {
      this.partitionFilter = Expressions.and(partitionFilter, newPartitionFilter);
      return this;
    }

    Builder filterPartitions(PartitionSet newPartitionSet) {
      this.partitionSet = newPartitionSet;
      return this;
    }

    Builder caseSensitive(boolean newCaseSensitive) {
      this.caseSensitive = newCaseSensitive;
      return this;
    }

    Builder planWith(ExecutorService newExecutorService) {
      this.executorService = newExecutorService;
      return this;
    }

    Builder scanMetrics(ScanMetrics newScanMetrics) {
      this.scanMetrics = newScanMetrics;
      return this;
    }

    DeleteFileIndex build() {
      // read all of the matching delete manifests in parallel and accumulate the matching files in
      // a queue
      Queue<DeleteFile> files = new ConcurrentLinkedQueue<>();
      Tasks.foreach(deleteManifestReaders())
          .stopOnFailure()
          .throwFailureWhenFinished()
          .executeWith(executorService)
          .run(
              deleteFile -> {
                try (CloseableIterable<ManifestEntry<DeleteFile>> reader = deleteFile) {
                  for (ManifestEntry<DeleteFile> entry : reader) {
                    if (entry.dataSequenceNumber() > minSequenceNumber) {
                      // copy with stats for better filtering against data file stats
                      files.add(entry.file().copy());
                    }
                  }
                } catch (IOException e) {
                  throw new RuntimeIOException(e, "Failed to close");
                }
              });

      // build a map from (specId, partition) to delete file entries
      Map<Integer, StructLikeWrapper> wrappersBySpecId = Maps.newHashMap();
      ListMultimap<Pair<Integer, StructLikeWrapper>, IndexedDeleteFile> deleteFilesByPartition =
          Multimaps.newListMultimap(Maps.newHashMap(), Lists::newArrayList);
      for (DeleteFile file : files) {
        int specId = file.specId();
        PartitionSpec spec = specsById.get(specId);
        StructLikeWrapper wrapper =
            wrappersBySpecId
                .computeIfAbsent(specId, id -> StructLikeWrapper.forType(spec.partitionType()))
                .copyFor(file.partition());
        deleteFilesByPartition.put(Pair.of(specId, wrapper), new IndexedDeleteFile(spec, file));
      }

      // sort the entries in each map value by sequence number and split into sequence numbers and
      // delete files lists
      Map<Pair<Integer, StructLikeWrapper>, DeleteFileGroup> sortedDeletesByPartition =
          Maps.newHashMap();
      // also, separate out equality deletes in an unpartitioned spec that should be applied
      // globally
      DeleteFileGroup globalDeletes = null;
      for (Pair<Integer, StructLikeWrapper> partition : deleteFilesByPartition.keySet()) {
        if (specsById.get(partition.first()).isUnpartitioned()) {
          Preconditions.checkState(
              globalDeletes == null, "Detected multiple partition specs with no partitions");

          IndexedDeleteFile[] eqFilesSortedBySeq =
              deleteFilesByPartition.get(partition).stream()
                  .filter(file -> file.content() == FileContent.EQUALITY_DELETES)
                  .sorted(Comparator.comparingLong(IndexedDeleteFile::applySequenceNumber))
                  .toArray(IndexedDeleteFile[]::new);
          if (eqFilesSortedBySeq.length > 0) {
            globalDeletes = new DeleteFileGroup(eqFilesSortedBySeq);
          }

          IndexedDeleteFile[] posFilesSortedBySeq =
              deleteFilesByPartition.get(partition).stream()
                  .filter(file -> file.content() == FileContent.POSITION_DELETES)
                  .sorted(Comparator.comparingLong(IndexedDeleteFile::applySequenceNumber))
                  .toArray(IndexedDeleteFile[]::new);
          sortedDeletesByPartition.put(partition, new DeleteFileGroup(posFilesSortedBySeq));

        } else {
          IndexedDeleteFile[] filesSortedBySeq =
              deleteFilesByPartition.get(partition).stream()
                  .sorted(Comparator.comparingLong(IndexedDeleteFile::applySequenceNumber))
                  .toArray(IndexedDeleteFile[]::new);
          sortedDeletesByPartition.put(partition, new DeleteFileGroup(filesSortedBySeq));
        }
      }

      scanMetrics.indexedDeleteFiles().increment(files.size());
      deleteFilesByPartition
          .values()
          .forEach(
              file -> {
                FileContent content = file.content();
                if (content == FileContent.EQUALITY_DELETES) {
                  scanMetrics.equalityDeleteFiles().increment();
                } else if (content == FileContent.POSITION_DELETES) {
                  scanMetrics.positionalDeleteFiles().increment();
                }
              });

      return new DeleteFileIndex(specsById, globalDeletes, sortedDeletesByPartition);
    }

    private Iterable<CloseableIterable<ManifestEntry<DeleteFile>>> deleteManifestReaders() {
      LoadingCache<Integer, ManifestEvaluator> evalCache =
          specsById == null
              ? null
              : Caffeine.newBuilder()
                  .build(
                      specId -> {
                        PartitionSpec spec = specsById.get(specId);
                        return ManifestEvaluator.forPartitionFilter(
                            Expressions.and(
                                partitionFilter,
                                Projections.inclusive(spec, caseSensitive).project(dataFilter)),
                            spec,
                            caseSensitive);
                      });

      CloseableIterable<ManifestFile> closeableDeleteManifests =
          CloseableIterable.withNoopClose(deleteManifests);
      CloseableIterable<ManifestFile> matchingManifests =
          evalCache == null
              ? closeableDeleteManifests
              : CloseableIterable.filter(
                  scanMetrics.skippedDeleteManifests(),
                  closeableDeleteManifests,
                  manifest ->
                      manifest.content() == ManifestContent.DELETES
                          && (manifest.hasAddedFiles() || manifest.hasExistingFiles())
                          && evalCache.get(manifest.partitionSpecId()).eval(manifest));

      matchingManifests =
          CloseableIterable.count(scanMetrics.scannedDeleteManifests(), matchingManifests);
      return Iterables.transform(
          matchingManifests,
          manifest ->
              ManifestFiles.readDeleteManifest(manifest, io, specsById)
                  .filterRows(dataFilter)
                  .filterPartitions(partitionFilter)
                  .filterPartitions(partitionSet)
                  .caseSensitive(caseSensitive)
                  .scanMetrics(scanMetrics)
                  .liveEntries());
    }
  }

  // a group of indexed delete files sorted by the sequence number they apply to
  private static class DeleteFileGroup {
    private final long[] seqs;
    private final IndexedDeleteFile[] files;

    DeleteFileGroup(IndexedDeleteFile[] files) {
      this.seqs = Arrays.stream(files).mapToLong(IndexedDeleteFile::applySequenceNumber).toArray();
      this.files = files;
    }

    DeleteFileGroup(long[] seqs, IndexedDeleteFile[] files) {
      this.seqs = seqs;
      this.files = files;
    }

    public Stream<IndexedDeleteFile> limit(long seq) {
      int pos = Arrays.binarySearch(seqs, seq);
      int start;
      if (pos < 0) {
        // the sequence number was not found, where it would be inserted is -(pos + 1)
        start = -(pos + 1);
      } else {
        // the sequence number was found, but may not be the first
        // find the first delete file with the given sequence number by decrementing the position
        start = pos;
        while (start > 0 && seqs[start - 1] >= seq) {
          start -= 1;
        }
      }

      return Arrays.stream(files, start, files.length);
    }

    public Iterable<DeleteFile> referencedDeleteFiles() {
      return Arrays.stream(files).map(IndexedDeleteFile::wrapped).collect(Collectors.toList());
    }
  }

  // a delete file wrapper that caches the converted boundaries for faster boundary checks
  // this class is not meant to be exposed beyond the delete file index
  private static class IndexedDeleteFile {
    private final PartitionSpec spec;
    private final DeleteFile wrapped;
    private final long applySequenceNumber;
    private volatile Map<Integer, Object> convertedLowerBounds = null;
    private volatile Map<Integer, Object> convertedUpperBounds = null;

    IndexedDeleteFile(PartitionSpec spec, DeleteFile file, long applySequenceNumber) {
      this.spec = spec;
      this.wrapped = file;
      this.applySequenceNumber = applySequenceNumber;
    }

    IndexedDeleteFile(PartitionSpec spec, DeleteFile file) {
      this.spec = spec;
      this.wrapped = file;

      if (file.content() == FileContent.EQUALITY_DELETES) {
        this.applySequenceNumber = file.dataSequenceNumber() - 1;
      } else {
        this.applySequenceNumber = file.dataSequenceNumber();
      }
    }

    public PartitionSpec spec() {
      return spec;
    }

    public DeleteFile wrapped() {
      return wrapped;
    }

    public long applySequenceNumber() {
      return applySequenceNumber;
    }

    public FileContent content() {
      return wrapped.content();
    }

    public List<Integer> equalityFieldIds() {
      return wrapped.equalityFieldIds();
    }

    public Map<Integer, Long> valueCounts() {
      return wrapped.valueCounts();
    }

    public Map<Integer, Long> nullValueCounts() {
      return wrapped.nullValueCounts();
    }

    public Map<Integer, Long> nanValueCounts() {
      return wrapped.nanValueCounts();
    }

    public boolean hasNoLowerOrUpperBounds() {
      return wrapped.lowerBounds() == null || wrapped.upperBounds() == null;
    }

    public boolean hasLowerAndUpperBounds() {
      return wrapped.lowerBounds() != null && wrapped.upperBounds() != null;
    }

    @SuppressWarnings("unchecked")
    public <T> T lowerBound(int id) {
      return (T) lowerBounds().get(id);
    }

    private Map<Integer, Object> lowerBounds() {
      if (convertedLowerBounds == null) {
        synchronized (this) {
          if (convertedLowerBounds == null) {
            this.convertedLowerBounds = convertBounds(wrapped.lowerBounds());
          }
        }
      }

      return convertedLowerBounds;
    }

    @SuppressWarnings("unchecked")
    public <T> T upperBound(int id) {
      return (T) upperBounds().get(id);
    }

    private Map<Integer, Object> upperBounds() {
      if (convertedUpperBounds == null) {
        synchronized (this) {
          if (convertedUpperBounds == null) {
            this.convertedUpperBounds = convertBounds(wrapped.upperBounds());
          }
        }
      }

      return convertedUpperBounds;
    }

    private Map<Integer, Object> convertBounds(Map<Integer, ByteBuffer> bounds) {
      Map<Integer, Object> converted = Maps.newHashMap();

      if (bounds != null) {
        if (wrapped.content() == FileContent.POSITION_DELETES) {
          Type pathType = MetadataColumns.DELETE_FILE_PATH.type();
          int pathId = MetadataColumns.DELETE_FILE_PATH.fieldId();
          ByteBuffer bound = bounds.get(pathId);
          if (bound != null) {
            converted.put(pathId, Conversions.fromByteBuffer(pathType, bound));
          }

        } else {
          for (int id : equalityFieldIds()) {
            Type type = spec.schema().findField(id).type();
            if (type.isPrimitiveType()) {
              ByteBuffer bound = bounds.get(id);
              if (bound != null) {
                converted.put(id, Conversions.fromByteBuffer(type, bound));
              }
            }
          }
        }
      }

      return converted;
    }
  }
}<|MERGE_RESOLUTION|>--- conflicted
+++ resolved
@@ -275,13 +275,7 @@
       return false;
     }
 
-<<<<<<< HEAD
-    return (comparator.compare(deleteLower, dataLower) <= 0
-        && comparator.compare(deleteUpper, dataLower) >= 0) || ((comparator.compare(deleteLower, dataUpper) <= 0
-            && comparator.compare(deleteUpper, dataUpper) >= 0));
-=======
     return true;
->>>>>>> 5cad65ad
   }
 
   private static boolean allNonNull(Map<Integer, Long> nullValueCounts, Types.NestedField field) {
