--- conflicted
+++ resolved
@@ -95,7 +95,12 @@
     return lastSnapshot;
   }
 
-<<<<<<< HEAD
+  public static Iterable<Snapshot> ancestorsOf(long snapshotId, Function<Long, Snapshot> lookup) {
+    Snapshot start = lookup.apply(snapshotId);
+    Preconditions.checkArgument(start != null, "Cannot find snapshot: %s", snapshotId);
+    return ancestorsOf(start, lookup);
+  }
+
   /**
    * Traverses the history of the table's current snapshot
    * and finds the oldest ancestor snapshot after or equal to the timestamp in milliseconds.
@@ -127,12 +132,6 @@
     List<Long> snapshotIds = Lists.newArrayList(ancestorIds(table.snapshot(toSnapshotId),
         snapshotId -> snapshotId != fromSnapshotId ? table.snapshot(snapshotId) : null));
     return snapshotIds;
-=======
-  public static Iterable<Snapshot> ancestorsOf(long snapshotId, Function<Long, Snapshot> lookup) {
-    Snapshot start = lookup.apply(snapshotId);
-    Preconditions.checkArgument(start != null, "Cannot find snapshot: %s", snapshotId);
-    return ancestorsOf(start, lookup);
->>>>>>> 93bd05a9
   }
 
   public static Iterable<Long> ancestorIdsBetween(long latestSnapshotId, Long oldestSnapshotId,
