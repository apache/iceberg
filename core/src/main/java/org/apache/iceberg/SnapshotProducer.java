/*
 * Licensed to the Apache Software Foundation (ASF) under one
 * or more contributor license agreements.  See the NOTICE file
 * distributed with this work for additional information
 * regarding copyright ownership.  The ASF licenses this file
 * to you under the Apache License, Version 2.0 (the
 * "License"); you may not use this file except in compliance
 * with the License.  You may obtain a copy of the License at
 *
 *   http://www.apache.org/licenses/LICENSE-2.0
 *
 * Unless required by applicable law or agreed to in writing,
 * software distributed under the License is distributed on an
 * "AS IS" BASIS, WITHOUT WARRANTIES OR CONDITIONS OF ANY
 * KIND, either express or implied.  See the License for the
 * specific language governing permissions and limitations
 * under the License.
 */
package org.apache.iceberg;

import static org.apache.iceberg.TableProperties.COMMIT_MAX_RETRY_WAIT_MS;
import static org.apache.iceberg.TableProperties.COMMIT_MAX_RETRY_WAIT_MS_DEFAULT;
import static org.apache.iceberg.TableProperties.COMMIT_MIN_RETRY_WAIT_MS;
import static org.apache.iceberg.TableProperties.COMMIT_MIN_RETRY_WAIT_MS_DEFAULT;
import static org.apache.iceberg.TableProperties.COMMIT_NUM_RETRIES;
import static org.apache.iceberg.TableProperties.COMMIT_NUM_RETRIES_DEFAULT;
import static org.apache.iceberg.TableProperties.COMMIT_TOTAL_RETRY_TIME_MS;
import static org.apache.iceberg.TableProperties.COMMIT_TOTAL_RETRY_TIME_MS_DEFAULT;
import static org.apache.iceberg.TableProperties.MANIFEST_LISTS_ENABLED;
import static org.apache.iceberg.TableProperties.MANIFEST_LISTS_ENABLED_DEFAULT;

import com.github.benmanes.caffeine.cache.Caffeine;
import com.github.benmanes.caffeine.cache.LoadingCache;
import java.io.IOException;
import java.util.Arrays;
import java.util.List;
import java.util.Map;
import java.util.Set;
import java.util.UUID;
import java.util.concurrent.ExecutorService;
import java.util.concurrent.atomic.AtomicInteger;
import java.util.concurrent.atomic.AtomicLong;
import java.util.function.Consumer;
import org.apache.iceberg.events.Listeners;
import org.apache.iceberg.exceptions.CommitFailedException;
import org.apache.iceberg.exceptions.CommitStateUnknownException;
import org.apache.iceberg.exceptions.RuntimeIOException;
import org.apache.iceberg.io.OutputFile;
import org.apache.iceberg.relocated.com.google.common.base.Preconditions;
import org.apache.iceberg.relocated.com.google.common.collect.ImmutableMap;
import org.apache.iceberg.relocated.com.google.common.collect.Lists;
import org.apache.iceberg.relocated.com.google.common.collect.Sets;
import org.apache.iceberg.util.Exceptions;
import org.apache.iceberg.util.Tasks;
import org.apache.iceberg.util.ThreadPools;
import org.slf4j.Logger;
import org.slf4j.LoggerFactory;

@SuppressWarnings("UnnecessaryAnonymousClass")
abstract class SnapshotProducer<ThisT> implements SnapshotUpdate<ThisT> {
  private static final Logger LOG = LoggerFactory.getLogger(SnapshotProducer.class);
  static final Set<ManifestFile> EMPTY_SET = Sets.newHashSet();

  /** Default callback used to delete files. */
  private final Consumer<String> defaultDelete =
      new Consumer<String>() {
        @Override
        public void accept(String file) {
          ops.io().deleteFile(file);
        }
      };

  /** Cache used to enrich ManifestFile instances that are written to a ManifestListWriter. */
  private final LoadingCache<ManifestFile, ManifestFile> manifestsWithMetadata;

  private final TableOperations ops;
  private final String commitUUID = UUID.randomUUID().toString();
  private final AtomicInteger manifestCount = new AtomicInteger(0);
  private final AtomicInteger attempt = new AtomicInteger(0);
  private final List<String> manifestLists = Lists.newArrayList();
  private volatile Long snapshotId = null;
  private TableMetadata base;
  private boolean stageOnly = false;
  private Consumer<String> deleteFunc = defaultDelete;

  private ExecutorService workerPool = ThreadPools.getWorkerPool();
  private String targetBranch = SnapshotRef.MAIN_BRANCH;

  protected SnapshotProducer(TableOperations ops) {
    this.ops = ops;
    this.base = ops.current();
    this.manifestsWithMetadata =
        Caffeine.newBuilder()
            .build(
                file -> {
                  if (file.snapshotId() != null) {
                    return file;
                  }
                  return addMetadata(ops, file);
                });
  }

  protected abstract ThisT self();

  @Override
  public ThisT stageOnly() {
    this.stageOnly = true;
    return self();
  }

  @Override
  public ThisT scanManifestsWith(ExecutorService executorService) {
    this.workerPool = executorService;
    return self();
  }

  @Override
  public ThisT toBranch(String branch) {
    throw new UnsupportedOperationException("Performing operations on a branch is currently not supported");
  }

  /***
   * Will be used by snapshot producer operations to create a new ref if an invalid branch is passed
   * @param branch ref name on which operation is to performed
   */
  protected void createNewRef(String branch) {
    SnapshotRef branchRef = SnapshotRef.branchBuilder(this.current().currentSnapshot().snapshotId()).build();
    TableMetadata.Builder updatedBuilder = TableMetadata.buildFrom(this.current());
    updatedBuilder.setRef(branch, branchRef);
    ops.commit(ops.current(), updatedBuilder.build());
  }

  /***
   * A setter for the target branch on which snapshot producer operation should be performed
   * @param branch to set as target branch
   */
  protected void setTargetBranch(String branch) {
    this.targetBranch = branch;
  }

  /***
   * A getter for the target branch on which snapshot producer operation should be performed
   * @return target branch
   */
  protected String getTargetBranch() {
    return targetBranch;
  }

  protected ExecutorService workerPool() {
    return this.workerPool;
  }

  @Override
  public ThisT deleteWith(Consumer<String> deleteCallback) {
    Preconditions.checkArgument(
        this.deleteFunc == defaultDelete, "Cannot set delete callback more than once");
    this.deleteFunc = deleteCallback;
    return self();
  }

  /**
   * Clean up any uncommitted manifests that were created.
   *
   * <p>Manifests may not be committed if apply is called more because a commit conflict has
   * occurred. Implementations may keep around manifests because the same changes will be made by
   * both apply calls. This method instructs the implementation to clean up those manifests and
   * passes the paths of the manifests that were actually committed.
   *
   * @param committed a set of manifest paths that were actually committed
   */
  protected abstract void cleanUncommitted(Set<ManifestFile> committed);

  /**
   * A string that describes the action that produced the new snapshot.
   *
   * @return a string operation
   */
  protected abstract String operation();

  /**
   * Validate the current metadata.
   *
   * <p>Child operations can override this to add custom validation.
   *
   * @param currentMetadata current table metadata to validate
   */
  protected void validate(TableMetadata currentMetadata) {}

  /**
   * Apply the update's changes to the base table metadata and return the new manifest list.
   *
   * @param metadataToUpdate the base table metadata to apply changes to
   * @return a manifest list for the new snapshot.
   */
  protected abstract List<ManifestFile> apply(TableMetadata metadataToUpdate);

  @Override
  public Snapshot apply() {
    refresh();
<<<<<<< HEAD
    Long parentSnapshotId = base.ref(targetBranch) != null ? base.ref(targetBranch).snapshotId() : null;
=======
    Long parentSnapshotId =
        base.currentSnapshot() != null ? base.currentSnapshot().snapshotId() : null;
>>>>>>> ebf8e183
    long sequenceNumber = base.nextSequenceNumber();

    // run validations from the child operation
    validate(base);

    List<ManifestFile> manifests = apply(base);

    if (base.formatVersion() > 1
        || base.propertyAsBoolean(MANIFEST_LISTS_ENABLED, MANIFEST_LISTS_ENABLED_DEFAULT)) {
      OutputFile manifestList = manifestListPath();

      try (ManifestListWriter writer =
          ManifestLists.write(
              ops.current().formatVersion(),
              manifestList,
              snapshotId(),
              parentSnapshotId,
              sequenceNumber)) {

        // keep track of the manifest lists created
        manifestLists.add(manifestList.location());

        ManifestFile[] manifestFiles = new ManifestFile[manifests.size()];

        Tasks.range(manifestFiles.length)
            .stopOnFailure()
            .throwFailureWhenFinished()
            .executeWith(workerPool)
            .run(index -> manifestFiles[index] = manifestsWithMetadata.get(manifests.get(index)));

        writer.addAll(Arrays.asList(manifestFiles));

      } catch (IOException e) {
        throw new RuntimeIOException(e, "Failed to write manifest list file");
      }

      return new BaseSnapshot(
          ops.io(),
          sequenceNumber,
          snapshotId(),
          parentSnapshotId,
          System.currentTimeMillis(),
          operation(),
          summary(base),
          base.currentSchemaId(),
          manifestList.location());

    } else {
      return new BaseSnapshot(
          ops.io(),
          snapshotId(),
          parentSnapshotId,
          System.currentTimeMillis(),
          operation(),
          summary(base),
          base.currentSchemaId(),
          manifests);
    }
  }

  protected abstract Map<String, String> summary();

  /** Returns the snapshot summary from the implementation and updates totals. */
  private Map<String, String> summary(TableMetadata previous) {
    Map<String, String> summary = summary();

    if (summary == null) {
      return ImmutableMap.of();
    }

    Map<String, String> previousSummary;
    if (previous.currentSnapshot() != null) {
      if (previous.currentSnapshot().summary() != null) {
        previousSummary = previous.currentSnapshot().summary();
      } else {
        // previous snapshot had no summary, use an empty summary
        previousSummary = ImmutableMap.of();
      }
    } else {
      // if there was no previous snapshot, default the summary to start totals at 0
      ImmutableMap.Builder<String, String> summaryBuilder = ImmutableMap.builder();
      summaryBuilder
          .put(SnapshotSummary.TOTAL_RECORDS_PROP, "0")
          .put(SnapshotSummary.TOTAL_FILE_SIZE_PROP, "0")
          .put(SnapshotSummary.TOTAL_DATA_FILES_PROP, "0")
          .put(SnapshotSummary.TOTAL_DELETE_FILES_PROP, "0")
          .put(SnapshotSummary.TOTAL_POS_DELETES_PROP, "0")
          .put(SnapshotSummary.TOTAL_EQ_DELETES_PROP, "0");
      previousSummary = summaryBuilder.build();
    }

    ImmutableMap.Builder<String, String> builder = ImmutableMap.builder();

    // copy all summary properties from the implementation
    builder.putAll(summary);

    updateTotal(
        builder,
        previousSummary,
        SnapshotSummary.TOTAL_RECORDS_PROP,
        summary,
        SnapshotSummary.ADDED_RECORDS_PROP,
        SnapshotSummary.DELETED_RECORDS_PROP);
    updateTotal(
        builder,
        previousSummary,
        SnapshotSummary.TOTAL_FILE_SIZE_PROP,
        summary,
        SnapshotSummary.ADDED_FILE_SIZE_PROP,
        SnapshotSummary.REMOVED_FILE_SIZE_PROP);
    updateTotal(
        builder,
        previousSummary,
        SnapshotSummary.TOTAL_DATA_FILES_PROP,
        summary,
        SnapshotSummary.ADDED_FILES_PROP,
        SnapshotSummary.DELETED_FILES_PROP);
    updateTotal(
        builder,
        previousSummary,
        SnapshotSummary.TOTAL_DELETE_FILES_PROP,
        summary,
        SnapshotSummary.ADDED_DELETE_FILES_PROP,
        SnapshotSummary.REMOVED_DELETE_FILES_PROP);
    updateTotal(
        builder,
        previousSummary,
        SnapshotSummary.TOTAL_POS_DELETES_PROP,
        summary,
        SnapshotSummary.ADDED_POS_DELETES_PROP,
        SnapshotSummary.REMOVED_POS_DELETES_PROP);
    updateTotal(
        builder,
        previousSummary,
        SnapshotSummary.TOTAL_EQ_DELETES_PROP,
        summary,
        SnapshotSummary.ADDED_EQ_DELETES_PROP,
        SnapshotSummary.REMOVED_EQ_DELETES_PROP);

    return builder.build();
  }

  protected TableMetadata current() {
    return base;
  }

  protected TableMetadata refresh() {
    this.base = ops.refresh();
    return base;
  }

  @Override
  public void commit() {
    // this is always set to the latest commit attempt's snapshot id.
    AtomicLong newSnapshotId = new AtomicLong(-1L);
    try {
      Tasks.foreach(ops)
          .retry(base.propertyAsInt(COMMIT_NUM_RETRIES, COMMIT_NUM_RETRIES_DEFAULT))
          .exponentialBackoff(
              base.propertyAsInt(COMMIT_MIN_RETRY_WAIT_MS, COMMIT_MIN_RETRY_WAIT_MS_DEFAULT),
              base.propertyAsInt(COMMIT_MAX_RETRY_WAIT_MS, COMMIT_MAX_RETRY_WAIT_MS_DEFAULT),
              base.propertyAsInt(COMMIT_TOTAL_RETRY_TIME_MS, COMMIT_TOTAL_RETRY_TIME_MS_DEFAULT),
              2.0 /* exponential */)
          .onlyRetryOn(CommitFailedException.class)
<<<<<<< HEAD
          .run(taskOps -> {
            Snapshot newSnapshot = apply();
            newSnapshotId.set(newSnapshot.snapshotId());
            TableMetadata.Builder update = TableMetadata.buildFrom(base);
            if (base.snapshot(newSnapshot.snapshotId()) != null) {
              // this is a rollback operation
              update.setBranchSnapshot(newSnapshot.snapshotId(), targetBranch);
            } else if (stageOnly) {
              update.addSnapshot(newSnapshot);
            } else {
              update.setBranchSnapshot(newSnapshot, targetBranch);
            }

            TableMetadata updated = update.build();
            if (updated.changes().isEmpty()) {
              // do not commit if the metadata has not changed. for example, this may happen when setting the current
              // snapshot to an ID that is already current. note that this check uses identity.
              return;
            }

            // if the table UUID is missing, add it here. the UUID will be re-created each time this operation retries
            // to ensure that if a concurrent operation assigns the UUID, this operation will not fail.
            taskOps.commit(base, updated.withUUID());
          });
=======
          .run(
              taskOps -> {
                Snapshot newSnapshot = apply();
                newSnapshotId.set(newSnapshot.snapshotId());
                TableMetadata.Builder update = TableMetadata.buildFrom(base);
                if (base.snapshot(newSnapshot.snapshotId()) != null) {
                  // this is a rollback operation
                  update.setBranchSnapshot(newSnapshot.snapshotId(), SnapshotRef.MAIN_BRANCH);
                } else if (stageOnly) {
                  update.addSnapshot(newSnapshot);
                } else {
                  update.setBranchSnapshot(newSnapshot, SnapshotRef.MAIN_BRANCH);
                }

                TableMetadata updated = update.build();
                if (updated.changes().isEmpty()) {
                  // do not commit if the metadata has not changed. for example, this may happen
                  // when setting the current
                  // snapshot to an ID that is already current. note that this check uses identity.
                  return;
                }

                // if the table UUID is missing, add it here. the UUID will be re-created each time
                // this operation retries
                // to ensure that if a concurrent operation assigns the UUID, this operation will
                // not fail.
                taskOps.commit(base, updated.withUUID());
              });
>>>>>>> ebf8e183

    } catch (CommitStateUnknownException commitStateUnknownException) {
      throw commitStateUnknownException;
    } catch (RuntimeException e) {
      Exceptions.suppressAndThrow(e, this::cleanAll);
    }

    try {
      LOG.info("Committed snapshot {} ({})", newSnapshotId.get(), getClass().getSimpleName());

      // at this point, the commit must have succeeded. after a refresh, the snapshot is loaded by
      // id in case another commit was added between this commit and the refresh.
      Snapshot saved = ops.refresh().snapshot(newSnapshotId.get());
      if (saved != null) {
        cleanUncommitted(Sets.newHashSet(saved.allManifests(ops.io())));
        // also clean up unused manifest lists created by multiple attempts
        for (String manifestList : manifestLists) {
          if (!saved.manifestListLocation().equals(manifestList)) {
            deleteFile(manifestList);
          }
        }
      } else {
        // saved may not be present if the latest metadata couldn't be loaded due to eventual
        // consistency problems in refresh. in that case, don't clean up.
        LOG.warn("Failed to load committed snapshot, skipping manifest clean-up");
      }

    } catch (Throwable e) {
      LOG.warn(
          "Failed to load committed table metadata or during cleanup, skipping further cleanup", e);
    }

    try {
      notifyListeners();
    } catch (Throwable e) {
      LOG.warn("Failed to notify event listeners", e);
    }
  }

  private void notifyListeners() {
    try {
      Object event = updateEvent();
      if (event != null) {
        Listeners.notifyAll(event);
      }
    } catch (RuntimeException e) {
      LOG.warn("Failed to notify listeners", e);
    }
  }

  protected void cleanAll() {
    for (String manifestList : manifestLists) {
      deleteFile(manifestList);
    }
    manifestLists.clear();
    cleanUncommitted(EMPTY_SET);
  }

  protected void deleteFile(String path) {
    deleteFunc.accept(path);
  }

  protected OutputFile manifestListPath() {
    return ops.io()
        .newOutputFile(
            ops.metadataFileLocation(
                FileFormat.AVRO.addExtension(
                    String.format(
                        "snap-%d-%d-%s", snapshotId(), attempt.incrementAndGet(), commitUUID))));
  }

  protected OutputFile newManifestOutput() {
    return ops.io()
        .newOutputFile(
            ops.metadataFileLocation(
                FileFormat.AVRO.addExtension(commitUUID + "-m" + manifestCount.getAndIncrement())));
  }

  protected ManifestWriter<DataFile> newManifestWriter(PartitionSpec spec) {
    return ManifestFiles.write(
        ops.current().formatVersion(), spec, newManifestOutput(), snapshotId());
  }

  protected ManifestWriter<DeleteFile> newDeleteManifestWriter(PartitionSpec spec) {
    return ManifestFiles.writeDeleteManifest(
        ops.current().formatVersion(), spec, newManifestOutput(), snapshotId());
  }

  protected ManifestReader<DataFile> newManifestReader(ManifestFile manifest) {
    return ManifestFiles.read(manifest, ops.io(), ops.current().specsById());
  }

  protected ManifestReader<DeleteFile> newDeleteManifestReader(ManifestFile manifest) {
    return ManifestFiles.readDeleteManifest(manifest, ops.io(), ops.current().specsById());
  }

  protected long snapshotId() {
    if (snapshotId == null) {
      synchronized (this) {
        while (snapshotId == null || ops.current().snapshot(snapshotId) != null) {
          this.snapshotId = ops.newSnapshotId();
        }
      }
    }
    return snapshotId;
  }

  private static ManifestFile addMetadata(TableOperations ops, ManifestFile manifest) {
    try (ManifestReader<DataFile> reader =
        ManifestFiles.read(manifest, ops.io(), ops.current().specsById())) {
      PartitionSummary stats = new PartitionSummary(ops.current().spec(manifest.partitionSpecId()));
      int addedFiles = 0;
      long addedRows = 0L;
      int existingFiles = 0;
      long existingRows = 0L;
      int deletedFiles = 0;
      long deletedRows = 0L;

      Long snapshotId = null;
      long maxSnapshotId = Long.MIN_VALUE;
      for (ManifestEntry<DataFile> entry : reader.entries()) {
        if (entry.snapshotId() > maxSnapshotId) {
          maxSnapshotId = entry.snapshotId();
        }

        switch (entry.status()) {
          case ADDED:
            addedFiles += 1;
            addedRows += entry.file().recordCount();
            if (snapshotId == null) {
              snapshotId = entry.snapshotId();
            }
            break;
          case EXISTING:
            existingFiles += 1;
            existingRows += entry.file().recordCount();
            break;
          case DELETED:
            deletedFiles += 1;
            deletedRows += entry.file().recordCount();
            if (snapshotId == null) {
              snapshotId = entry.snapshotId();
            }
            break;
        }

        stats.update(entry.file().partition());
      }

      if (snapshotId == null) {
        // if no files were added or deleted, use the largest snapshot ID in the manifest
        snapshotId = maxSnapshotId;
      }

      return new GenericManifestFile(
          manifest.path(),
          manifest.length(),
          manifest.partitionSpecId(),
          ManifestContent.DATA,
          manifest.sequenceNumber(),
          manifest.minSequenceNumber(),
          snapshotId,
          addedFiles,
          addedRows,
          existingFiles,
          existingRows,
          deletedFiles,
          deletedRows,
          stats.summaries(),
          null);

    } catch (IOException e) {
      throw new RuntimeIOException(e, "Failed to read manifest: %s", manifest.path());
    }
  }

  private static void updateTotal(
      ImmutableMap.Builder<String, String> summaryBuilder,
      Map<String, String> previousSummary,
      String totalProperty,
      Map<String, String> currentSummary,
      String addedProperty,
      String deletedProperty) {
    String totalStr = previousSummary.get(totalProperty);
    if (totalStr != null) {
      try {
        long newTotal = Long.parseLong(totalStr);

        String addedStr = currentSummary.get(addedProperty);
        if (newTotal >= 0 && addedStr != null) {
          newTotal += Long.parseLong(addedStr);
        }

        String deletedStr = currentSummary.get(deletedProperty);
        if (newTotal >= 0 && deletedStr != null) {
          newTotal -= Long.parseLong(deletedStr);
        }

        if (newTotal >= 0) {
          summaryBuilder.put(totalProperty, String.valueOf(newTotal));
        }

      } catch (NumberFormatException e) {
        // ignore and do not add total
      }
    }
  }
}<|MERGE_RESOLUTION|>--- conflicted
+++ resolved
@@ -197,12 +197,7 @@
   @Override
   public Snapshot apply() {
     refresh();
-<<<<<<< HEAD
     Long parentSnapshotId = base.ref(targetBranch) != null ? base.ref(targetBranch).snapshotId() : null;
-=======
-    Long parentSnapshotId =
-        base.currentSnapshot() != null ? base.currentSnapshot().snapshotId() : null;
->>>>>>> ebf8e183
     long sequenceNumber = base.nextSequenceNumber();
 
     // run validations from the child operation
@@ -367,7 +362,6 @@
               base.propertyAsInt(COMMIT_TOTAL_RETRY_TIME_MS, COMMIT_TOTAL_RETRY_TIME_MS_DEFAULT),
               2.0 /* exponential */)
           .onlyRetryOn(CommitFailedException.class)
-<<<<<<< HEAD
           .run(taskOps -> {
             Snapshot newSnapshot = apply();
             newSnapshotId.set(newSnapshot.snapshotId());
@@ -381,32 +375,6 @@
               update.setBranchSnapshot(newSnapshot, targetBranch);
             }
 
-            TableMetadata updated = update.build();
-            if (updated.changes().isEmpty()) {
-              // do not commit if the metadata has not changed. for example, this may happen when setting the current
-              // snapshot to an ID that is already current. note that this check uses identity.
-              return;
-            }
-
-            // if the table UUID is missing, add it here. the UUID will be re-created each time this operation retries
-            // to ensure that if a concurrent operation assigns the UUID, this operation will not fail.
-            taskOps.commit(base, updated.withUUID());
-          });
-=======
-          .run(
-              taskOps -> {
-                Snapshot newSnapshot = apply();
-                newSnapshotId.set(newSnapshot.snapshotId());
-                TableMetadata.Builder update = TableMetadata.buildFrom(base);
-                if (base.snapshot(newSnapshot.snapshotId()) != null) {
-                  // this is a rollback operation
-                  update.setBranchSnapshot(newSnapshot.snapshotId(), SnapshotRef.MAIN_BRANCH);
-                } else if (stageOnly) {
-                  update.addSnapshot(newSnapshot);
-                } else {
-                  update.setBranchSnapshot(newSnapshot, SnapshotRef.MAIN_BRANCH);
-                }
-
                 TableMetadata updated = update.build();
                 if (updated.changes().isEmpty()) {
                   // do not commit if the metadata has not changed. for example, this may happen
@@ -421,7 +389,6 @@
                 // not fail.
                 taskOps.commit(base, updated.withUUID());
               });
->>>>>>> ebf8e183
 
     } catch (CommitStateUnknownException commitStateUnknownException) {
       throw commitStateUnknownException;
