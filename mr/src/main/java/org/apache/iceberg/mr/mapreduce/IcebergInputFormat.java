--- conflicted
+++ resolved
@@ -175,12 +175,8 @@
     private Schema expectedSchema;
     private boolean reuseContainers;
     private boolean caseSensitive;
-<<<<<<< HEAD
     private InputFormatConfig.InMemoryDataModel inMemoryDataModel;
     private Map<String, Integer> namesToPos;
-=======
-    private InMemoryDataModel inMemoryDataModel;
->>>>>>> d7ebaf63
     private Iterator<FileScanTask> tasks;
     private T currentRow;
     private CloseableIterator<T> currentIterator;
@@ -195,19 +191,12 @@
       this.tableSchema = SchemaParser.fromJson(conf.get(InputFormatConfig.TABLE_SCHEMA));
       String readSchemaStr = conf.get(InputFormatConfig.READ_SCHEMA);
       this.expectedSchema = readSchemaStr != null ? SchemaParser.fromJson(readSchemaStr) : tableSchema;
-<<<<<<< HEAD
       this.namesToPos = buildNameToPos(expectedSchema);
       this.reuseContainers = conf.getBoolean(InputFormatConfig.REUSE_CONTAINERS, false);
       this.caseSensitive = conf.getBoolean(InputFormatConfig.CASE_SENSITIVE, true);
       this.inMemoryDataModel = conf.getEnum(InputFormatConfig.IN_MEMORY_DATA_MODEL,
               InputFormatConfig.InMemoryDataModel.GENERIC);
       this.currentIterator = open(tasks.next());
-=======
-      this.reuseContainers = conf.getBoolean(REUSE_CONTAINERS, false);
-      this.caseSensitive = conf.getBoolean(CASE_SENSITIVE, true);
-      this.inMemoryDataModel = conf.getEnum(IN_MEMORY_DATA_MODEL, InMemoryDataModel.GENERIC);
-      this.currentIterator = open(tasks.next(), expectedSchema).iterator();
->>>>>>> d7ebaf63
     }
 
     @Override
@@ -252,7 +241,6 @@
       currentIterator.close();
     }
 
-<<<<<<< HEAD
     private static Map<String, Integer> buildNameToPos(Schema expectedSchema) {
       Map<String, Integer> nameToPos = Maps.newHashMap();
       for (int pos = 0; pos < expectedSchema.asStruct().fields().size(); pos++) {
@@ -282,8 +270,6 @@
       return iterable.iterator();
     }
 
-=======
->>>>>>> d7ebaf63
     private CloseableIterable<T> open(FileScanTask currentTask, Schema readSchema) {
       DataFile file = currentTask.file();
       // TODO we should make use of FileIO to create inputFile
