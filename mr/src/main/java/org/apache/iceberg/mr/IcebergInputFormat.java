--- conflicted
+++ resolved
@@ -87,21 +87,14 @@
   static final String SPLIT_SIZE = "iceberg.mr.split.size";
   static final String TABLE_PATH = "iceberg.mr.table.path";
   static final String TABLE_SCHEMA = "iceberg.mr.table.schema";
-<<<<<<< HEAD
-=======
   private static final String LOCALITY = "iceberg.mr.locality";
->>>>>>> 1d07d8c8
 
   private transient List<InputSplit> splits;
 
   public enum InMemoryDataModel {
     PIG,
     HIVE,
-<<<<<<< HEAD
-    DEFAULT
-=======
     DEFAULT // Default data model is of Iceberg Generics
->>>>>>> 1d07d8c8
   }
 
   /**
@@ -164,14 +157,11 @@
       return this;
     }
 
-<<<<<<< HEAD
-=======
     public ConfigBuilder locality(boolean localityPreferred) {
       conf.setBoolean(LOCALITY, localityPreferred);
       return this;
     }
 
->>>>>>> 1d07d8c8
     public ConfigBuilder inMemoryDataModel(InMemoryDataModel inMemoryDataModel) {
       conf.set(IN_MEMORY_DATA_MODEL, inMemoryDataModel.name());
       return this;
@@ -189,8 +179,6 @@
     Table table = getTable(conf);
     TableScan scan = table.newScan()
                           .caseSensitive(conf.getBoolean(CASE_SENSITIVE, true));
-<<<<<<< HEAD
-
     long snapshotId = conf.getLong(SNAPSHOT_ID, -1);
     if (snapshotId != -1) {
       scan = scan.useSnapshot(snapshotId);
@@ -213,30 +201,6 @@
     if (filterExpression != null) {
       scan = scan.filter(filterExpression);
     }
-=======
-    long snapshotId = conf.getLong(SNAPSHOT_ID, -1);
-    if (snapshotId != -1) {
-      scan = scan.useSnapshot(snapshotId);
-    }
-    long asOfTime = conf.getLong(AS_OF_TIMESTAMP, -1);
-    if (asOfTime != -1) {
-      scan = scan.asOfTime(asOfTime);
-    }
-    long splitSize = conf.getLong(SPLIT_SIZE, -1);
-    if (splitSize != -1) {
-      scan = scan.option(TableProperties.SPLIT_SIZE, String.valueOf(splitSize));
-    }
-    String schemaStr = conf.get(READ_SCHEMA);
-    if (schemaStr != null) {
-      scan.project(SchemaParser.fromJson(schemaStr));
-    }
-
-    // TODO add a filter parser to get rid of Serialization
-    Expression filterExpression = SerializationUtil.deserializeFromBase64(conf.get(FILTER_EXPRESSION));
-    if (filterExpression != null) {
-      scan = scan.filter(filterExpression);
-    }
->>>>>>> 1d07d8c8
 
     splits = Lists.newArrayList();
     try (CloseableIterable<CombinedScanTask> tasksIterable = scan.planTasks()) {
@@ -390,11 +354,6 @@
           if (identityColumn.fieldId() == partitionField.sourceId() &&
               "identity".equals(partitionField.transform().toString())) {
             row.set(size + i, partition.get(j, spec.javaClasses()[i]));
-<<<<<<< HEAD
-          } else {
-            row.set(size + i, null);
-=======
->>>>>>> 1d07d8c8
           }
         }
       }
@@ -478,18 +437,12 @@
   private static class IcebergSplit extends InputSplit implements Writable {
     private static final String[] ANYWHERE = new String[]{"*"};
     private CombinedScanTask task;
-<<<<<<< HEAD
-=======
     private transient String[] locations;
     private transient Configuration conf;
->>>>>>> 1d07d8c8
 
     IcebergSplit(Configuration conf, CombinedScanTask task) {
       this.task = task;
-<<<<<<< HEAD
-=======
       this.conf = conf;
->>>>>>> 1d07d8c8
     }
 
     @Override
