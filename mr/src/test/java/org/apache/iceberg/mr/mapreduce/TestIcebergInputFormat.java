/*
 * Licensed to the Apache Software Foundation (ASF) under one
 * or more contributor license agreements.  See the NOTICE file
 * distributed with this work for additional information
 * regarding copyright ownership.  The ASF licenses this file
 * to you under the Apache License, Version 2.0 (the
 * "License"); you may not use this file except in compliance
 * with the License.  You may obtain a copy of the License at
 *
 *   http://www.apache.org/licenses/LICENSE-2.0
 *
 * Unless required by applicable law or agreed to in writing,
 * software distributed under the License is distributed on an
 * "AS IS" BASIS, WITHOUT WARRANTIES OR CONDITIONS OF ANY
 * KIND, either express or implied.  See the License for the
 * specific language governing permissions and limitations
 * under the License.
 */

package org.apache.iceberg.mr.mapreduce;

import com.google.common.collect.FluentIterable;
import com.google.common.collect.ImmutableList;
import com.google.common.collect.ImmutableMap;
import com.google.common.collect.ImmutableSet;
import com.google.common.collect.Sets;
import java.io.File;
import java.util.ArrayList;
import java.util.List;
import java.util.Locale;
import java.util.Map;
import java.util.Set;
import java.util.function.Function;
import org.apache.hadoop.conf.Configuration;
import org.apache.hadoop.mapreduce.InputSplit;
import org.apache.hadoop.mapreduce.Job;
import org.apache.hadoop.mapreduce.RecordReader;
import org.apache.hadoop.mapreduce.TaskAttemptContext;
import org.apache.hadoop.mapreduce.TaskAttemptID;
import org.apache.hadoop.mapreduce.task.TaskAttemptContextImpl;
import org.apache.iceberg.AppendFiles;
import org.apache.iceberg.AssertHelpers;
import org.apache.iceberg.DataFile;
import org.apache.iceberg.FileFormat;
import org.apache.iceberg.PartitionSpec;
import org.apache.iceberg.Schema;
import org.apache.iceberg.Table;
import org.apache.iceberg.TableProperties;
import org.apache.iceberg.TestHelpers.Row;
import org.apache.iceberg.catalog.Catalog;
import org.apache.iceberg.catalog.TableIdentifier;
import org.apache.iceberg.data.RandomGenericData;
import org.apache.iceberg.data.Record;
import org.apache.iceberg.expressions.Expressions;
import org.apache.iceberg.hadoop.HadoopCatalog;
import org.apache.iceberg.hadoop.HadoopTables;
import org.apache.iceberg.mr.TestHelpers;
import org.apache.iceberg.types.TypeUtil;
import org.apache.iceberg.types.Types;
import org.junit.Assert;
import org.junit.Before;
import org.junit.Rule;
import org.junit.Test;
import org.junit.rules.TemporaryFolder;
import org.junit.runner.RunWith;
import org.junit.runners.Parameterized;

import static org.apache.iceberg.mr.TestHelpers.writeFile;
import static org.apache.iceberg.types.Types.NestedField.required;

@RunWith(Parameterized.class)
public class TestIcebergInputFormat {
  static final Schema SCHEMA = new Schema(
      required(1, "data", Types.StringType.get()),
      required(2, "id", Types.LongType.get()),
      required(3, "date", Types.StringType.get()));

  static final PartitionSpec SPEC = PartitionSpec.builderFor(SCHEMA)
      .identity("date")
      .bucket("id", 1)
      .build();

  @Rule
  public TemporaryFolder temp = new TemporaryFolder();
  private HadoopTables tables;
  private Configuration conf;

  @Parameterized.Parameters
  public static Object[][] parameters() {
    return new Object[][]{
        new Object[]{"parquet"},
        new Object[]{"avro"},
        new Object[]{"orc"}
    };
  }

  private final FileFormat format;

  public TestIcebergInputFormat(String format) {
    this.format = FileFormat.valueOf(format.toUpperCase(Locale.ENGLISH));
  }

  @Before
  public void before() {
    conf = new Configuration();
    tables = new HadoopTables(conf);
  }

  @Test
  public void testUnpartitionedTable() throws Exception {
    File location = temp.newFolder(format.name());
    Assert.assertTrue(location.delete());
    Table table = tables.create(SCHEMA, PartitionSpec.unpartitioned(),
                                ImmutableMap.of(TableProperties.DEFAULT_FILE_FORMAT, format.name()),
                                location.toString());
    List<Record> expectedRecords = RandomGenericData.generate(table.schema(), 1, 0L);
    DataFile dataFile = writeFile(temp.newFile(), table, null, format, expectedRecords);
    table.newAppend()
         .appendFile(dataFile)
         .commit();
    Job job = Job.getInstance(conf);
    IcebergInputFormat.ConfigBuilder configBuilder = IcebergInputFormat.configure(job);
    configBuilder.readFrom(location.toString());
    validate(job, expectedRecords);
  }

  @Test
  public void testPartitionedTable() throws Exception {
    File location = temp.newFolder(format.name());
    Assert.assertTrue(location.delete());
    Table table = tables.create(SCHEMA, SPEC,
                                ImmutableMap.of(TableProperties.DEFAULT_FILE_FORMAT, format.name()),
                                location.toString());
    List<Record> expectedRecords = RandomGenericData.generate(table.schema(), 1, 0L);
    expectedRecords.get(0).set(2, "2020-03-20");
    DataFile dataFile = writeFile(temp.newFile(), table, Row.of("2020-03-20", 0), format, expectedRecords);
    table.newAppend()
         .appendFile(dataFile)
         .commit();

    Job job = Job.getInstance(conf);
    IcebergInputFormat.ConfigBuilder configBuilder = IcebergInputFormat.configure(job);
    configBuilder.readFrom(location.toString());
    validate(job, expectedRecords);
  }

  @Test
  public void testFilterExp() throws Exception {
    File location = temp.newFolder(format.name());
    Assert.assertTrue(location.delete());
    Table table = tables.create(SCHEMA, SPEC,
                                ImmutableMap.of(TableProperties.DEFAULT_FILE_FORMAT, format.name()),
                                location.toString());
    List<Record> expectedRecords = RandomGenericData.generate(table.schema(), 2, 0L);
    expectedRecords.get(0).set(2, "2020-03-20");
    expectedRecords.get(1).set(2, "2020-03-20");
    DataFile dataFile1 = writeFile(temp.newFile(), table, Row.of("2020-03-20", 0), format, expectedRecords);
    DataFile dataFile2 = writeFile(temp.newFile(), table, Row.of("2020-03-21", 0), format,
                                   RandomGenericData.generate(table.schema(), 2, 0L));
    table.newAppend()
         .appendFile(dataFile1)
         .appendFile(dataFile2)
         .commit();
    Job job = Job.getInstance(conf);
    IcebergInputFormat.ConfigBuilder configBuilder = IcebergInputFormat.configure(job);
    configBuilder.readFrom(location.toString())
                 .filter(Expressions.equal("date", "2020-03-20"));
    validate(job, expectedRecords);
  }

  @Test
  public void testResiduals() throws Exception {
    File location = temp.newFolder(format.name());
    Assert.assertTrue(location.delete());
    Table table = tables.create(SCHEMA, SPEC,
                                ImmutableMap.of(TableProperties.DEFAULT_FILE_FORMAT, format.name()),
                                location.toString());
<<<<<<< HEAD
    List<Record> expectedRecords = RandomGenericData.generate(table.schema(), 2, 0L);
    expectedRecords.get(0).set(2, "2020-03-20");
    expectedRecords.get(1).set(2, "2020-03-20");
    DataFile dataFile = writeFile(temp.newFile(), table, Row.of("2020-03-20", 0), format, expectedRecords);
=======
    List<Record> writeRecords = RandomGenericData.generate(table.schema(), 2, 0L);
    writeRecords.get(0).set(1, 123L);
    writeRecords.get(0).set(2, "2020-03-20");
    writeRecords.get(1).set(1, 456L);
    writeRecords.get(1).set(2, "2020-03-20");

    List<Record> expectedRecords = new ArrayList<>();
    expectedRecords.add(writeRecords.get(0));

    DataFile dataFile1 = writeFile(table, Row.of("2020-03-20", 0), format, writeRecords);
    DataFile dataFile2 = writeFile(table, Row.of("2020-03-21", 0), format,
        RandomGenericData.generate(table.schema(), 2, 0L));
>>>>>>> 57c56d33
    table.newAppend()
         .appendFile(dataFile1)
         .appendFile(dataFile2)
         .commit();
    Job job = Job.getInstance(conf);
    IcebergInputFormat.ConfigBuilder configBuilder = IcebergInputFormat.configure(job);
    configBuilder.readFrom(location.toString())
        .filter(Expressions.and(
            Expressions.equal("date", "2020-03-20"),
            Expressions.equal("id", 123)));
    validate(job, expectedRecords);

    // skip residual filtering
    job = Job.getInstance(conf);
    configBuilder = IcebergInputFormat.configure(job);
    configBuilder.skipResidualFiltering().readFrom(location.toString())
        .filter(Expressions.and(
            Expressions.equal("date", "2020-03-20"),
            Expressions.equal("id", 123)));
    validate(job, writeRecords);
  }

  @Test
  public void testFailedResidualFiltering() throws Exception {
    File location = temp.newFolder(format.name());
    Assert.assertTrue(location.delete());
    Table table = tables.create(SCHEMA, SPEC,
        ImmutableMap.of(TableProperties.DEFAULT_FILE_FORMAT, format.name()),
        location.toString());
    List<Record> expectedRecords = RandomGenericData.generate(table.schema(), 2, 0L);
    expectedRecords.get(0).set(2, "2020-03-20");
    expectedRecords.get(1).set(2, "2020-03-20");

    DataFile dataFile1 = writeFile(table, Row.of("2020-03-20", 0), format, expectedRecords);
    table.newAppend()
        .appendFile(dataFile1)
        .commit();

    Job jobShouldFail1 = Job.getInstance(conf);
    IcebergInputFormat.ConfigBuilder configBuilder = IcebergInputFormat.configure(jobShouldFail1);
    configBuilder.useHiveRows().readFrom(location.toString())
        .filter(Expressions.and(
            Expressions.equal("date", "2020-03-20"),
            Expressions.equal("id", 0)));
    AssertHelpers.assertThrows(
        "Residuals are not evaluated today for Iceberg Generics In memory model of HIVE",
        UnsupportedOperationException.class, "Filter expression ref(name=\"id\") == 0 is not completely satisfied.",
        () -> validate(jobShouldFail1, expectedRecords));

    Job jobShouldFail2 = Job.getInstance(conf);
    configBuilder = IcebergInputFormat.configure(jobShouldFail2);
    configBuilder.usePigTuples().readFrom(location.toString())
        .filter(Expressions.and(
            Expressions.equal("date", "2020-03-20"),
            Expressions.equal("id", 0)));
    AssertHelpers.assertThrows(
        "Residuals are not evaluated today for Iceberg Generics In memory model of PIG",
        UnsupportedOperationException.class, "Filter expression ref(name=\"id\") == 0 is not completely satisfied.",
        () -> validate(jobShouldFail2, expectedRecords));
  }

  @Test
  public void testProjection() throws Exception {
    File location = temp.newFolder(format.name());
    Assert.assertTrue(location.delete());
    Schema projectedSchema = TypeUtil.select(SCHEMA, ImmutableSet.of(1));
    Table table = tables.create(SCHEMA, SPEC,
                                ImmutableMap.of(TableProperties.DEFAULT_FILE_FORMAT, format.name()),
                                location.toString());
    List<Record> inputRecords = RandomGenericData.generate(table.schema(), 1, 0L);
    DataFile dataFile = writeFile(temp.newFile(), table, Row.of("2020-03-20", 0), format, inputRecords);
    table.newAppend()
         .appendFile(dataFile)
         .commit();

    Job job = Job.getInstance(conf);
    IcebergInputFormat.ConfigBuilder configBuilder = IcebergInputFormat.configure(job);
    configBuilder
        .readFrom(location.toString())
        .project(projectedSchema);
    List<Record> outputRecords = readRecords(job.getConfiguration());
    Assert.assertEquals(inputRecords.size(), outputRecords.size());
    Assert.assertEquals(projectedSchema.asStruct(), outputRecords.get(0).struct());
  }

  private static final Schema LOG_SCHEMA = new Schema(
      Types.NestedField.optional(1, "id", Types.IntegerType.get()),
      Types.NestedField.optional(2, "date", Types.StringType.get()),
      Types.NestedField.optional(3, "level", Types.StringType.get()),
      Types.NestedField.optional(4, "message", Types.StringType.get())
  );

  private static final PartitionSpec IDENTITY_PARTITION_SPEC =
      PartitionSpec.builderFor(LOG_SCHEMA).identity("date").identity("level").build();

  @Test
  public void testIdentityPartitionProjections() throws Exception {
    File location = temp.newFolder(format.name());
    Assert.assertTrue(location.delete());
    Table table = tables.create(LOG_SCHEMA, IDENTITY_PARTITION_SPEC,
                                ImmutableMap.of(TableProperties.DEFAULT_FILE_FORMAT, format.name()),
                                location.toString());

    List<Record> inputRecords = RandomGenericData.generate(LOG_SCHEMA, 10, 0);
    Integer idx = 0;
    AppendFiles append = table.newAppend();
    for (Record record : inputRecords) {
      record.set(1, "2020-03-2" + idx);
      record.set(2, idx.toString());
      append.appendFile(writeFile(temp.newFile(), table, Row.of("2020-03-2" + idx, idx.toString()),
                        format, ImmutableList.of(record)));
      idx += 1;
    }
    append.commit();

    // individual fields
    validateIdentityPartitionProjections(location.toString(), withColumns("date"), inputRecords);
    validateIdentityPartitionProjections(location.toString(), withColumns("level"), inputRecords);
    validateIdentityPartitionProjections(location.toString(), withColumns("message"), inputRecords);
    validateIdentityPartitionProjections(location.toString(), withColumns("id"), inputRecords);
    // field pairs
    validateIdentityPartitionProjections(location.toString(), withColumns("date", "message"), inputRecords);
    validateIdentityPartitionProjections(location.toString(), withColumns("level", "message"), inputRecords);
    validateIdentityPartitionProjections(location.toString(), withColumns("date", "level"), inputRecords);
    // out-of-order pairs
    validateIdentityPartitionProjections(location.toString(), withColumns("message", "date"), inputRecords);
    validateIdentityPartitionProjections(location.toString(), withColumns("message", "level"), inputRecords);
    validateIdentityPartitionProjections(location.toString(), withColumns("level", "date"), inputRecords);
    // full projection
    validateIdentityPartitionProjections(location.toString(), LOG_SCHEMA, inputRecords);
    // out-of-order triplets
    validateIdentityPartitionProjections(location.toString(), withColumns("date", "level", "message"), inputRecords);
    validateIdentityPartitionProjections(location.toString(), withColumns("level", "date", "message"), inputRecords);
    validateIdentityPartitionProjections(location.toString(), withColumns("date", "message", "level"), inputRecords);
    validateIdentityPartitionProjections(location.toString(), withColumns("level", "message", "date"), inputRecords);
    validateIdentityPartitionProjections(location.toString(), withColumns("message", "date", "level"), inputRecords);
    validateIdentityPartitionProjections(location.toString(), withColumns("message", "level", "date"), inputRecords);
  }

  private static Schema withColumns(String... names) {
    Map<String, Integer> indexByName = TypeUtil.indexByName(LOG_SCHEMA.asStruct());
    Set<Integer> projectedIds = Sets.newHashSet();
    for (String name : names) {
      projectedIds.add(indexByName.get(name));
    }
    return TypeUtil.select(LOG_SCHEMA, projectedIds);
  }

  private void validateIdentityPartitionProjections(
      String tablePath, Schema projectedSchema, List<Record> inputRecords) throws Exception {
    Job job = Job.getInstance(conf);
    IcebergInputFormat.ConfigBuilder configBuilder = IcebergInputFormat.configure(job);
    configBuilder
        .readFrom(tablePath)
        .project(projectedSchema);
    List<Record> actualRecords = readRecords(job.getConfiguration());

    Set<String> fieldNames = TypeUtil.indexByName(projectedSchema.asStruct()).keySet();
    for (int pos = 0; pos < inputRecords.size(); pos++) {
      Record inputRecord = inputRecords.get(pos);
      Record actualRecord = actualRecords.get(pos);
      Assert.assertEquals("Projected schema should match", projectedSchema.asStruct(), actualRecord.struct());
      for (String name : fieldNames) {
        Assert.assertEquals(
            "Projected field " + name + " should match", inputRecord.getField(name), actualRecord.getField(name));
      }
    }
  }

  @Test
  public void testSnapshotReads() throws Exception {
    File location = temp.newFolder(format.name());
    Assert.assertTrue(location.delete());
    Table table = tables.create(SCHEMA, PartitionSpec.unpartitioned(),
                                ImmutableMap.of(TableProperties.DEFAULT_FILE_FORMAT, format.name()),
                                location.toString());
    List<Record> expectedRecords = RandomGenericData.generate(table.schema(), 1, 0L);
    table.newAppend()
         .appendFile(writeFile(temp.newFile(), table, null, format, expectedRecords))
         .commit();
    long snapshotId = table.currentSnapshot().snapshotId();
    table.newAppend()
         .appendFile(writeFile(temp.newFile(), table, null, format,
                     RandomGenericData.generate(table.schema(), 1, 0L)))
         .commit();

    Job job = Job.getInstance(conf);
    IcebergInputFormat.ConfigBuilder configBuilder = IcebergInputFormat.configure(job);
    configBuilder
        .readFrom(location.toString())
        .snapshotId(snapshotId);

    validate(job, expectedRecords);
  }

  @Test
  public void testLocality() throws Exception {
    File location = temp.newFolder(format.name());
    Assert.assertTrue(location.delete());
    Table table = tables.create(SCHEMA, PartitionSpec.unpartitioned(),
                                ImmutableMap.of(TableProperties.DEFAULT_FILE_FORMAT, format.name()),
                                location.toString());
    List<Record> expectedRecords = RandomGenericData.generate(table.schema(), 1, 0L);
    table.newAppend()
         .appendFile(writeFile(temp.newFile(), table, null, format, expectedRecords))
         .commit();
    Job job = Job.getInstance(conf);
    IcebergInputFormat.ConfigBuilder configBuilder = IcebergInputFormat.configure(job);
    configBuilder.readFrom(location.toString());

    for (InputSplit split : splits(job.getConfiguration())) {
      Assert.assertArrayEquals(IcebergInputFormat.IcebergSplit.ANYWHERE, split.getLocations());
    }

    configBuilder.preferLocality();
    for (InputSplit split : splits(job.getConfiguration())) {
      Assert.assertArrayEquals(new String[]{"localhost"}, split.getLocations());
    }
  }

  public static class HadoopCatalogFunc implements Function<Configuration, Catalog> {
    @Override
    public Catalog apply(Configuration conf) {
      return new HadoopCatalog(conf, conf.get("warehouse.location"));
    }
  }

  @Test
  public void testCustomCatalog() throws Exception {
    conf = new Configuration();
    conf.set("warehouse.location", temp.newFolder("hadoop_catalog").getAbsolutePath());

    Catalog catalog = new HadoopCatalogFunc().apply(conf);
    TableIdentifier tableIdentifier = TableIdentifier.of("db", "t");
    Table table = catalog.createTable(tableIdentifier, SCHEMA, SPEC,
                                      ImmutableMap.of(TableProperties.DEFAULT_FILE_FORMAT, format.name()));
    List<Record> expectedRecords = RandomGenericData.generate(table.schema(), 1, 0L);
    expectedRecords.get(0).set(2, "2020-03-20");
    DataFile dataFile = writeFile(temp.newFile(), table, Row.of("2020-03-20", 0), format, expectedRecords);
    table.newAppend()
         .appendFile(dataFile)
         .commit();

    Job job = Job.getInstance(conf);
    IcebergInputFormat.ConfigBuilder configBuilder = IcebergInputFormat.configure(job);
    configBuilder
        .catalogFunc(HadoopCatalogFunc.class)
        .readFrom(tableIdentifier.toString());
    validate(job, expectedRecords);
  }

  private static void validate(Job job, List<Record> expectedRecords) {
    List<Record> actualRecords = readRecords(job.getConfiguration());
    Assert.assertEquals(expectedRecords, actualRecords);
  }

  private static <T> List<InputSplit> splits(Configuration conf) {
    TaskAttemptContext context = new TaskAttemptContextImpl(conf, new TaskAttemptID());
    IcebergInputFormat<T> icebergInputFormat = new IcebergInputFormat<>();
    return icebergInputFormat.getSplits(context);
  }

  private static <T> List<T> readRecords(Configuration conf) {
    TaskAttemptContext context = new TaskAttemptContextImpl(conf, new TaskAttemptID());
    IcebergInputFormat<T> icebergInputFormat = new IcebergInputFormat<>();
    List<InputSplit> splits = icebergInputFormat.getSplits(context);
    return
        FluentIterable
            .from(splits)
            .transformAndConcat(split -> readRecords(icebergInputFormat, split, context))
            .toList();
  }

  private static <T> Iterable<T> readRecords(
      IcebergInputFormat<T> inputFormat, InputSplit split, TaskAttemptContext context) {
    RecordReader<Void, T> recordReader = inputFormat.createRecordReader(split, context);
    List<T> records = new ArrayList<>();
    try {
      recordReader.initialize(split, context);
      while (recordReader.nextKeyValue()) {
        records.add(recordReader.getCurrentValue());
      }
    } catch (Exception e) {
      throw new RuntimeException(e);
    }
    return records;
  }

}<|MERGE_RESOLUTION|>--- conflicted
+++ resolved
@@ -54,7 +54,6 @@
 import org.apache.iceberg.expressions.Expressions;
 import org.apache.iceberg.hadoop.HadoopCatalog;
 import org.apache.iceberg.hadoop.HadoopTables;
-import org.apache.iceberg.mr.TestHelpers;
 import org.apache.iceberg.types.TypeUtil;
 import org.apache.iceberg.types.Types;
 import org.junit.Assert;
@@ -175,12 +174,6 @@
     Table table = tables.create(SCHEMA, SPEC,
                                 ImmutableMap.of(TableProperties.DEFAULT_FILE_FORMAT, format.name()),
                                 location.toString());
-<<<<<<< HEAD
-    List<Record> expectedRecords = RandomGenericData.generate(table.schema(), 2, 0L);
-    expectedRecords.get(0).set(2, "2020-03-20");
-    expectedRecords.get(1).set(2, "2020-03-20");
-    DataFile dataFile = writeFile(temp.newFile(), table, Row.of("2020-03-20", 0), format, expectedRecords);
-=======
     List<Record> writeRecords = RandomGenericData.generate(table.schema(), 2, 0L);
     writeRecords.get(0).set(1, 123L);
     writeRecords.get(0).set(2, "2020-03-20");
@@ -190,10 +183,9 @@
     List<Record> expectedRecords = new ArrayList<>();
     expectedRecords.add(writeRecords.get(0));
 
-    DataFile dataFile1 = writeFile(table, Row.of("2020-03-20", 0), format, writeRecords);
-    DataFile dataFile2 = writeFile(table, Row.of("2020-03-21", 0), format,
+    DataFile dataFile1 = writeFile(temp.newFile(), table, Row.of("2020-03-20", 0), format, writeRecords);
+    DataFile dataFile2 = writeFile(temp.newFile(), table, Row.of("2020-03-21", 0), format,
         RandomGenericData.generate(table.schema(), 2, 0L));
->>>>>>> 57c56d33
     table.newAppend()
          .appendFile(dataFile1)
          .appendFile(dataFile2)
@@ -227,7 +219,7 @@
     expectedRecords.get(0).set(2, "2020-03-20");
     expectedRecords.get(1).set(2, "2020-03-20");
 
-    DataFile dataFile1 = writeFile(table, Row.of("2020-03-20", 0), format, expectedRecords);
+    DataFile dataFile1 = writeFile(temp.newFile(), table, Row.of("2020-03-20", 0), format, expectedRecords);
     table.newAppend()
         .appendFile(dataFile1)
         .commit();
