/*
 * Licensed to the Apache Software Foundation (ASF) under one
 * or more contributor license agreements.  See the NOTICE file
 * distributed with this work for additional information
 * regarding copyright ownership.  The ASF licenses this file
 * to you under the Apache License, Version 2.0 (the
 * "License"); you may not use this file except in compliance
 * with the License.  You may obtain a copy of the License at
 *
 *   http://www.apache.org/licenses/LICENSE-2.0
 *
 * Unless required by applicable law or agreed to in writing,
 * software distributed under the License is distributed on an
 * "AS IS" BASIS, WITHOUT WARRANTIES OR CONDITIONS OF ANY
 * KIND, either express or implied.  See the License for the
 * specific language governing permissions and limitations
 * under the License.
 */

package org.apache.iceberg.flink.source;

import java.io.IOException;
import java.io.UncheckedIOException;
import java.util.List;
import java.util.concurrent.ExecutorService;
import org.apache.flink.api.common.functions.RuntimeContext;
import org.apache.flink.api.common.state.ListState;
import org.apache.flink.api.common.state.ListStateDescriptor;
import org.apache.flink.api.common.typeutils.base.LongSerializer;
import org.apache.flink.configuration.Configuration;
import org.apache.flink.runtime.state.FunctionInitializationContext;
import org.apache.flink.runtime.state.FunctionSnapshotContext;
import org.apache.flink.streaming.api.checkpoint.CheckpointedFunction;
import org.apache.flink.streaming.api.functions.source.RichSourceFunction;
import org.apache.flink.streaming.api.operators.StreamingRuntimeContext;
import org.apache.iceberg.Snapshot;
import org.apache.iceberg.Table;
import org.apache.iceberg.exceptions.ValidationException;
import org.apache.iceberg.flink.TableLoader;
import org.apache.iceberg.relocated.com.google.common.annotations.VisibleForTesting;
import org.apache.iceberg.relocated.com.google.common.base.Preconditions;
import org.apache.iceberg.util.SnapshotUtil;
import org.apache.iceberg.util.ThreadPools;
import org.slf4j.Logger;
import org.slf4j.LoggerFactory;

/**
 * This is the single (non-parallel) monitoring task which takes a {@link FlinkInputFormat},
 * it is responsible for:
 *
 * <ol>
 *     <li>Monitoring snapshots of the Iceberg table.</li>
 *     <li>Creating the {@link FlinkInputSplit splits} corresponding to the incremental files</li>
 *     <li>Assigning them to downstream tasks for further processing.</li>
 * </ol>
 *
 * <p>The splits to be read are forwarded to the downstream {@link StreamingReaderOperator}
 * which can have parallelism greater than one.
 */
public class StreamingMonitorFunction extends RichSourceFunction<FlinkInputSplit> implements CheckpointedFunction {

  private static final Logger LOG = LoggerFactory.getLogger(StreamingMonitorFunction.class);

  private static final long INIT_LAST_SNAPSHOT_ID = -1L;

  private final TableLoader tableLoader;
  private final ScanContext scanContext;

  private volatile boolean isRunning = true;

  // The checkpoint thread is not the same thread that running the function for SourceStreamTask now. It's necessary to
  // mark this as volatile.
  private volatile long lastSnapshotId = INIT_LAST_SNAPSHOT_ID;

  private transient SourceContext<FlinkInputSplit> sourceContext;
  private transient Table table;
  private transient ListState<Long> lastSnapshotIdState;
  private transient ExecutorService workerPool;

  public StreamingMonitorFunction(TableLoader tableLoader, ScanContext scanContext) {
    Preconditions.checkArgument(scanContext.snapshotId() == null,
        "Cannot set snapshot-id option for streaming reader");
    Preconditions.checkArgument(scanContext.asOfTimestamp() == null,
        "Cannot set as-of-timestamp option for streaming reader");
    Preconditions.checkArgument(scanContext.endSnapshotId() == null,
        "Cannot set end-snapshot-id option for streaming reader");
    Preconditions.checkArgument(scanContext.maxSnapshotCountPerMonitorInterval() > 0,
        "The max snapshots per monitor interval must be greater than zero");
    this.tableLoader = tableLoader;
    this.scanContext = scanContext;
  }

  @Override
  public void open(Configuration parameters) throws Exception {
    super.open(parameters);

    final RuntimeContext runtimeContext = getRuntimeContext();
    ValidationException.check(
        runtimeContext instanceof StreamingRuntimeContext, "context should be instance of StreamingRuntimeContext");
    final String operatorID = ((StreamingRuntimeContext) runtimeContext).getOperatorUniqueID();
    this.workerPool = ThreadPools.newWorkerPool("iceberg-worker-pool-" + operatorID, scanContext.planParallelism());
  }

  @Override
  public void initializeState(FunctionInitializationContext context) throws Exception {
    // Load iceberg table from table loader.
    tableLoader.open();
    table = tableLoader.loadTable();

    // Initialize the flink state for last snapshot id.
    lastSnapshotIdState = context.getOperatorStateStore().getListState(
        new ListStateDescriptor<>(
            "snapshot-id-state",
            LongSerializer.INSTANCE));

    // Restore the last-snapshot-id from flink's state if possible.
    if (context.isRestored()) {
      LOG.info("Restoring state for the {}.", getClass().getSimpleName());
      lastSnapshotId = lastSnapshotIdState.get().iterator().next();
    } else if (scanContext.startSnapshotId() != null) {
      Preconditions.checkNotNull(table.currentSnapshot(), "Don't have any available snapshot in table.");

      long currentSnapshotId = table.currentSnapshot().snapshotId();
      Preconditions.checkState(SnapshotUtil.isAncestorOf(table, currentSnapshotId, scanContext.startSnapshotId()),
          "The option start-snapshot-id %s is not an ancestor of the current snapshot.", scanContext.startSnapshotId());

      lastSnapshotId = scanContext.startSnapshotId();
    }
  }

  @Override
  public void snapshotState(FunctionSnapshotContext context) throws Exception {
    lastSnapshotIdState.clear();
    lastSnapshotIdState.add(lastSnapshotId);
  }

  @Override
  public void run(SourceContext<FlinkInputSplit> ctx) throws Exception {
    this.sourceContext = ctx;
    while (isRunning) {
      monitorAndForwardSplits();
      Thread.sleep(scanContext.monitorInterval().toMillis());
    }
  }

  private long maxReachableSnapshotId(long lastConsumedSnapshotId, long latestSnapshotId,
                                      int maxSnapshotCountPerMonitorInterval) {
    // This doesn't consider snapshot inheritance since it is already checked in state initialization.
    List<Long> snapshotIds = SnapshotUtil.snapshotIdsBetween(table, lastConsumedSnapshotId, latestSnapshotId);

    if (snapshotIds.size() <= maxSnapshotCountPerMonitorInterval) {
      return latestSnapshotId;
    } else {
      // It uses reverted index since snapshotIdsBetween returns Ids that are ordered by committed time descending.
      return snapshotIds.get(snapshotIds.size() - maxSnapshotCountPerMonitorInterval);
    }
  }

  @VisibleForTesting
  void sourceContext(SourceContext<FlinkInputSplit> ctx) {
    this.sourceContext = ctx;
  }

  @VisibleForTesting
  void monitorAndForwardSplits() {
    // Refresh the table to get the latest committed snapshot.
    table.refresh();

    Snapshot snapshot = table.currentSnapshot();
    if (snapshot != null && snapshot.snapshotId() != lastSnapshotId) {
      long snapshotId = snapshot.snapshotId();

      ScanContext newScanContext;
      if (lastSnapshotId == INIT_LAST_SNAPSHOT_ID) {
        newScanContext = scanContext.copyWithSnapshotId(snapshotId);
      } else {
        snapshotId = maxReachableSnapshotId(lastSnapshotId, snapshotId,
            scanContext.maxSnapshotCountPerMonitorInterval());
        newScanContext = scanContext.copyWithAppendsBetween(lastSnapshotId, snapshotId);
      }

      LOG.debug("Start discovering splits from {}(exclusive) to {}(inclusive),", lastSnapshotId, snapshotId);
      long start = System.currentTimeMillis();
      FlinkInputSplit[] splits = FlinkSplitPlanner.planInputSplits(table, newScanContext, workerPool);
<<<<<<< HEAD
      LOG.debug("Discovered {} splits, time elapsed {}ms", splits.length, System.currentTimeMillis() - start);

      start = System.currentTimeMillis();
      for (FlinkInputSplit split : splits) {
        sourceContext.collect(split);
      }
      LOG.debug("Forwarded {} splits, time elapsed {}ms", splits.length, System.currentTimeMillis() - start);
=======
>>>>>>> 478c118c

      // only need to hold the checkpoint lock when emitting the splits and updating lastSnapshotId
      synchronized (sourceContext.getCheckpointLock()) {
        for (FlinkInputSplit split : splits) {
          sourceContext.collect(split);
        }

        lastSnapshotId = snapshotId;
      }
    }
  }

  @Override
  public void cancel() {
    // this is to cover the case where cancel() is called before the run()
    if (sourceContext != null) {
      synchronized (sourceContext.getCheckpointLock()) {
        isRunning = false;
      }
    } else {
      isRunning = false;
    }

    // Release all the resources here.
    if (tableLoader != null) {
      try {
        tableLoader.close();
      } catch (IOException e) {
        throw new UncheckedIOException(e);
      }
    }
  }

  @Override
  public void close() {
    cancel();

    if (workerPool != null) {
      workerPool.shutdown();
    }
  }
}<|MERGE_RESOLUTION|>--- conflicted
+++ resolved
@@ -182,18 +182,11 @@
       LOG.debug("Start discovering splits from {}(exclusive) to {}(inclusive),", lastSnapshotId, snapshotId);
       long start = System.currentTimeMillis();
       FlinkInputSplit[] splits = FlinkSplitPlanner.planInputSplits(table, newScanContext, workerPool);
-<<<<<<< HEAD
       LOG.debug("Discovered {} splits, time elapsed {}ms", splits.length, System.currentTimeMillis() - start);
 
+
+      // only need to hold the checkpoint lock when emitting the splits and updating lastSnapshotId
       start = System.currentTimeMillis();
-      for (FlinkInputSplit split : splits) {
-        sourceContext.collect(split);
-      }
-      LOG.debug("Forwarded {} splits, time elapsed {}ms", splits.length, System.currentTimeMillis() - start);
-=======
->>>>>>> 478c118c
-
-      // only need to hold the checkpoint lock when emitting the splits and updating lastSnapshotId
       synchronized (sourceContext.getCheckpointLock()) {
         for (FlinkInputSplit split : splits) {
           sourceContext.collect(split);
@@ -201,6 +194,8 @@
 
         lastSnapshotId = snapshotId;
       }
+      
+      LOG.debug("Forwarded {} splits, time elapsed {}ms", splits.length, System.currentTimeMillis() - start);
     }
   }
 
