/*
 * Licensed to the Apache Software Foundation (ASF) under one
 * or more contributor license agreements.  See the NOTICE file
 * distributed with this work for additional information
 * regarding copyright ownership.  The ASF licenses this file
 * to you under the Apache License, Version 2.0 (the
 * "License"); you may not use this file except in compliance
 * with the License.  You may obtain a copy of the License at
 *
 *   http://www.apache.org/licenses/LICENSE-2.0
 *
 * Unless required by applicable law or agreed to in writing,
 * software distributed under the License is distributed on an
 * "AS IS" BASIS, WITHOUT WARRANTIES OR CONDITIONS OF ANY
 * KIND, either express or implied.  See the License for the
 * specific language governing permissions and limitations
 * under the License.
 */
package org.apache.iceberg.flink;

import java.io.Closeable;
import java.io.IOException;
import java.util.Collections;
import java.util.List;
import java.util.Map;
import java.util.Objects;
import java.util.Optional;
import java.util.Set;
import java.util.stream.Collectors;
import org.apache.flink.table.api.TableSchema;
import org.apache.flink.table.catalog.AbstractCatalog;
import org.apache.flink.table.catalog.CatalogBaseTable;
import org.apache.flink.table.catalog.CatalogDatabase;
import org.apache.flink.table.catalog.CatalogDatabaseImpl;
import org.apache.flink.table.catalog.CatalogFunction;
import org.apache.flink.table.catalog.CatalogFunctionImpl;
import org.apache.flink.table.catalog.CatalogPartition;
import org.apache.flink.table.catalog.CatalogPartitionSpec;
import org.apache.flink.table.catalog.CatalogTable;
import org.apache.flink.table.catalog.CatalogTableImpl;
import org.apache.flink.table.catalog.FunctionLanguage;
import org.apache.flink.table.catalog.ObjectPath;
import org.apache.flink.table.catalog.exceptions.CatalogException;
import org.apache.flink.table.catalog.exceptions.DatabaseAlreadyExistException;
import org.apache.flink.table.catalog.exceptions.DatabaseNotEmptyException;
import org.apache.flink.table.catalog.exceptions.DatabaseNotExistException;
import org.apache.flink.table.catalog.exceptions.FunctionNotExistException;
import org.apache.flink.table.catalog.exceptions.TableAlreadyExistException;
import org.apache.flink.table.catalog.exceptions.TableNotExistException;
import org.apache.flink.table.catalog.exceptions.TableNotPartitionedException;
import org.apache.flink.table.catalog.stats.CatalogColumnStatistics;
import org.apache.flink.table.catalog.stats.CatalogTableStatistics;
import org.apache.flink.table.expressions.Expression;
import org.apache.flink.table.factories.Factory;
import org.apache.flink.util.StringUtils;
import org.apache.iceberg.CachingCatalog;
import org.apache.iceberg.DataFile;
import org.apache.iceberg.FileScanTask;
import org.apache.iceberg.PartitionField;
import org.apache.iceberg.PartitionSpec;
import org.apache.iceberg.Schema;
import org.apache.iceberg.StructLike;
import org.apache.iceberg.Table;
import org.apache.iceberg.Transaction;
import org.apache.iceberg.UpdateProperties;
import org.apache.iceberg.catalog.Catalog;
import org.apache.iceberg.catalog.Namespace;
import org.apache.iceberg.catalog.SupportsNamespaces;
import org.apache.iceberg.catalog.TableIdentifier;
import org.apache.iceberg.exceptions.AlreadyExistsException;
import org.apache.iceberg.exceptions.NamespaceNotEmptyException;
import org.apache.iceberg.exceptions.NoSuchNamespaceException;
import org.apache.iceberg.flink.sink.PartitionTransformUdf;
import org.apache.iceberg.flink.util.FlinkCompatibilityUtil;
import org.apache.iceberg.io.CloseableIterable;
import org.apache.iceberg.relocated.com.google.common.base.Preconditions;
import org.apache.iceberg.relocated.com.google.common.collect.ImmutableList;
import org.apache.iceberg.relocated.com.google.common.collect.ImmutableMap;
import org.apache.iceberg.relocated.com.google.common.collect.Lists;
import org.apache.iceberg.relocated.com.google.common.collect.Maps;
import org.apache.iceberg.relocated.com.google.common.collect.Sets;

/**
 * A Flink Catalog implementation that wraps an Iceberg {@link Catalog}.
 *
 * <p>The mapping between Flink database and Iceberg namespace: Supplying a base namespace for a
 * given catalog, so if you have a catalog that supports a 2-level namespace, you would supply the
 * first level in the catalog configuration and the second level would be exposed as Flink
 * databases.
 *
 * <p>The Iceberg table manages its partitions by itself. The partition of the Iceberg table is
 * independent of the partition of Flink.
 */
public class FlinkCatalog extends AbstractCatalog {

  private final CatalogLoader catalogLoader;
  private final Catalog icebergCatalog;
  private final Namespace baseNamespace;
  private final SupportsNamespaces asNamespaceCatalog;
  private final Closeable closeable;
  private final boolean cacheEnabled;
  private final Map<String, CatalogFunction> partitionFunctions;

  public FlinkCatalog(
      String catalogName,
      String defaultDatabase,
      Namespace baseNamespace,
      CatalogLoader catalogLoader,
      boolean cacheEnabled) {
    super(catalogName, defaultDatabase);
    this.catalogLoader = catalogLoader;
    this.baseNamespace = baseNamespace;
    this.cacheEnabled = cacheEnabled;
    this.partitionFunctions = Maps.newHashMap();

    Catalog originalCatalog = catalogLoader.loadCatalog();
    icebergCatalog = cacheEnabled ? CachingCatalog.wrap(originalCatalog) : originalCatalog;
    asNamespaceCatalog =
        originalCatalog instanceof SupportsNamespaces ? (SupportsNamespaces) originalCatalog : null;
    closeable = originalCatalog instanceof Closeable ? (Closeable) originalCatalog : null;
  }

  @Override
  public void open() throws CatalogException {
    // Create the default database if it does not exist.
    try {
      createDatabase(getDefaultDatabase(), ImmutableMap.of(), true);
      registerPartitionFunction(getDefaultDatabase());
    } catch (DatabaseAlreadyExistException e) {
      // Ignore the exception if it's already exist.
    }
  }

  @Override
  public void close() throws CatalogException {
    if (closeable != null) {
      try {
        closeable.close();
      } catch (IOException e) {
        throw new CatalogException(e);
      }
    }
  }

  public Catalog catalog() {
    return icebergCatalog;
  }

  private Namespace toNamespace(String database) {
    String[] namespace = new String[baseNamespace.levels().length + 1];
    System.arraycopy(baseNamespace.levels(), 0, namespace, 0, baseNamespace.levels().length);
    namespace[baseNamespace.levels().length] = database;
    return Namespace.of(namespace);
  }

  TableIdentifier toIdentifier(ObjectPath path) {
    return TableIdentifier.of(toNamespace(path.getDatabaseName()), path.getObjectName());
  }

  @Override
  public List<String> listDatabases() throws CatalogException {
    if (asNamespaceCatalog == null) {
      return Collections.singletonList(getDefaultDatabase());
    }

    return asNamespaceCatalog.listNamespaces(baseNamespace).stream()
        .map(n -> n.level(n.levels().length - 1))
        .collect(Collectors.toList());
  }

  public void registerPartitionFunction(String databaseName) {
    partitionFunctions.putIfAbsent(databaseName + ".buckets",
        new CatalogFunctionImpl(PartitionTransformUdf.Bucket.class.getName(), FunctionLanguage.JAVA));
    partitionFunctions.putIfAbsent(databaseName + ".truncates",
        new CatalogFunctionImpl(PartitionTransformUdf.Truncate.class.getName(), FunctionLanguage.JAVA));
  }

  public void deregisterPartitionFunction(String databaseName) {
    partitionFunctions.remove(databaseName + ".buckets");
    partitionFunctions.remove(databaseName + ".truncates");
  }

  @Override
  public CatalogDatabase getDatabase(String databaseName)
      throws DatabaseNotExistException, CatalogException {
    if (asNamespaceCatalog == null) {
      if (!getDefaultDatabase().equals(databaseName)) {
        throw new DatabaseNotExistException(getName(), databaseName);
      } else {
        registerPartitionFunction(databaseName);
        return new CatalogDatabaseImpl(Maps.newHashMap(), "");
      }
    } else {
      try {
        Map<String, String> metadata =
            Maps.newHashMap(asNamespaceCatalog.loadNamespaceMetadata(toNamespace(databaseName)));
        String comment = metadata.remove("comment");
        registerPartitionFunction(databaseName);
        return new CatalogDatabaseImpl(metadata, comment);
      } catch (NoSuchNamespaceException e) {
        throw new DatabaseNotExistException(getName(), databaseName, e);
      }
    }
  }

  @Override
  public boolean databaseExists(String databaseName) throws CatalogException {
    try {
      getDatabase(databaseName);
      return true;
    } catch (DatabaseNotExistException ignore) {
      return false;
    }
  }

  @Override
  public void createDatabase(String name, CatalogDatabase database, boolean ignoreIfExists)
      throws DatabaseAlreadyExistException, CatalogException {
<<<<<<< HEAD
    createDatabase(name, mergeComment(database.getProperties(), database.getComment()), ignoreIfExists);
    registerPartitionFunction(name);
=======
    createDatabase(
        name, mergeComment(database.getProperties(), database.getComment()), ignoreIfExists);
>>>>>>> 26344175
  }

  private void createDatabase(
      String databaseName, Map<String, String> metadata, boolean ignoreIfExists)
      throws DatabaseAlreadyExistException, CatalogException {
    if (asNamespaceCatalog != null) {
      try {
        asNamespaceCatalog.createNamespace(toNamespace(databaseName), metadata);
      } catch (AlreadyExistsException e) {
        if (!ignoreIfExists) {
          throw new DatabaseAlreadyExistException(getName(), databaseName, e);
        }
      }
    } else {
      throw new UnsupportedOperationException(
          "Namespaces are not supported by catalog: " + getName());
    }
  }

  private Map<String, String> mergeComment(Map<String, String> metadata, String comment) {
    Map<String, String> ret = Maps.newHashMap(metadata);
    if (metadata.containsKey("comment")) {
      throw new CatalogException("Database properties should not contain key: 'comment'.");
    }

    if (!StringUtils.isNullOrWhitespaceOnly(comment)) {
      ret.put("comment", comment);
    }
    return ret;
  }

  @Override
  public void dropDatabase(String name, boolean ignoreIfNotExists, boolean cascade)
      throws DatabaseNotExistException, DatabaseNotEmptyException, CatalogException {
    if (asNamespaceCatalog != null) {
      try {
        boolean success = asNamespaceCatalog.dropNamespace(toNamespace(name));
        if (!success && !ignoreIfNotExists) {
          throw new DatabaseNotExistException(getName(), name);
        }
        deregisterPartitionFunction(name);
      } catch (NoSuchNamespaceException e) {
        if (!ignoreIfNotExists) {
          throw new DatabaseNotExistException(getName(), name, e);
        }
      } catch (NamespaceNotEmptyException e) {
        throw new DatabaseNotEmptyException(getName(), name, e);
      }
    } else {
      if (!ignoreIfNotExists) {
        throw new DatabaseNotExistException(getName(), name);
      }
    }
  }

  @Override
  public void alterDatabase(String name, CatalogDatabase newDatabase, boolean ignoreIfNotExists)
      throws DatabaseNotExistException, CatalogException {
    if (asNamespaceCatalog != null) {
      Namespace namespace = toNamespace(name);
      Map<String, String> updates = Maps.newHashMap();
      Set<String> removals = Sets.newHashSet();

      try {
        Map<String, String> oldProperties = asNamespaceCatalog.loadNamespaceMetadata(namespace);
        Map<String, String> newProperties =
            mergeComment(newDatabase.getProperties(), newDatabase.getComment());

        for (String key : oldProperties.keySet()) {
          if (!newProperties.containsKey(key)) {
            removals.add(key);
          }
        }

        for (Map.Entry<String, String> entry : newProperties.entrySet()) {
          if (!entry.getValue().equals(oldProperties.get(entry.getKey()))) {
            updates.put(entry.getKey(), entry.getValue());
          }
        }

        if (!updates.isEmpty()) {
          asNamespaceCatalog.setProperties(namespace, updates);
        }

        if (!removals.isEmpty()) {
          asNamespaceCatalog.removeProperties(namespace, removals);
        }

      } catch (NoSuchNamespaceException e) {
        if (!ignoreIfNotExists) {
          throw new DatabaseNotExistException(getName(), name, e);
        }
      }
    } else {
      if (getDefaultDatabase().equals(name)) {
        throw new CatalogException(
            "Can not alter the default database when the iceberg catalog doesn't support namespaces.");
      }
      if (!ignoreIfNotExists) {
        throw new DatabaseNotExistException(getName(), name);
      }
    }
  }

  @Override
  public List<String> listTables(String databaseName)
      throws DatabaseNotExistException, CatalogException {
    try {
      return icebergCatalog.listTables(toNamespace(databaseName)).stream()
          .map(TableIdentifier::name)
          .collect(Collectors.toList());
    } catch (NoSuchNamespaceException e) {
      throw new DatabaseNotExistException(getName(), databaseName, e);
    }
  }

  @Override
  public CatalogTable getTable(ObjectPath tablePath)
      throws TableNotExistException, CatalogException {
    Table table = loadIcebergTable(tablePath);
    return toCatalogTable(table);
  }

  private Table loadIcebergTable(ObjectPath tablePath) throws TableNotExistException {
    try {
      Table table = icebergCatalog.loadTable(toIdentifier(tablePath));
      if (cacheEnabled) {
        table.refresh();
      }

      return table;
    } catch (org.apache.iceberg.exceptions.NoSuchTableException e) {
      throw new TableNotExistException(getName(), tablePath, e);
    }
  }

  @Override
  public boolean tableExists(ObjectPath tablePath) throws CatalogException {
    return icebergCatalog.tableExists(toIdentifier(tablePath));
  }

  @Override
  public void dropTable(ObjectPath tablePath, boolean ignoreIfNotExists)
      throws TableNotExistException, CatalogException {
    try {
      icebergCatalog.dropTable(toIdentifier(tablePath));
    } catch (org.apache.iceberg.exceptions.NoSuchTableException e) {
      if (!ignoreIfNotExists) {
        throw new TableNotExistException(getName(), tablePath, e);
      }
    }
  }

  @Override
  public void renameTable(ObjectPath tablePath, String newTableName, boolean ignoreIfNotExists)
      throws TableNotExistException, TableAlreadyExistException, CatalogException {
    try {
      icebergCatalog.renameTable(
          toIdentifier(tablePath),
          toIdentifier(new ObjectPath(tablePath.getDatabaseName(), newTableName)));
    } catch (org.apache.iceberg.exceptions.NoSuchTableException e) {
      if (!ignoreIfNotExists) {
        throw new TableNotExistException(getName(), tablePath, e);
      }
    } catch (AlreadyExistsException e) {
      throw new TableAlreadyExistException(getName(), tablePath, e);
    }
  }

  @Override
  public void createTable(ObjectPath tablePath, CatalogBaseTable table, boolean ignoreIfExists)
      throws CatalogException, TableAlreadyExistException {
    if (Objects.equals(
        table.getOptions().get("connector"), FlinkDynamicTableFactory.FACTORY_IDENTIFIER)) {
      throw new IllegalArgumentException(
          "Cannot create the table with 'connector'='iceberg' table property in "
              + "an iceberg catalog, Please create table with 'connector'='iceberg' property in a non-iceberg catalog or "
              + "create table without 'connector'='iceberg' related properties in an iceberg table.");
    }

    createIcebergTable(tablePath, table, ignoreIfExists);
  }

  void createIcebergTable(ObjectPath tablePath, CatalogBaseTable table, boolean ignoreIfExists)
      throws CatalogException, TableAlreadyExistException {
    validateFlinkTable(table);

    Schema icebergSchema = FlinkSchemaUtil.convert(table.getSchema());
    PartitionSpec spec = toPartitionSpec(((CatalogTable) table).getPartitionKeys(), icebergSchema);

    ImmutableMap.Builder<String, String> properties = ImmutableMap.builder();
    String location = null;
    for (Map.Entry<String, String> entry : table.getOptions().entrySet()) {
      if ("location".equalsIgnoreCase(entry.getKey())) {
        location = entry.getValue();
      } else {
        properties.put(entry.getKey(), entry.getValue());
      }
    }

    try {
      icebergCatalog.createTable(
          toIdentifier(tablePath), icebergSchema, spec, location, properties.build());
    } catch (AlreadyExistsException e) {
      if (!ignoreIfExists) {
        throw new TableAlreadyExistException(getName(), tablePath, e);
      }
    }
  }

  private static void validateTableSchemaAndPartition(CatalogTable ct1, CatalogTable ct2) {
    TableSchema ts1 = ct1.getSchema();
    TableSchema ts2 = ct2.getSchema();
    boolean equalsPrimary = false;

    if (ts1.getPrimaryKey().isPresent() && ts2.getPrimaryKey().isPresent()) {
      equalsPrimary =
          Objects.equals(ts1.getPrimaryKey().get().getType(), ts2.getPrimaryKey().get().getType())
              && Objects.equals(
                  ts1.getPrimaryKey().get().getColumns(), ts2.getPrimaryKey().get().getColumns());
    } else if (!ts1.getPrimaryKey().isPresent() && !ts2.getPrimaryKey().isPresent()) {
      equalsPrimary = true;
    }

    if (!(Objects.equals(ts1.getTableColumns(), ts2.getTableColumns())
        && Objects.equals(ts1.getWatermarkSpecs(), ts2.getWatermarkSpecs())
        && equalsPrimary)) {
      throw new UnsupportedOperationException("Altering schema is not supported yet.");
    }

    if (!ct1.getPartitionKeys().equals(ct2.getPartitionKeys())) {
      throw new UnsupportedOperationException("Altering partition keys is not supported yet.");
    }
  }

  @Override
  public void alterTable(ObjectPath tablePath, CatalogBaseTable newTable, boolean ignoreIfNotExists)
      throws CatalogException, TableNotExistException {
    validateFlinkTable(newTable);

    Table icebergTable;
    try {
      icebergTable = loadIcebergTable(tablePath);
    } catch (TableNotExistException e) {
      if (!ignoreIfNotExists) {
        throw e;
      } else {
        return;
      }
    }

    CatalogTable table = toCatalogTable(icebergTable);

    // Currently, Flink SQL only support altering table properties.

    // For current Flink Catalog API, support for adding/removing/renaming columns cannot be done by
    // comparing
    // CatalogTable instances, unless the Flink schema contains Iceberg column IDs.
    validateTableSchemaAndPartition(table, (CatalogTable) newTable);

    Map<String, String> oldProperties = table.getOptions();
    Map<String, String> setProperties = Maps.newHashMap();

    String setLocation = null;
    String setSnapshotId = null;
    String pickSnapshotId = null;

    for (Map.Entry<String, String> entry : newTable.getOptions().entrySet()) {
      String key = entry.getKey();
      String value = entry.getValue();

      if (Objects.equals(value, oldProperties.get(key))) {
        continue;
      }

      if ("location".equalsIgnoreCase(key)) {
        setLocation = value;
      } else if ("current-snapshot-id".equalsIgnoreCase(key)) {
        setSnapshotId = value;
      } else if ("cherry-pick-snapshot-id".equalsIgnoreCase(key)) {
        pickSnapshotId = value;
      } else {
        setProperties.put(key, value);
      }
    }

    oldProperties
        .keySet()
        .forEach(
            k -> {
              if (!newTable.getOptions().containsKey(k)) {
                setProperties.put(k, null);
              }
            });

    commitChanges(icebergTable, setLocation, setSnapshotId, pickSnapshotId, setProperties);
  }

  private static void validateFlinkTable(CatalogBaseTable table) {
    Preconditions.checkArgument(
        table instanceof CatalogTable, "The Table should be a CatalogTable.");

    TableSchema schema = table.getSchema();
    schema
        .getTableColumns()
        .forEach(
            column -> {
              if (!FlinkCompatibilityUtil.isPhysicalColumn(column)) {
                throw new UnsupportedOperationException(
                    "Creating table with computed columns is not supported yet.");
              }
            });

    if (!schema.getWatermarkSpecs().isEmpty()) {
      throw new UnsupportedOperationException(
          "Creating table with watermark specs is not supported yet.");
    }
  }

  private static PartitionSpec toPartitionSpec(List<String> partitionKeys, Schema icebergSchema) {
    PartitionSpec.Builder builder = PartitionSpec.builderFor(icebergSchema);
    partitionKeys.forEach(builder::identity);
    return builder.build();
  }

  private static List<String> toPartitionKeys(PartitionSpec spec, Schema icebergSchema) {
    ImmutableList.Builder<String> partitionKeysBuilder = ImmutableList.builder();
    for (PartitionField field : spec.fields()) {
      if (field.transform().isIdentity()) {
        partitionKeysBuilder.add(icebergSchema.findColumnName(field.sourceId()));
      } else {
        // Not created by Flink SQL.
        // For compatibility with iceberg tables, return empty.
        // TODO modify this after Flink support partition transform.
        return Collections.emptyList();
      }
    }
    return partitionKeysBuilder.build();
  }

  private static void commitChanges(
      Table table,
      String setLocation,
      String setSnapshotId,
      String pickSnapshotId,
      Map<String, String> setProperties) {
    // don't allow setting the snapshot and picking a commit at the same time because order is
    // ambiguous and choosing
    // one order leads to different results
    Preconditions.checkArgument(
        setSnapshotId == null || pickSnapshotId == null,
        "Cannot set the current snapshot ID and cherry-pick snapshot changes");

    if (setSnapshotId != null) {
      long newSnapshotId = Long.parseLong(setSnapshotId);
      table.manageSnapshots().setCurrentSnapshot(newSnapshotId).commit();
    }

    // if updating the table snapshot, perform that update first in case it fails
    if (pickSnapshotId != null) {
      long newSnapshotId = Long.parseLong(pickSnapshotId);
      table.manageSnapshots().cherrypick(newSnapshotId).commit();
    }

    Transaction transaction = table.newTransaction();

    if (setLocation != null) {
      transaction.updateLocation().setLocation(setLocation).commit();
    }

    if (!setProperties.isEmpty()) {
      UpdateProperties updateProperties = transaction.updateProperties();
      setProperties.forEach(
          (k, v) -> {
            if (v == null) {
              updateProperties.remove(k);
            } else {
              updateProperties.set(k, v);
            }
          });
      updateProperties.commit();
    }

    transaction.commitTransaction();
  }

  static CatalogTable toCatalogTable(Table table) {
    TableSchema schema = FlinkSchemaUtil.toSchema(table.schema());
    List<String> partitionKeys = toPartitionKeys(table.spec(), table.schema());

    // NOTE: We can not create a IcebergCatalogTable extends CatalogTable, because Flink optimizer
    // may use
    // CatalogTableImpl to copy a new catalog table.
    // Let's re-loading table from Iceberg catalog when creating source/sink operators.
    // Iceberg does not have Table comment, so pass a null (Default comment value in Flink).
    return new CatalogTableImpl(schema, partitionKeys, table.properties(), null);
  }

  @Override
  public Optional<Factory> getFactory() {
    return Optional.of(new FlinkDynamicTableFactory(this));
  }

  CatalogLoader getCatalogLoader() {
    return catalogLoader;
  }

  // ------------------------------ Unsupported methods
  // ---------------------------------------------

  @Override
  public List<String> listViews(String databaseName) throws CatalogException {
    return Collections.emptyList();
  }

  @Override
  public CatalogPartition getPartition(ObjectPath tablePath, CatalogPartitionSpec partitionSpec)
      throws CatalogException {
    throw new UnsupportedOperationException();
  }

  @Override
  public boolean partitionExists(ObjectPath tablePath, CatalogPartitionSpec partitionSpec)
      throws CatalogException {
    throw new UnsupportedOperationException();
  }

  @Override
  public void createPartition(
      ObjectPath tablePath,
      CatalogPartitionSpec partitionSpec,
      CatalogPartition partition,
      boolean ignoreIfExists)
      throws CatalogException {
    throw new UnsupportedOperationException();
  }

  @Override
  public void dropPartition(
      ObjectPath tablePath, CatalogPartitionSpec partitionSpec, boolean ignoreIfNotExists)
      throws CatalogException {
    throw new UnsupportedOperationException();
  }

  @Override
  public void alterPartition(
      ObjectPath tablePath,
      CatalogPartitionSpec partitionSpec,
      CatalogPartition newPartition,
      boolean ignoreIfNotExists)
      throws CatalogException {
    throw new UnsupportedOperationException();
  }

  @Override
  public List<String> listFunctions(String dbName) throws CatalogException {
    return Collections.emptyList();
  }

  @Override
<<<<<<< HEAD
  public CatalogFunction getFunction(ObjectPath functionPath) throws FunctionNotExistException, CatalogException {
    CatalogFunction catalogFunction = partitionFunctions.get(functionPath.getFullName());
    if (catalogFunction == null) {
      throw new FunctionNotExistException(getName(), functionPath);
    } else {
      return catalogFunction;
    }
=======
  public CatalogFunction getFunction(ObjectPath functionPath)
      throws FunctionNotExistException, CatalogException {
    throw new FunctionNotExistException(getName(), functionPath);
>>>>>>> 26344175
  }

  @Override
  public boolean functionExists(ObjectPath functionPath) throws CatalogException {
    return false;
  }

  @Override
  public void createFunction(
      ObjectPath functionPath, CatalogFunction function, boolean ignoreIfExists)
      throws CatalogException {
    throw new UnsupportedOperationException();
  }

  @Override
  public void alterFunction(
      ObjectPath functionPath, CatalogFunction newFunction, boolean ignoreIfNotExists)
      throws CatalogException {
    throw new UnsupportedOperationException();
  }

  @Override
  public void dropFunction(ObjectPath functionPath, boolean ignoreIfNotExists)
      throws CatalogException {
    throw new UnsupportedOperationException();
  }

  @Override
  public void alterTableStatistics(
      ObjectPath tablePath, CatalogTableStatistics tableStatistics, boolean ignoreIfNotExists)
      throws CatalogException {
    throw new UnsupportedOperationException();
  }

  @Override
  public void alterTableColumnStatistics(
      ObjectPath tablePath, CatalogColumnStatistics columnStatistics, boolean ignoreIfNotExists)
      throws CatalogException {
    throw new UnsupportedOperationException();
  }

  @Override
  public void alterPartitionStatistics(
      ObjectPath tablePath,
      CatalogPartitionSpec partitionSpec,
      CatalogTableStatistics partitionStatistics,
      boolean ignoreIfNotExists)
      throws CatalogException {
    throw new UnsupportedOperationException();
  }

  @Override
  public void alterPartitionColumnStatistics(
      ObjectPath tablePath,
      CatalogPartitionSpec partitionSpec,
      CatalogColumnStatistics columnStatistics,
      boolean ignoreIfNotExists)
      throws CatalogException {
    throw new UnsupportedOperationException();
  }

  @Override
  public List<CatalogPartitionSpec> listPartitions(ObjectPath tablePath)
      throws TableNotExistException, TableNotPartitionedException, CatalogException {
    Table table = loadIcebergTable(tablePath);

    if (table.spec().isUnpartitioned()) {
      throw new TableNotPartitionedException(icebergCatalog.name(), tablePath);
    }

    Set<CatalogPartitionSpec> set = Sets.newHashSet();
    try (CloseableIterable<FileScanTask> tasks = table.newScan().planFiles()) {
      for (DataFile dataFile : CloseableIterable.transform(tasks, FileScanTask::file)) {
        Map<String, String> map = Maps.newHashMap();
        StructLike structLike = dataFile.partition();
        PartitionSpec spec = table.specs().get(dataFile.specId());
        for (int i = 0; i < structLike.size(); i++) {
          map.put(spec.fields().get(i).name(), String.valueOf(structLike.get(i, Object.class)));
        }
        set.add(new CatalogPartitionSpec(map));
      }
    } catch (IOException e) {
      throw new CatalogException(
          String.format("Failed to list partitions of table %s", tablePath), e);
    }

    return Lists.newArrayList(set);
  }

  @Override
  public List<CatalogPartitionSpec> listPartitions(
      ObjectPath tablePath, CatalogPartitionSpec partitionSpec) throws CatalogException {
    throw new UnsupportedOperationException();
  }

  @Override
  public List<CatalogPartitionSpec> listPartitionsByFilter(
      ObjectPath tablePath, List<Expression> filters) throws CatalogException {
    throw new UnsupportedOperationException();
  }

  // After partition pruning and filter push down, the statistics have become very inaccurate, so
  // the statistics from
  // here are of little significance.
  // Flink will support something like SupportsReportStatistics in future.

  @Override
  public CatalogTableStatistics getTableStatistics(ObjectPath tablePath) throws CatalogException {
    return CatalogTableStatistics.UNKNOWN;
  }

  @Override
  public CatalogColumnStatistics getTableColumnStatistics(ObjectPath tablePath)
      throws CatalogException {
    return CatalogColumnStatistics.UNKNOWN;
  }

  @Override
  public CatalogTableStatistics getPartitionStatistics(
      ObjectPath tablePath, CatalogPartitionSpec partitionSpec) throws CatalogException {
    return CatalogTableStatistics.UNKNOWN;
  }

  @Override
  public CatalogColumnStatistics getPartitionColumnStatistics(
      ObjectPath tablePath, CatalogPartitionSpec partitionSpec) throws CatalogException {
    return CatalogColumnStatistics.UNKNOWN;
  }
}<|MERGE_RESOLUTION|>--- conflicted
+++ resolved
@@ -216,13 +216,9 @@
   @Override
   public void createDatabase(String name, CatalogDatabase database, boolean ignoreIfExists)
       throws DatabaseAlreadyExistException, CatalogException {
-<<<<<<< HEAD
-    createDatabase(name, mergeComment(database.getProperties(), database.getComment()), ignoreIfExists);
-    registerPartitionFunction(name);
-=======
     createDatabase(
         name, mergeComment(database.getProperties(), database.getComment()), ignoreIfExists);
->>>>>>> 26344175
+    registerPartitionFunction(name);
   }
 
   private void createDatabase(
@@ -683,19 +679,14 @@
   }
 
   @Override
-<<<<<<< HEAD
-  public CatalogFunction getFunction(ObjectPath functionPath) throws FunctionNotExistException, CatalogException {
+  public CatalogFunction getFunction(ObjectPath functionPath)
+      throws FunctionNotExistException, CatalogException {
     CatalogFunction catalogFunction = partitionFunctions.get(functionPath.getFullName());
     if (catalogFunction == null) {
       throw new FunctionNotExistException(getName(), functionPath);
     } else {
       return catalogFunction;
     }
-=======
-  public CatalogFunction getFunction(ObjectPath functionPath)
-      throws FunctionNotExistException, CatalogException {
-    throw new FunctionNotExistException(getName(), functionPath);
->>>>>>> 26344175
   }
 
   @Override
