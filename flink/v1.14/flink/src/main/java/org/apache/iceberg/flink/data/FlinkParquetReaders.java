--- conflicted
+++ resolved
@@ -344,7 +344,6 @@
     }
   }
 
-<<<<<<< HEAD
   private static class TimestampInt96Reader extends ParquetValueReaders.UnboxedReader<TimestampData> {
     private static final long UNIX_EPOCH_JULIAN = 2_440_588L;
 
@@ -370,11 +369,8 @@
 
   }
 
-  private static class MicrosToTimestampTzReader extends ParquetValueReaders.UnboxedReader<TimestampData> {
-=======
   private static class MicrosToTimestampTzReader
       extends ParquetValueReaders.UnboxedReader<TimestampData> {
->>>>>>> 67d637fc
     MicrosToTimestampTzReader(ColumnDescriptor desc) {
       super(desc);
     }
