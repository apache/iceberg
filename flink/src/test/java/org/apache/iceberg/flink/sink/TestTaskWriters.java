--- conflicted
+++ resolved
@@ -237,16 +237,9 @@
   }
 
   private TaskWriter<RowData> createTaskWriter(long targetFileSize) {
-<<<<<<< HEAD
-    TaskWriterFactory<RowData> taskWriterFactory = new RowDataTaskWriterFactory(table.schema(),
-        (RowType) SimpleDataUtil.FLINK_SCHEMA.toRowDataType().getLogicalType(), table.spec(),
-        table.locationProvider(), table.io(), table.encryption(),
-        targetFileSize, format, table.properties(), null, false);
-=======
     TaskWriterFactory<RowData> taskWriterFactory = new RowDataTaskWriterFactory(
         SerializableTable.copyOf(table), (RowType) SimpleDataUtil.FLINK_SCHEMA.toRowDataType().getLogicalType(),
-        targetFileSize, format, null);
->>>>>>> 9c7ba48f
+        targetFileSize, format, null, false);
     taskWriterFactory.initialize(1, 1);
     return taskWriterFactory.create();
   }
