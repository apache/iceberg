--- conflicted
+++ resolved
@@ -55,16 +55,10 @@
                                   RowType flinkSchema,
                                   long targetFileSizeBytes,
                                   FileFormat format,
-<<<<<<< HEAD
-                                  Map<String, String> tableProperties,
                                   List<Integer> equalityFieldIds,
                                   boolean upsert) {
-    this.schema = schema;
-=======
-                                  List<Integer> equalityFieldIds) {
     this.table = table;
     this.schema = table.schema();
->>>>>>> 9c7ba48f
     this.flinkSchema = flinkSchema;
     this.spec = table.spec();
     this.io = table.io();
