/*
 * Licensed to the Apache Software Foundation (ASF) under one
 * or more contributor license agreements.  See the NOTICE file
 * distributed with this work for additional information
 * regarding copyright ownership.  The ASF licenses this file
 * to you under the Apache License, Version 2.0 (the
 * "License"); you may not use this file except in compliance
 * with the License.  You may obtain a copy of the License at
 *
 *   http://www.apache.org/licenses/LICENSE-2.0
 *
 * Unless required by applicable law or agreed to in writing,
 * software distributed under the License is distributed on an
 * "AS IS" BASIS, WITHOUT WARRANTIES OR CONDITIONS OF ANY
 * KIND, either express or implied.  See the License for the
 * specific language governing permissions and limitations
 * under the License.
 */

package org.apache.iceberg.flink.sink;

import java.io.IOException;
import java.io.UncheckedIOException;
import java.util.List;
import java.util.Locale;
import java.util.Map;
import java.util.function.Function;
import org.apache.flink.api.common.functions.MapFunction;
import org.apache.flink.api.common.typeinfo.TypeInformation;
import org.apache.flink.api.common.typeinfo.Types;
import org.apache.flink.streaming.api.datastream.DataStream;
import org.apache.flink.streaming.api.datastream.DataStreamSink;
import org.apache.flink.streaming.api.datastream.SingleOutputStreamOperator;
import org.apache.flink.streaming.api.functions.sink.DiscardingSink;
import org.apache.flink.table.api.TableSchema;
import org.apache.flink.table.data.RowData;
import org.apache.flink.table.data.util.DataFormatConverters;
import org.apache.flink.table.types.DataType;
import org.apache.flink.table.types.logical.RowType;
import org.apache.flink.types.Row;
import org.apache.iceberg.DataFile;
import org.apache.iceberg.DistributionMode;
import org.apache.iceberg.FileFormat;
import org.apache.iceberg.PartitionField;
import org.apache.iceberg.PartitionSpec;
import org.apache.iceberg.Schema;
import org.apache.iceberg.SerializableTable;
import org.apache.iceberg.Table;
import org.apache.iceberg.flink.FlinkSchemaUtil;
import org.apache.iceberg.flink.TableLoader;
import org.apache.iceberg.flink.util.FlinkCompatibilityUtil;
import org.apache.iceberg.io.WriteResult;
import org.apache.iceberg.relocated.com.google.common.base.Preconditions;
import org.apache.iceberg.relocated.com.google.common.collect.Lists;
import org.apache.iceberg.types.TypeUtil;
import org.apache.iceberg.util.PropertyUtil;
import org.slf4j.Logger;
import org.slf4j.LoggerFactory;

import static org.apache.iceberg.TableProperties.DEFAULT_FILE_FORMAT;
import static org.apache.iceberg.TableProperties.DEFAULT_FILE_FORMAT_DEFAULT;
import static org.apache.iceberg.TableProperties.WRITE_DISTRIBUTION_MODE;
import static org.apache.iceberg.TableProperties.WRITE_DISTRIBUTION_MODE_DEFAULT;
import static org.apache.iceberg.TableProperties.WRITE_TARGET_FILE_SIZE_BYTES;
import static org.apache.iceberg.TableProperties.WRITE_TARGET_FILE_SIZE_BYTES_DEFAULT;

public class FlinkSink {
  private static final Logger LOG = LoggerFactory.getLogger(FlinkSink.class);

  private static final String ICEBERG_STREAM_WRITER_NAME = IcebergStreamWriter.class.getSimpleName();
  private static final String ICEBERG_FILES_COMMITTER_NAME = IcebergFilesCommitter.class.getSimpleName();

  private FlinkSink() {
  }

  /**
   * Initialize a {@link Builder} to export the data from generic input data stream into iceberg table. We use
   * {@link RowData} inside the sink connector, so users need to provide a mapper function and a
   * {@link TypeInformation} to convert those generic records to a RowData DataStream.
   *
   * @param input      the generic source input data stream.
   * @param mapper     function to convert the generic data to {@link RowData}
   * @param outputType to define the {@link TypeInformation} for the input data.
   * @param <T>        the data type of records.
   * @return {@link Builder} to connect the iceberg table.
   */
  public static <T> Builder builderFor(DataStream<T> input,
                                       MapFunction<T, RowData> mapper,
                                       TypeInformation<RowData> outputType) {
    return new Builder().forMapperOutputType(input, mapper, outputType);
  }

  /**
   * Initialize a {@link Builder} to export the data from input data stream with {@link Row}s into iceberg table. We use
   * {@link RowData} inside the sink connector, so users need to provide a {@link TableSchema} for builder to convert
   * those {@link Row}s to a {@link RowData} DataStream.
   *
   * @param input       the source input data stream with {@link Row}s.
   * @param tableSchema defines the {@link TypeInformation} for input data.
   * @return {@link Builder} to connect the iceberg table.
   */
  public static Builder forRow(DataStream<Row> input, TableSchema tableSchema) {
    RowType rowType = (RowType) tableSchema.toRowDataType().getLogicalType();
    DataType[] fieldDataTypes = tableSchema.getFieldDataTypes();

    DataFormatConverters.RowConverter rowConverter = new DataFormatConverters.RowConverter(fieldDataTypes);
    return builderFor(input, rowConverter::toInternal, FlinkCompatibilityUtil.toTypeInfo(rowType))
        .tableSchema(tableSchema);
  }

  /**
   * Initialize a {@link Builder} to export the data from input data stream with {@link RowData}s into iceberg table.
   *
   * @param input the source input data stream with {@link RowData}s.
   * @return {@link Builder} to connect the iceberg table.
   */
  public static Builder forRowData(DataStream<RowData> input) {
    return new Builder().forRowData(input);
  }

  public static class Builder {
    private Function<String, DataStream<RowData>> inputCreator = null;
    private TableLoader tableLoader;
    private Table table;
    private TableSchema tableSchema;
    private boolean overwrite = false;
    private DistributionMode distributionMode = null;
    private Integer writeParallelism = null;
    private boolean upsert = false;
    private List<String> equalityFieldColumns = null;
    private String uidPrefix = null;

    private Builder() {
    }

    private Builder forRowData(DataStream<RowData> newRowDataInput) {
      this.inputCreator = ignored -> newRowDataInput;
      return this;
    }

    private <T> Builder forMapperOutputType(DataStream<T> input,
                                            MapFunction<T, RowData> mapper,
                                            TypeInformation<RowData> outputType) {
      this.inputCreator = newUidPrefix -> {
        if (newUidPrefix != null) {
          return input.map(mapper, outputType)
              .name(operatorName(newUidPrefix))
              .uid(newUidPrefix + "-mapper");
        } else {
          return input.map(mapper, outputType);
        }
      };
      return this;
    }

    /**
     * This iceberg {@link Table} instance is used for initializing {@link IcebergStreamWriter} which will write all
     * the records into {@link DataFile}s and emit them to downstream operator. Providing a table would avoid so many
     * table loading from each separate task.
     *
     * @param newTable the loaded iceberg table instance.
     * @return {@link Builder} to connect the iceberg table.
     */
    public Builder table(Table newTable) {
      this.table = newTable;
      return this;
    }

    /**
     * The table loader is used for loading tables in {@link IcebergFilesCommitter} lazily, we need this loader because
     * {@link Table} is not serializable and could not just use the loaded table from Builder#table in the remote task
     * manager.
     *
     * @param newTableLoader to load iceberg table inside tasks.
     * @return {@link Builder} to connect the iceberg table.
     */
    public Builder tableLoader(TableLoader newTableLoader) {
      this.tableLoader = newTableLoader;
      return this;
    }

    public Builder tableSchema(TableSchema newTableSchema) {
      this.tableSchema = newTableSchema;
      return this;
    }

    public Builder overwrite(boolean newOverwrite) {
      this.overwrite = newOverwrite;
      return this;
    }

    /**
     * Configure the write {@link DistributionMode} that the flink sink will use. Currently, flink support
     * {@link DistributionMode#NONE} and {@link DistributionMode#HASH}.
     *
     * @param mode to specify the write distribution mode.
     * @return {@link Builder} to connect the iceberg table.
     */
    public Builder distributionMode(DistributionMode mode) {
      Preconditions.checkArgument(!DistributionMode.RANGE.equals(mode),
          "Flink does not support 'range' write distribution mode now.");
      this.distributionMode = mode;
      return this;
    }

    /**
     * Configuring the write parallel number for iceberg stream writer.
     *
     * @param newWriteParallelism the number of parallel iceberg stream writer.
     * @return {@link Builder} to connect the iceberg table.
     */
    public Builder writeParallelism(int newWriteParallelism) {
      this.writeParallelism = newWriteParallelism;
      return this;
    }

    /**
     * All INSERT/UPDATE_AFTER events from input stream will be transformed to UPSERT events, which means it will
     * DELETE the old records and then INSERT the new records. In partitioned table, the partition fields should be
     * a subset of equality fields, otherwise the old row that located in partition-A could not be deleted by the
     * new row that located in partition-B.
     *
     * @param enable indicate whether it should transform all INSERT/UPDATE_AFTER events to UPSERT.
     * @return {@link Builder} to connect the iceberg table.
     */
    public Builder upsert(boolean enable) {
      this.upsert = enable;
      return this;
    }

    /**
     * Configuring the equality field columns for iceberg table that accept CDC or UPSERT events.
     *
     * @param columns defines the iceberg table's key.
     * @return {@link Builder} to connect the iceberg table.
     */
    public Builder equalityFieldColumns(List<String> columns) {
      this.equalityFieldColumns = columns;
      return this;
    }

    /**
     * Set the uid prefix for FlinkSink operators. Note that FlinkSink internally consists of multiple operators (like
     * writer, committer, dummy sink etc.) Actually operator uid will be appended with a suffix like "uidPrefix-writer".
     * <br><br>
     * If provided, this prefix is also applied to operator names.
     * <br><br>
     * Flink auto generates operator uid if not set explicitly. It is a recommended
     * <a href="https://ci.apache.org/projects/flink/flink-docs-master/docs/ops/production_ready/">
     * best-practice to set uid for all operators</a> before deploying to production. Flink has an option to {@code
     * pipeline.auto-generate-uid=false} to disable auto-generation and force explicit setting of all operator uid.
     * <br><br>
     * Be careful with setting this for an existing job, because now we are changing the operator uid from an
     * auto-generated one to this new value. When deploying the change with a checkpoint, Flink won't be able to restore
     * the previous Flink sink operator state (more specifically the committer operator state). You need to use {@code
     * --allowNonRestoredState} to ignore the previous sink state. During restore Flink sink state is used to check if
     * last commit was actually successful or not. {@code --allowNonRestoredState} can lead to data loss if the
     * Iceberg commit failed in the last completed checkpoint.
     *
     * @param newPrefix prefix for Flink sink operator uid and name
     * @return {@link Builder} to connect the iceberg table.
     */
    public Builder uidPrefix(String newPrefix) {
      this.uidPrefix = newPrefix;
      return this;
    }

    public DataStreamSink<RowData> build() {
      Preconditions.checkArgument(inputCreator != null,
          "Please use forRowData() or forMapperOutputType() to initialize the input DataStream.");
      Preconditions.checkNotNull(tableLoader, "Table loader shouldn't be null");

      DataStream<RowData> rowDataInput = inputCreator.apply(uidPrefix);

      if (table == null) {
        tableLoader.open();
        try (TableLoader loader = tableLoader) {
          this.table = loader.loadTable();
        } catch (IOException e) {
          throw new UncheckedIOException("Failed to load iceberg table from table loader: " + tableLoader, e);
        }
      }

      // Convert the requested flink table schema to flink row type.
      RowType flinkRowType = toFlinkRowType(table.schema(), tableSchema);

      // Distribute the records from input data stream based on the write.distribution-mode.
      DataStream<RowData> distributeStream = distributeDataStream(
          rowDataInput, table.properties(), table.spec(), table.schema(), flinkRowType);

<<<<<<< HEAD
      // Validate the equality fields and partition fields if we enable the upsert stream.
      if (upsert) {
        Preconditions.checkState(!equalityFieldIds.isEmpty(),
                "Equality field columns shouldn't be empty when configuring to use UPSERT data stream.");
        if (!table.spec().isUnpartitioned()) {
          for (PartitionField partitionField : table.spec().fields()) {
            Preconditions.checkState(equalityFieldIds.contains(partitionField.sourceId()),
                "Partition field '%s' is not included in equality fields: '%s'", partitionField, equalityFieldColumns);
          }
        }
      }

      // Chain the iceberg stream writer and committer operator.
      IcebergStreamWriter<RowData> streamWriter = createStreamWriter(table, flinkRowType, equalityFieldIds, upsert);
      IcebergFilesCommitter filesCommitter = new IcebergFilesCommitter(tableLoader, overwrite);
=======
      // Add parallel writers that append rows to files
      SingleOutputStreamOperator<WriteResult> writerStream = appendWriter(distributeStream, flinkRowType);

      // Add single-parallelism committer that commits files
      // after successful checkpoint or end of input
      SingleOutputStreamOperator<Void> committerStream = appendCommitter(writerStream);
>>>>>>> 9c7ba48f

      // Add dummy discard sink
      return appendDummySink(committerStream);
    }

    private String operatorName(String suffix) {
      return uidPrefix != null ? uidPrefix + "-" + suffix : suffix;
    }

    private DataStreamSink<RowData> appendDummySink(SingleOutputStreamOperator<Void> committerStream) {
      DataStreamSink<RowData> resultStream = committerStream
          .addSink(new DiscardingSink())
          .name(operatorName(String.format("IcebergSink %s", this.table.name())))
          .setParallelism(1);
      if (uidPrefix != null) {
        resultStream = resultStream.uid(uidPrefix + "-dummysink");
      }
      return resultStream;
    }

    private SingleOutputStreamOperator<Void> appendCommitter(SingleOutputStreamOperator<WriteResult> writerStream) {
      IcebergFilesCommitter filesCommitter = new IcebergFilesCommitter(tableLoader, overwrite);
      SingleOutputStreamOperator<Void> committerStream = writerStream
          .transform(operatorName(ICEBERG_FILES_COMMITTER_NAME), Types.VOID, filesCommitter)
          .setParallelism(1)
          .setMaxParallelism(1);
      if (uidPrefix != null) {
        committerStream = committerStream.uid(uidPrefix + "-committer");
      }
      return committerStream;
    }

    private SingleOutputStreamOperator<WriteResult> appendWriter(DataStream<RowData> input, RowType flinkRowType) {
      // Find out the equality field id list based on the user-provided equality field column names.
      List<Integer> equalityFieldIds = Lists.newArrayList();
      if (equalityFieldColumns != null && equalityFieldColumns.size() > 0) {
        for (String column : equalityFieldColumns) {
          org.apache.iceberg.types.Types.NestedField field = table.schema().findField(column);
          Preconditions.checkNotNull(field, "Missing required equality field column '%s' in table schema %s",
              column, table.schema());
          equalityFieldIds.add(field.fieldId());
        }
      }
      IcebergStreamWriter<RowData> streamWriter = createStreamWriter(table, flinkRowType, equalityFieldIds);

      int parallelism = writeParallelism == null ? input.getParallelism() : writeParallelism;
      SingleOutputStreamOperator<WriteResult> writerStream = input
          .transform(operatorName(ICEBERG_STREAM_WRITER_NAME), TypeInformation.of(WriteResult.class), streamWriter)
          .setParallelism(parallelism);
      if (uidPrefix != null) {
        writerStream = writerStream.uid(uidPrefix + "-writer");
      }
      return writerStream;
    }

    private DataStream<RowData> distributeDataStream(DataStream<RowData> input,
                                                     Map<String, String> properties,
                                                     PartitionSpec partitionSpec,
                                                     Schema iSchema,
                                                     RowType flinkRowType) {
      DistributionMode writeMode;
      if (distributionMode == null) {
        // Fallback to use distribution mode parsed from table properties if don't specify in job level.
        String modeName = PropertyUtil.propertyAsString(properties,
            WRITE_DISTRIBUTION_MODE,
            WRITE_DISTRIBUTION_MODE_DEFAULT);

        writeMode = DistributionMode.fromName(modeName);
      } else {
        writeMode = distributionMode;
      }

      switch (writeMode) {
        case NONE:
          return input;

        case HASH:
          if (partitionSpec.isUnpartitioned()) {
            return input;
          } else {
            return input.keyBy(new PartitionKeySelector(partitionSpec, iSchema, flinkRowType));
          }

        case RANGE:
          LOG.warn("Fallback to use 'none' distribution mode, because {}={} is not supported in flink now",
              WRITE_DISTRIBUTION_MODE, DistributionMode.RANGE.modeName());
          return input;

        default:
          throw new RuntimeException("Unrecognized write.distribution-mode: " + writeMode);
      }
    }
  }

  static RowType toFlinkRowType(Schema schema, TableSchema requestedSchema) {
    if (requestedSchema != null) {
      // Convert the flink schema to iceberg schema firstly, then reassign ids to match the existing iceberg schema.
      Schema writeSchema = TypeUtil.reassignIds(FlinkSchemaUtil.convert(requestedSchema), schema);
      TypeUtil.validateWriteSchema(schema, writeSchema, true, true);

      // We use this flink schema to read values from RowData. The flink's TINYINT and SMALLINT will be promoted to
      // iceberg INTEGER, that means if we use iceberg's table schema to read TINYINT (backend by 1 'byte'), we will
      // read 4 bytes rather than 1 byte, it will mess up the byte array in BinaryRowData. So here we must use flink
      // schema.
      return (RowType) requestedSchema.toRowDataType().getLogicalType();
    } else {
      return FlinkSchemaUtil.convert(schema);
    }
  }

  static IcebergStreamWriter<RowData> createStreamWriter(Table table,
                                                         RowType flinkRowType,
                                                         List<Integer> equalityFieldIds,
                                                         boolean upsert) {
    Preconditions.checkArgument(table != null, "Iceberg table should't be null");
    Map<String, String> props = table.properties();
    long targetFileSize = getTargetFileSizeBytes(props);
    FileFormat fileFormat = getFileFormat(props);

<<<<<<< HEAD
    TaskWriterFactory<RowData> taskWriterFactory = new RowDataTaskWriterFactory(table.schema(), flinkRowType,
        table.spec(), table.locationProvider(), table.io(), table.encryption(), targetFileSize, fileFormat, props,
        equalityFieldIds, upsert);
=======
    Table serializableTable = SerializableTable.copyOf(table);
    TaskWriterFactory<RowData> taskWriterFactory = new RowDataTaskWriterFactory(
        serializableTable, flinkRowType, targetFileSize,
        fileFormat, equalityFieldIds);
>>>>>>> 9c7ba48f

    return new IcebergStreamWriter<>(table.name(), taskWriterFactory);
  }

  private static FileFormat getFileFormat(Map<String, String> properties) {
    String formatString = properties.getOrDefault(DEFAULT_FILE_FORMAT, DEFAULT_FILE_FORMAT_DEFAULT);
    return FileFormat.valueOf(formatString.toUpperCase(Locale.ENGLISH));
  }

  private static long getTargetFileSizeBytes(Map<String, String> properties) {
    return PropertyUtil.propertyAsLong(properties,
        WRITE_TARGET_FILE_SIZE_BYTES,
        WRITE_TARGET_FILE_SIZE_BYTES_DEFAULT);
  }
}<|MERGE_RESOLUTION|>--- conflicted
+++ resolved
@@ -288,30 +288,12 @@
       DataStream<RowData> distributeStream = distributeDataStream(
           rowDataInput, table.properties(), table.spec(), table.schema(), flinkRowType);
 
-<<<<<<< HEAD
-      // Validate the equality fields and partition fields if we enable the upsert stream.
-      if (upsert) {
-        Preconditions.checkState(!equalityFieldIds.isEmpty(),
-                "Equality field columns shouldn't be empty when configuring to use UPSERT data stream.");
-        if (!table.spec().isUnpartitioned()) {
-          for (PartitionField partitionField : table.spec().fields()) {
-            Preconditions.checkState(equalityFieldIds.contains(partitionField.sourceId()),
-                "Partition field '%s' is not included in equality fields: '%s'", partitionField, equalityFieldColumns);
-          }
-        }
-      }
-
-      // Chain the iceberg stream writer and committer operator.
-      IcebergStreamWriter<RowData> streamWriter = createStreamWriter(table, flinkRowType, equalityFieldIds, upsert);
-      IcebergFilesCommitter filesCommitter = new IcebergFilesCommitter(tableLoader, overwrite);
-=======
       // Add parallel writers that append rows to files
       SingleOutputStreamOperator<WriteResult> writerStream = appendWriter(distributeStream, flinkRowType);
 
       // Add single-parallelism committer that commits files
       // after successful checkpoint or end of input
       SingleOutputStreamOperator<Void> committerStream = appendCommitter(writerStream);
->>>>>>> 9c7ba48f
 
       // Add dummy discard sink
       return appendDummySink(committerStream);
@@ -355,7 +337,20 @@
           equalityFieldIds.add(field.fieldId());
         }
       }
-      IcebergStreamWriter<RowData> streamWriter = createStreamWriter(table, flinkRowType, equalityFieldIds);
+
+      // Validate the equality fields and partition fields if we enable the upsert stream.
+      if (upsert) {
+        Preconditions.checkState(!equalityFieldIds.isEmpty(),
+            "Equality field columns shouldn't be empty when configuring to use UPSERT data stream.");
+        if (!table.spec().isUnpartitioned()) {
+          for (PartitionField partitionField : table.spec().fields()) {
+            Preconditions.checkState(equalityFieldIds.contains(partitionField.sourceId()),
+                "Partition field '%s' is not included in equality fields: '%s'", partitionField, equalityFieldColumns);
+          }
+        }
+      }
+
+      IcebergStreamWriter<RowData> streamWriter = createStreamWriter(table, flinkRowType, equalityFieldIds, upsert);
 
       int parallelism = writeParallelism == null ? input.getParallelism() : writeParallelism;
       SingleOutputStreamOperator<WriteResult> writerStream = input
@@ -431,16 +426,10 @@
     long targetFileSize = getTargetFileSizeBytes(props);
     FileFormat fileFormat = getFileFormat(props);
 
-<<<<<<< HEAD
-    TaskWriterFactory<RowData> taskWriterFactory = new RowDataTaskWriterFactory(table.schema(), flinkRowType,
-        table.spec(), table.locationProvider(), table.io(), table.encryption(), targetFileSize, fileFormat, props,
-        equalityFieldIds, upsert);
-=======
     Table serializableTable = SerializableTable.copyOf(table);
     TaskWriterFactory<RowData> taskWriterFactory = new RowDataTaskWriterFactory(
         serializableTable, flinkRowType, targetFileSize,
-        fileFormat, equalityFieldIds);
->>>>>>> 9c7ba48f
+        fileFormat, equalityFieldIds, upsert);
 
     return new IcebergStreamWriter<>(table.name(), taskWriterFactory);
   }
