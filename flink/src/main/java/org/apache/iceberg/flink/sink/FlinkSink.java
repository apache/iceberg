--- conflicted
+++ resolved
@@ -363,22 +363,8 @@
       return committerStream;
     }
 
-<<<<<<< HEAD
     private SingleOutputStreamOperator<WriteResult> appendWriter(DataStream<RowData> input, RowType flinkRowType,
-        List<Integer> equalityFieldIds) {
-      IcebergStreamWriter<RowData> streamWriter = createStreamWriter(table, flinkRowType, equalityFieldIds);
-=======
-    private SingleOutputStreamOperator<WriteResult> appendWriter(DataStream<RowData> input, RowType flinkRowType) {
-      // Find out the equality field id list based on the user-provided equality field column names.
-      List<Integer> equalityFieldIds = Lists.newArrayList();
-      if (equalityFieldColumns != null && equalityFieldColumns.size() > 0) {
-        for (String column : equalityFieldColumns) {
-          org.apache.iceberg.types.Types.NestedField field = table.schema().findField(column);
-          Preconditions.checkNotNull(field, "Missing required equality field column '%s' in table schema %s",
-              column, table.schema());
-          equalityFieldIds.add(field.fieldId());
-        }
-      }
+                                                                 List<Integer> equalityFieldIds) {
 
       // Fallback to use upsert mode parsed from table properties if don't specify in job level.
       boolean upsertMode = upsert || PropertyUtil.propertyAsBoolean(table.properties(),
@@ -400,7 +386,6 @@
       }
 
       IcebergStreamWriter<RowData> streamWriter = createStreamWriter(table, flinkRowType, equalityFieldIds, upsertMode);
->>>>>>> 12e30eba
 
       int parallelism = writeParallelism == null ? input.getParallelism() : writeParallelism;
       SingleOutputStreamOperator<WriteResult> writerStream = input
