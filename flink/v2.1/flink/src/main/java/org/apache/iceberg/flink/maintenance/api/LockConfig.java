--- conflicted
+++ resolved
@@ -272,7 +272,6 @@
         .parse();
   }
 
-<<<<<<< HEAD
   /** Gets the Etcd service URI configuration. */
   public String etcdEndpoints() {
     return confParser
@@ -320,7 +319,6 @@
         .option(EtcdLockConfig.ETCD_MAX_RETRIES_OPTION.key())
         .flinkConfig(EtcdLockConfig.ETCD_MAX_RETRIES_OPTION)
         .defaultValue(EtcdLockConfig.ETCD_MAX_RETRIES_OPTION.defaultValue())
-=======
   /** Gets the Zookeeper maximum sleep time configuration (in milliseconds). */
   public int zkMaxSleepMs() {
     return confParser
@@ -338,7 +336,6 @@
         .option(ZkLockConfig.ZK_RETRY_POLICY_OPTION.key())
         .flinkConfig(ZkLockConfig.ZK_RETRY_POLICY_OPTION)
         .defaultValue(ZKRetryPolicies.EXPONENTIAL_BACKOFF)
->>>>>>> 6b86a75d
         .parse();
   }
 
