--- conflicted
+++ resolved
@@ -669,15 +669,10 @@
           table,
           snapshotSummary,
           uidSuffix,
-<<<<<<< HEAD
-          writeProperties(table, flinkWriteConf.dataFileFormat(), flinkWriteConf),
+          SinkUtil.writeProperties(flinkWriteConf.dataFileFormat(), flinkWriteConf, table),
           resolvedSchema != null
               ? toFlinkRowType(table.schema(), resolvedSchema)
               : toFlinkRowType(table.schema(), tableSchema),
-=======
-          SinkUtil.writeProperties(flinkWriteConf.dataFileFormat(), flinkWriteConf, table),
-          toFlinkRowType(table.schema(), tableSchema),
->>>>>>> 5b50afe8
           tableSupplier,
           flinkWriteConf,
           equalityFieldIds,
@@ -762,7 +757,6 @@
     }
   }
 
-<<<<<<< HEAD
   private static RowType toFlinkRowType(Schema schema, ResolvedSchema requestedSchema) {
     if (requestedSchema != null) {
       // Convert the flink schema to iceberg schema firstly, then reassign ids to match the existing
@@ -780,49 +774,6 @@
     }
   }
 
-  /**
-   * Based on the {@link FileFormat} overwrites the table level compression properties for the table
-   * write.
-   *
-   * @param table The table to get the table level settings
-   * @param format The FileFormat to use
-   * @param conf The write configuration
-   * @return The properties to use for writing
-   */
-  private static Map<String, String> writeProperties(
-      Table table, FileFormat format, FlinkWriteConf conf) {
-    Map<String, String> writeProperties = Maps.newHashMap(table.properties());
-
-    switch (format) {
-      case PARQUET:
-        writeProperties.put(PARQUET_COMPRESSION, conf.parquetCompressionCodec());
-        String parquetCompressionLevel = conf.parquetCompressionLevel();
-        if (parquetCompressionLevel != null) {
-          writeProperties.put(PARQUET_COMPRESSION_LEVEL, parquetCompressionLevel);
-        }
-
-        break;
-      case AVRO:
-        writeProperties.put(AVRO_COMPRESSION, conf.avroCompressionCodec());
-        String avroCompressionLevel = conf.avroCompressionLevel();
-        if (avroCompressionLevel != null) {
-          writeProperties.put(AVRO_COMPRESSION_LEVEL, conf.avroCompressionLevel());
-        }
-
-        break;
-      case ORC:
-        writeProperties.put(ORC_COMPRESSION, conf.orcCompressionCodec());
-        writeProperties.put(ORC_COMPRESSION_STRATEGY, conf.orcCompressionStrategy());
-        break;
-      default:
-        throw new IllegalArgumentException(String.format("Unknown file format %s", format));
-    }
-
-    return writeProperties;
-  }
-
-=======
->>>>>>> 5b50afe8
   private DataStream<RowData> distributeDataStream(DataStream<RowData> input) {
     DistributionMode mode = flinkWriteConf.distributionMode();
     Schema schema = table.schema();
