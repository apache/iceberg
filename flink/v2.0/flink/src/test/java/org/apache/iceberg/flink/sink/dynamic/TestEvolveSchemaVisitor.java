/*
 * Licensed to the Apache Software Foundation (ASF) under one
 * or more contributor license agreements.  See the NOTICE file
 * distributed with this work for additional information
 * regarding copyright ownership.  The ASF licenses this file
 * to you under the Apache License, Version 2.0 (the
 * "License"); you may not use this file except in compliance
 * with the License.  You may obtain a copy of the License at
 *
 *   http://www.apache.org/licenses/LICENSE-2.0
 *
 * Unless required by applicable law or agreed to in writing,
 * software distributed under the License is distributed on an
 * "AS IS" BASIS, WITHOUT WARRANTIES OR CONDITIONS OF ANY
 * KIND, either express or implied.  See the License for the
 * specific language governing permissions and limitations
 * under the License.
 */
package org.apache.iceberg.flink.sink.dynamic;

import static org.apache.iceberg.types.Types.NestedField.of;
import static org.apache.iceberg.types.Types.NestedField.optional;
import static org.apache.iceberg.types.Types.NestedField.required;
import static org.assertj.core.api.Assertions.assertThat;
import static org.assertj.core.api.Assertions.assertThatThrownBy;

import java.lang.reflect.Constructor;
import java.util.Arrays;
import java.util.List;
import java.util.concurrent.atomic.AtomicInteger;
import org.apache.iceberg.Schema;
import org.apache.iceberg.UpdateSchema;
import org.apache.iceberg.relocated.com.google.common.collect.Lists;
import org.apache.iceberg.types.Type.PrimitiveType;
import org.apache.iceberg.types.Types;
import org.apache.iceberg.types.Types.DecimalType;
import org.apache.iceberg.types.Types.DoubleType;
import org.apache.iceberg.types.Types.FloatType;
import org.apache.iceberg.types.Types.IntegerType;
import org.apache.iceberg.types.Types.ListType;
import org.apache.iceberg.types.Types.LongType;
import org.apache.iceberg.types.Types.MapType;
import org.apache.iceberg.types.Types.StringType;
import org.apache.iceberg.types.Types.StructType;
import org.apache.iceberg.types.Types.TimeType;
import org.apache.iceberg.types.Types.UUIDType;
import org.junit.jupiter.api.Test;

public class TestEvolveSchemaVisitor {

  private static List<? extends PrimitiveType> primitiveTypes() {
    return Lists.newArrayList(
        StringType.get(),
        TimeType.get(),
        Types.TimestampType.withoutZone(),
        Types.TimestampType.withZone(),
        UUIDType.get(),
        Types.DateType.get(),
        Types.BooleanType.get(),
        Types.BinaryType.get(),
        DoubleType.get(),
        IntegerType.get(),
        Types.FixedType.ofLength(10),
        DecimalType.of(10, 2),
        LongType.get(),
        FloatType.get());
  }

  private static Types.NestedField[] primitiveFields(
      Integer initialValue, List<? extends PrimitiveType> primitiveTypes) {
    return primitiveFields(initialValue, primitiveTypes, true);
  }

  private static Types.NestedField[] primitiveFields(
      Integer initialValue, List<? extends PrimitiveType> primitiveTypes, boolean optional) {
    AtomicInteger atomicInteger = new AtomicInteger(initialValue);
    return primitiveTypes.stream()
        .map(
            type ->
                of(
                    atomicInteger.incrementAndGet(),
                    optional,
                    type.toString(),
                    Types.fromPrimitiveString(type.toString())))
        .toArray(Types.NestedField[]::new);
  }

  @Test
  public void testAddTopLevelPrimitives() {
    Schema targetSchema = new Schema(primitiveFields(0, primitiveTypes()));
    UpdateSchema updateApi = loadUpdateApi(new Schema());
    EvolveSchemaVisitor.visit(updateApi, new Schema(), targetSchema);
    assertThat(targetSchema.asStruct()).isEqualTo(updateApi.apply().asStruct());
  }

  @Test
  public void testMakeTopLevelPrimitivesOptional() {
    Schema existingSchema = new Schema(primitiveFields(0, primitiveTypes(), false));
    assertThat(existingSchema.columns().stream().allMatch(Types.NestedField::isRequired)).isTrue();

    UpdateSchema updateApi = loadUpdateApi(existingSchema);
    EvolveSchemaVisitor.visit(updateApi, existingSchema, new Schema());
    Schema newSchema = updateApi.apply();
    assertThat(newSchema.asStruct().fields()).hasSize(14);
    assertThat(newSchema.columns().stream().allMatch(Types.NestedField::isOptional)).isTrue();
  }

  @Test
  public void testIdentifyFieldsByName() {
    Schema existingSchema =
        new Schema(Types.NestedField.optional(42, "myField", Types.LongType.get()));
    UpdateSchema updateApi = loadUpdateApi(existingSchema);
    Schema newSchema =
        new Schema(Arrays.asList(Types.NestedField.optional(-1, "myField", Types.LongType.get())));
    EvolveSchemaVisitor.visit(updateApi, existingSchema, newSchema);
    assertThat(updateApi.apply().sameSchema(existingSchema)).isTrue();
  }

  @Test
  public void testChangeOrderTopLevelPrimitives() {
    Schema existingSchema =
        new Schema(
            Arrays.asList(optional(1, "a", StringType.get()), optional(2, "b", StringType.get())));
    Schema targetSchema =
        new Schema(
            Arrays.asList(optional(2, "b", StringType.get()), optional(1, "a", StringType.get())));
    UpdateSchema updateApi = loadUpdateApi(existingSchema);
    EvolveSchemaVisitor.visit(updateApi, existingSchema, targetSchema);
    assertThat(updateApi.apply().asStruct()).isEqualTo(targetSchema.asStruct());
  }

  @Test
  public void testAddTopLevelListOfPrimitives() {
    for (PrimitiveType primitiveType : primitiveTypes()) {
      Schema targetSchema = new Schema(optional(1, "aList", ListType.ofOptional(2, primitiveType)));
      UpdateSchema updateApi = loadUpdateApi(new Schema());
      EvolveSchemaVisitor.visit(updateApi, new Schema(), targetSchema);
      assertThat(updateApi.apply().asStruct()).isEqualTo(targetSchema.asStruct());
    }
  }

  @Test
  public void testMakeTopLevelListOfPrimitivesOptional() {
    for (PrimitiveType primitiveType : primitiveTypes()) {
      Schema existingSchema =
          new Schema(optional(1, "aList", ListType.ofRequired(2, primitiveType)));
      Schema targetSchema = new Schema();
      UpdateSchema updateApi = loadUpdateApi(existingSchema);
      EvolveSchemaVisitor.visit(updateApi, existingSchema, targetSchema);
      Schema expectedSchema =
          new Schema(optional(1, "aList", ListType.ofRequired(2, primitiveType)));
      assertThat(updateApi.apply().asStruct()).isEqualTo(expectedSchema.asStruct());
    }
  }

  @Test
  public void testAddTopLevelMapOfPrimitives() {
    for (PrimitiveType primitiveType : primitiveTypes()) {
      Schema targetSchema =
          new Schema(optional(1, "aMap", MapType.ofOptional(2, 3, primitiveType, primitiveType)));
      UpdateSchema updateApi = loadUpdateApi(new Schema());
      EvolveSchemaVisitor.visit(updateApi, new Schema(), targetSchema);
      assertThat(updateApi.apply().asStruct()).isEqualTo(targetSchema.asStruct());
    }
  }

  @Test
  public void testAddTopLevelStructOfPrimitives() {
    for (PrimitiveType primitiveType : primitiveTypes()) {
      Schema currentSchema =
          new Schema(
              optional(1, "aStruct", StructType.of(optional(2, "primitive", primitiveType))));
      UpdateSchema updateApi = loadUpdateApi(new Schema());
      EvolveSchemaVisitor.visit(updateApi, new Schema(), currentSchema);
      assertThat(updateApi.apply().asStruct()).isEqualTo(currentSchema.asStruct());
    }
  }

  @Test
  public void testAddNestedPrimitive() {
    for (PrimitiveType primitiveType : primitiveTypes()) {
      Schema currentSchema = new Schema(optional(1, "aStruct", StructType.of()));
      Schema targetSchema =
          new Schema(
              optional(1, "aStruct", StructType.of(optional(2, "primitive", primitiveType))));
      UpdateSchema updateApi = loadUpdateApi(currentSchema);
      EvolveSchemaVisitor.visit(updateApi, currentSchema, targetSchema);
      assertThat(updateApi.apply().asStruct()).isEqualTo(targetSchema.asStruct());
    }
  }

  @Test
  public void testMakeNestedPrimitiveOptional() {
    for (PrimitiveType primitiveType : primitiveTypes()) {
      Schema currentSchema =
          new Schema(
              optional(1, "aStruct", StructType.of(required(2, "primitive", primitiveType))));
      Schema targetSchema =
          new Schema(
              optional(1, "aStruct", StructType.of(optional(2, "primitive", primitiveType))));
      UpdateSchema updateApi = loadUpdateApi(currentSchema);
      EvolveSchemaVisitor.visit(updateApi, currentSchema, targetSchema);
      assertThat(updateApi.apply().asStruct()).isEqualTo(targetSchema.asStruct());
    }
  }

  @Test
  public void testAddNestedPrimitives() {
    Schema currentSchema = new Schema(optional(1, "aStruct", StructType.of()));
    Schema targetSchema =
        new Schema(optional(1, "aStruct", StructType.of(primitiveFields(1, primitiveTypes()))));
    UpdateSchema updateApi = loadUpdateApi(currentSchema);
    EvolveSchemaVisitor.visit(updateApi, currentSchema, targetSchema);
    assertThat(updateApi.apply().asStruct()).isEqualTo(targetSchema.asStruct());
  }

  @Test
  public void testAddNestedLists() {
    Schema targetSchema =
        new Schema(
            optional(
                1,
                "aList",
                ListType.ofOptional(
                    2,
                    ListType.ofOptional(
                        3,
                        ListType.ofOptional(
                            4,
                            ListType.ofOptional(
                                5,
                                ListType.ofOptional(
                                    6,
                                    ListType.ofOptional(
                                        7,
                                        ListType.ofOptional(
                                            8,
                                            ListType.ofOptional(
                                                9,
                                                ListType.ofOptional(
                                                    10, DecimalType.of(11, 20))))))))))));
    UpdateSchema updateApi = loadUpdateApi(new Schema());
    EvolveSchemaVisitor.visit(updateApi, new Schema(), targetSchema);
    assertThat(updateApi.apply().asStruct()).isEqualTo(targetSchema.asStruct());
  }

  @Test
  public void testAddNestedStruct() {
    Schema currentSchema =
        new Schema(optional(1, "struct1", StructType.of(optional(2, "struct2", StructType.of()))));
    Schema targetSchema =
        new Schema(
            optional(
                1,
                "struct1",
                StructType.of(
                    optional(
                        2,
                        "struct2",
                        StructType.of(
                            optional(
                                3,
                                "struct3",
                                StructType.of(
                                    optional(
                                        4,
                                        "struct4",
                                        StructType.of(
                                            optional(
                                                5,
                                                "struct5",
                                                StructType.of(
                                                    optional(
                                                        6,
                                                        "struct6",
                                                        StructType.of(
                                                            optional(
                                                                7,
                                                                "aString",
                                                                StringType.get()))))))))))))));
<<<<<<< HEAD
    UpdateSchema updateApi = loadUpdateApi(new Schema());
    EvolveSchemaVisitor.visit(updateApi, new Schema(), targetSchema);
=======
    UpdateSchema updateApi = loadUpdateApi(currentSchema, 2);
    EvolveSchemaVisitor.visit(updateApi, currentSchema, targetSchema);
>>>>>>> ae7636c4
    assertThat(updateApi.apply().asStruct()).isEqualTo(targetSchema.asStruct());
  }

  @Test
  public void testAddNestedMaps() {
    Schema targetSchema =
        new Schema(
            optional(
                1,
                "struct",
                MapType.ofOptional(
                    2,
                    3,
                    StringType.get(),
                    MapType.ofOptional(
                        4,
                        5,
                        StringType.get(),
                        MapType.ofOptional(
                            6,
                            7,
                            StringType.get(),
                            MapType.ofOptional(
                                8,
                                9,
                                StringType.get(),
                                MapType.ofOptional(
                                    10,
                                    11,
                                    StringType.get(),
                                    MapType.ofOptional(
                                        12, 13, StringType.get(), StringType.get()))))))));
    UpdateSchema updateApi = loadUpdateApi(new Schema());
    EvolveSchemaVisitor.visit(updateApi, new Schema(), targetSchema);
    assertThat(updateApi.apply().asStruct()).isEqualTo(targetSchema.asStruct());
  }

  @Test
  public void testDetectInvalidTopLevelList() {
    Schema currentSchema =
        new Schema(optional(1, "aList", ListType.ofOptional(2, StringType.get())));
    Schema targetSchema = new Schema(optional(1, "aList", ListType.ofOptional(2, LongType.get())));
    assertThatThrownBy(
            () ->
                EvolveSchemaVisitor.visit(
                    loadUpdateApi(currentSchema), currentSchema, targetSchema))
        .hasMessage("Cannot change column type: aList.element: string -> long")
        .isInstanceOf(IllegalArgumentException.class);
  }

  @Test
  public void testDetectInvalidTopLevelMapValue() {

    Schema currentSchema =
        new Schema(
            optional(1, "aMap", MapType.ofOptional(2, 3, StringType.get(), StringType.get())));
    Schema targetSchema =
        new Schema(optional(1, "aMap", MapType.ofOptional(2, 3, StringType.get(), LongType.get())));

    assertThatThrownBy(
            () ->
                EvolveSchemaVisitor.visit(
                    loadUpdateApi(currentSchema), currentSchema, targetSchema))
        .hasMessage("Cannot change column type: aMap.value: string -> long")
        .isInstanceOf(IllegalArgumentException.class);
  }

  @Test
  public void testDetectInvalidTopLevelMapKey() {
    Schema currentSchema =
        new Schema(
            optional(1, "aMap", MapType.ofOptional(2, 3, StringType.get(), StringType.get())));
    Schema targetSchema =
        new Schema(optional(1, "aMap", MapType.ofOptional(2, 3, UUIDType.get(), StringType.get())));
    assertThatThrownBy(
            () ->
                EvolveSchemaVisitor.visit(
                    loadUpdateApi(currentSchema), currentSchema, targetSchema))
        .hasMessage("Cannot change column type: aMap.key: string -> uuid")
        .isInstanceOf(IllegalArgumentException.class);
  }

  @Test
  // int 32-bit signed integers -> Can promote to long
  public void testTypePromoteIntegerToLong() {
    Schema currentSchema = new Schema(required(1, "aCol", IntegerType.get()));
    Schema targetSchema = new Schema(required(1, "aCol", LongType.get()));

    UpdateSchema updateApi = loadUpdateApi(currentSchema);
    EvolveSchemaVisitor.visit(updateApi, currentSchema, targetSchema);
    Schema applied = updateApi.apply();
    assertThat(applied.asStruct().fields()).hasSize(1);
    assertThat(applied.asStruct().fields().get(0).type()).isEqualTo(LongType.get());
  }

  @Test
  // float 32-bit IEEE 754 floating point -> Can promote to double
  public void testTypePromoteFloatToDouble() {
    Schema currentSchema = new Schema(required(1, "aCol", FloatType.get()));
    Schema targetSchema = new Schema(required(1, "aCol", DoubleType.get()));

    UpdateSchema updateApi = loadUpdateApi(currentSchema);
    EvolveSchemaVisitor.visit(updateApi, currentSchema, targetSchema);
    Schema applied = updateApi.apply();
    assertThat(applied.asStruct().fields()).hasSize(1);
    assertThat(applied.asStruct().fields().get(0).type()).isEqualTo(DoubleType.get());
  }

  @Test
  public void testInvalidTypePromoteDoubleToFloat() {
    Schema currentSchema = new Schema(required(1, "aCol", DoubleType.get()));
    Schema targetSchema = new Schema(required(1, "aCol", FloatType.get()));
    assertThatThrownBy(
            () ->
                EvolveSchemaVisitor.visit(
                    loadUpdateApi(currentSchema), currentSchema, targetSchema))
        .hasMessage("Cannot change column type: aCol: double -> float")
        .isInstanceOf(IllegalArgumentException.class);
  }

  @Test
  // decimal(P,S) Fixed-point decimal; precision P, scale S -> Scale is fixed [1], precision must be
  // 38 or less
  public void testTypePromoteDecimalToFixedScaleWithWiderPrecision() {
    Schema currentSchema = new Schema(required(1, "aCol", DecimalType.of(20, 1)));
    Schema targetSchema = new Schema(required(1, "aCol", DecimalType.of(22, 1)));

    UpdateSchema updateApi = loadUpdateApi(currentSchema);
    EvolveSchemaVisitor.visit(updateApi, currentSchema, targetSchema);
    assertThat(updateApi.apply().asStruct()).isEqualTo(targetSchema.asStruct());
  }

  @Test
  public void testAddPrimitiveToNestedStruct() {
    Schema existingSchema =
        new Schema(
            required(
                1,
                "struct1",
                StructType.of(
                    optional(
                        2,
                        "struct2",
                        StructType.of(
                            optional(
                                3,
                                "list",
                                ListType.ofOptional(
                                    4,
                                    StructType.of(optional(5, "number", IntegerType.get())))))))));

    Schema targetSchema =
        new Schema(
            required(
                1,
                "struct1",
                StructType.of(
                    optional(
                        2,
                        "struct2",
                        StructType.of(
                            optional(
                                3,
                                "list",
                                ListType.ofOptional(
                                    4,
                                    StructType.of(
                                        optional(5, "number", LongType.get()),
                                        optional(6, "time", TimeType.get())))))))));

    UpdateSchema updateApi = loadUpdateApi(existingSchema);
    EvolveSchemaVisitor.visit(updateApi, existingSchema, targetSchema);
    assertThat(updateApi.apply().asStruct()).isEqualTo(targetSchema.asStruct());
  }

  @Test
  public void testReplaceListWithPrimitive() {
    Schema currentSchema =
        new Schema(optional(1, "aColumn", ListType.ofOptional(2, StringType.get())));
    Schema targetSchema = new Schema(optional(1, "aColumn", StringType.get()));
    assertThatThrownBy(
            () ->
                EvolveSchemaVisitor.visit(
                    loadUpdateApi(currentSchema), currentSchema, targetSchema))
        .hasMessage("Cannot change column type: aColumn: list<string> -> string")
        .isInstanceOf(IllegalArgumentException.class);
  }

  @Test
  public void addNewTopLevelStruct() {
    Schema currentSchema =
        new Schema(
            optional(
                1,
                "map1",
                MapType.ofOptional(
                    2,
                    3,
                    StringType.get(),
                    ListType.ofOptional(
                        4, StructType.of(optional(5, "string1", StringType.get()))))));

    Schema targetSchema =
        new Schema(
            optional(
                1,
                "map1",
                MapType.ofOptional(
                    2,
                    3,
                    StringType.get(),
                    ListType.ofOptional(
                        4, StructType.of(optional(5, "string1", StringType.get()))))),
            optional(
                6,
                "struct1",
                StructType.of(
                    optional(7, "d1", StructType.of(optional(8, "d2", StringType.get()))))));

    UpdateSchema updateApi = loadUpdateApi(currentSchema);
    EvolveSchemaVisitor.visit(updateApi, currentSchema, targetSchema);
    assertThat(updateApi.apply().asStruct()).isEqualTo(targetSchema.asStruct());
  }

  @Test
  public void testAppendNestedStruct() {
    Schema currentSchema =
        new Schema(
            required(
                1,
                "s1",
                StructType.of(
                    optional(
                        2,
                        "s2",
                        StructType.of(
                            optional(
                                3, "s3", StructType.of(optional(4, "s4", StringType.get()))))))));

    Schema targetSchema =
        new Schema(
            required(
                1,
                "s1",
                StructType.of(
                    optional(
                        2,
                        "s2",
                        StructType.of(
                            optional(3, "s3", StructType.of(optional(4, "s4", StringType.get()))),
                            optional(
                                5,
                                "repeat",
                                StructType.of(
                                    optional(
                                        6,
                                        "s1",
                                        StructType.of(
                                            optional(
                                                7,
                                                "s2",
                                                StructType.of(
                                                    optional(
                                                        8,
                                                        "s3",
                                                        StructType.of(
                                                            optional(
                                                                9,
                                                                "s4",
                                                                StringType.get()))))))))))))));

    UpdateSchema updateApi = loadUpdateApi(currentSchema);
    EvolveSchemaVisitor.visit(updateApi, currentSchema, targetSchema);
    assertThat(updateApi.apply().asStruct()).isEqualTo(targetSchema.asStruct());
  }

  @Test
  public void testMakeNestedStructOptional() {
    Schema currentSchema = getNestedSchemaWithOptionalModifier(false);
    Schema targetSchema =
        new Schema(
            required(
                1,
                "s1",
                StructType.of(
                    optional(
                        2,
                        "s2",
                        StructType.of(
                            optional(
                                3, "s3", StructType.of(optional(4, "s4", StringType.get()))))))));
    UpdateSchema updateApi = loadUpdateApi(currentSchema);
    EvolveSchemaVisitor.visit(updateApi, currentSchema, targetSchema);
    assertThat(getNestedSchemaWithOptionalModifier(true).asStruct())
        .isEqualTo(updateApi.apply().asStruct());
  }

  private static Schema getNestedSchemaWithOptionalModifier(boolean nestedIsOptional) {
    return new Schema(
        required(
            1,
            "s1",
            StructType.of(
                optional(
                    2,
                    "s2",
                    StructType.of(
                        optional(3, "s3", StructType.of(optional(4, "s4", StringType.get()))),
                        of(
                            5,
                            nestedIsOptional,
                            "repeat",
                            StructType.of(
                                optional(
                                    6,
                                    "s1",
                                    StructType.of(
                                        optional(
                                            7,
                                            "s2",
                                            StructType.of(
                                                optional(
                                                    8,
                                                    "s3",
                                                    StructType.of(
                                                        optional(
                                                            9, "s4", StringType.get()))))))))))))));
  }

  private static UpdateSchema loadUpdateApi(Schema schema) {
    try {
      Constructor<?> constructor =
          TestEvolveSchemaVisitor.class
              .getClassLoader()
              .loadClass("org.apache.iceberg.SchemaUpdate")
              .getDeclaredConstructor(Schema.class, int.class);
      constructor.setAccessible(true);
      return (UpdateSchema) constructor.newInstance(schema, schema.highestFieldId());
    } catch (Exception e) {
      throw new RuntimeException("Failed to instantiate SchemaUpdate class", e);
    }
  }
}<|MERGE_RESOLUTION|>--- conflicted
+++ resolved
@@ -278,13 +278,8 @@
                                                                 7,
                                                                 "aString",
                                                                 StringType.get()))))))))))))));
-<<<<<<< HEAD
-    UpdateSchema updateApi = loadUpdateApi(new Schema());
-    EvolveSchemaVisitor.visit(updateApi, new Schema(), targetSchema);
-=======
-    UpdateSchema updateApi = loadUpdateApi(currentSchema, 2);
-    EvolveSchemaVisitor.visit(updateApi, currentSchema, targetSchema);
->>>>>>> ae7636c4
+    UpdateSchema updateApi = loadUpdateApi(currentSchema);
+    EvolveSchemaVisitor.visit(updateApi, currentSchema, targetSchema);
     assertThat(updateApi.apply().asStruct()).isEqualTo(targetSchema.asStruct());
   }
 
@@ -317,6 +312,7 @@
                                     StringType.get(),
                                     MapType.ofOptional(
                                         12, 13, StringType.get(), StringType.get()))))))));
+
     UpdateSchema updateApi = loadUpdateApi(new Schema());
     EvolveSchemaVisitor.visit(updateApi, new Schema(), targetSchema);
     assertThat(updateApi.apply().asStruct()).isEqualTo(targetSchema.asStruct());
