--- conflicted
+++ resolved
@@ -83,20 +83,15 @@
           Types.NestedField.optional(1, "id", Types.IntegerType.get()),
           Types.NestedField.optional(2, "data", Types.StringType.get()));
 
-<<<<<<< HEAD
-  public static final ResolvedSchema FLINK_SCHEMA =
-      ResolvedSchema.of(
-          Column.physical("id", DataTypes.INT()), Column.physical("data", DataTypes.STRING()));
-=======
   public static final Schema SCHEMA2 =
       new Schema(
           Types.NestedField.optional(1, "id", Types.IntegerType.get()),
           Types.NestedField.optional(2, "data", Types.StringType.get()),
           Types.NestedField.optional(3, "extra", Types.StringType.get()));
 
-  public static final TableSchema FLINK_SCHEMA =
-      TableSchema.builder().field("id", DataTypes.INT()).field("data", DataTypes.STRING()).build();
->>>>>>> 5b50afe8
+  public static final ResolvedSchema FLINK_SCHEMA =
+      ResolvedSchema.of(
+          Column.physical("id", DataTypes.INT()), Column.physical("data", DataTypes.STRING()));
 
   public static final RowType ROW_TYPE =
       (RowType) FLINK_SCHEMA.toSourceRowDataType().getLogicalType();
