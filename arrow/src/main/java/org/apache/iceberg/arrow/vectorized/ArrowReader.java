/*
 * Licensed to the Apache Software Foundation (ASF) under one
 * or more contributor license agreements.  See the NOTICE file
 * distributed with this work for additional information
 * regarding copyright ownership.  The ASF licenses this file
 * to you under the Apache License, Version 2.0 (the
 * "License"); you may not use this file except in compliance
 * with the License.  You may obtain a copy of the License at
 *
 *   http://www.apache.org/licenses/LICENSE-2.0
 *
 * Unless required by applicable law or agreed to in writing,
 * software distributed under the License is distributed on an
 * "AS IS" BASIS, WITHOUT WARRANTIES OR CONDITIONS OF ANY
 * KIND, either express or implied.  See the License for the
 * specific language governing permissions and limitations
 * under the License.
 */
package org.apache.iceberg.arrow.vectorized;

import java.io.IOException;
import java.nio.ByteBuffer;
import java.util.Collection;
import java.util.Iterator;
import java.util.List;
import java.util.Map;
import java.util.NoSuchElementException;
import java.util.Set;
import java.util.stream.Collectors;
import java.util.stream.Stream;
import java.util.stream.StreamSupport;
import org.apache.arrow.vector.NullCheckingForGet;
import org.apache.arrow.vector.VectorSchemaRoot;
import org.apache.arrow.vector.types.Types.MinorType;
import org.apache.iceberg.CombinedScanTask;
import org.apache.iceberg.FileFormat;
import org.apache.iceberg.FileScanTask;
import org.apache.iceberg.Schema;
import org.apache.iceberg.TableScan;
import org.apache.iceberg.encryption.EncryptedFiles;
import org.apache.iceberg.encryption.EncryptedInputFile;
import org.apache.iceberg.encryption.EncryptionManager;
import org.apache.iceberg.io.CloseableGroup;
import org.apache.iceberg.io.CloseableIterable;
import org.apache.iceberg.io.CloseableIterator;
import org.apache.iceberg.io.FileIO;
import org.apache.iceberg.io.InputFile;
import org.apache.iceberg.mapping.NameMappingParser;
import org.apache.iceberg.parquet.Parquet;
import org.apache.iceberg.parquet.TypeWithSchemaVisitor;
import org.apache.iceberg.relocated.com.google.common.base.Preconditions;
import org.apache.iceberg.relocated.com.google.common.collect.ImmutableMap;
import org.apache.iceberg.relocated.com.google.common.collect.ImmutableSet;
import org.apache.iceberg.relocated.com.google.common.collect.Maps;
import org.apache.iceberg.relocated.com.google.common.collect.Sets;
import org.apache.iceberg.types.Type.TypeID;
import org.apache.iceberg.types.Types;
import org.apache.iceberg.util.ExceptionUtil;
import org.apache.iceberg.util.TableScanUtil;
import org.apache.parquet.schema.MessageType;
import org.slf4j.Logger;
import org.slf4j.LoggerFactory;

/**
 * Vectorized reader that returns an iterator of {@link ColumnarBatch}. See {@link
 * #open(CloseableIterable)} ()} to learn about the behavior of the iterator.
 *
 * <p>The following Iceberg data types are supported and have been tested:
 *
 * <ul>
 *   <li>Iceberg: {@link Types.BooleanType}, Arrow: {@link MinorType#BIT}
 *   <li>Iceberg: {@link Types.IntegerType}, Arrow: {@link MinorType#INT}
 *   <li>Iceberg: {@link Types.LongType}, Arrow: {@link MinorType#BIGINT}
 *   <li>Iceberg: {@link Types.FloatType}, Arrow: {@link MinorType#FLOAT4}
 *   <li>Iceberg: {@link Types.DoubleType}, Arrow: {@link MinorType#FLOAT8}
 *   <li>Iceberg: {@link Types.DecimalType}, Arrow: {@link MinorType#DECIMAL}
 *   <li>Iceberg: {@link Types.StringType}, Arrow: {@link MinorType#VARCHAR}
 *   <li>Iceberg: {@link Types.TimestampType} (both with and without timezone), Arrow: {@link
 *       MinorType#TIMESTAMPMICRO} and {@link MinorType#TIMESTAMPMICROTZ}
 *   <li>Iceberg: {@link Types.TimestampNanoType} (both with and without timezone), Arrow: {@link
 *       MinorType#TIMESTAMPNANO} and {@link MinorType#TIMESTAMPNANOTZ}
 *   <li>Iceberg: {@link Types.BinaryType}, Arrow: {@link MinorType#VARBINARY}
 *   <li>Iceberg: {@link Types.FixedType}, Arrow: {@link MinorType#FIXEDSIZEBINARY}
 *   <li>Iceberg: {@link Types.DateType}, Arrow: {@link MinorType#DATEDAY}
 *   <li>Iceberg: {@link Types.TimeType}, Arrow: {@link MinorType#TIMEMICRO}
 *   <li>Iceberg: {@link Types.UUIDType}, Arrow: {@link MinorType#FIXEDSIZEBINARY}(16)
 * </ul>
 *
 * <p>Features that don't work in this implementation:
 *
 * <ul>
 *   <li>Type promotion: In case of type promotion, the Arrow vector corresponding to the data type
 *       in the parquet file is returned instead of the data type in the latest schema. See
 *       https://github.com/apache/iceberg/issues/2483.
 *   <li>Columns with constant values are physically encoded as a dictionary. The Arrow vector type
 *       is int32 instead of the type as per the schema. See
 *       https://github.com/apache/iceberg/issues/2484.
<<<<<<< HEAD
 *   <li>Data types: {@link Types.ListType}, {@link Types.MapType}, {@link Types.StructType} and
 *       {@link Types.FixedType} See https://github.com/apache/iceberg/issues/2485 and
=======
 *   <li>Data types: {@link Types.ListType}, {@link Types.MapType}, {@link Types.StructType}, and
 *       {@link Types.DecimalType} See https://github.com/apache/iceberg/issues/2485 and
>>>>>>> 32f469b9
 *       https://github.com/apache/iceberg/issues/2486.
 *   <li>Delete files are not supported. See https://github.com/apache/iceberg/issues/2487.
 * </ul>
 */
public class ArrowReader extends CloseableGroup {
  private static final Logger LOG = LoggerFactory.getLogger(ArrowReader.class);

  private static final Set<TypeID> SUPPORTED_TYPES =
      ImmutableSet.of(
          TypeID.BOOLEAN,
          TypeID.INTEGER,
          TypeID.LONG,
          TypeID.FLOAT,
          TypeID.DOUBLE,
          TypeID.STRING,
          TypeID.TIMESTAMP,
          TypeID.BINARY,
          TypeID.DATE,
          TypeID.UUID,
          TypeID.TIME,
          TypeID.DECIMAL,
<<<<<<< HEAD
          TypeID.TIMESTAMP_NANO);
=======
          TypeID.FIXED);
>>>>>>> 32f469b9

  private final Schema schema;
  private final FileIO io;
  private final EncryptionManager encryption;
  private final int batchSize;
  private final boolean reuseContainers;

  /**
   * Create a new instance of the reader.
   *
   * @param scan the table scan object.
   * @param batchSize the maximum number of rows per Arrow batch.
   * @param reuseContainers whether to reuse Arrow vectors when iterating through the data. If set
   *     to {@code false}, every {@link Iterator#next()} call creates new instances of Arrow
   *     vectors. If set to {@code true}, the Arrow vectors in the previous {@link Iterator#next()}
   *     may be reused for the data returned in the current {@link Iterator#next()}. This option
   *     avoids allocating memory again and again. Irrespective of the value of {@code
   *     reuseContainers}, the Arrow vectors in the previous {@link Iterator#next()} call are closed
   *     before creating new instances if the current {@link Iterator#next()}.
   */
  public ArrowReader(TableScan scan, int batchSize, boolean reuseContainers) {
    this.schema = scan.schema();
    this.io = scan.table().io();
    this.encryption = scan.table().encryption();
    this.batchSize = batchSize;
    // start planning tasks in the background
    this.reuseContainers = reuseContainers;
  }

  /**
   * Returns a new iterator of {@link ColumnarBatch} objects.
   *
   * <p>Note that the reader owns the {@link ColumnarBatch} objects and takes care of closing them.
   * The caller should not hold onto a {@link ColumnarBatch} or try to close them.
   *
   * <p>If {@code reuseContainers} is {@code false}, the Arrow vectors in the previous {@link
   * ColumnarBatch} are closed before returning the next {@link ColumnarBatch} object. This implies
   * that the caller should either use the {@link ColumnarBatch} or transfer the ownership of {@link
   * ColumnarBatch} before getting the next {@link ColumnarBatch}.
   *
   * <p>If {@code reuseContainers} is {@code true}, the Arrow vectors in the previous {@link
   * ColumnarBatch} may be reused for the next {@link ColumnarBatch}. This implies that the caller
   * should either use the {@link ColumnarBatch} or deep copy the {@link ColumnarBatch} before
   * getting the next {@link ColumnarBatch}.
   *
   * <p>This method works for only when the following conditions are true:
   *
   * <ol>
   *   <li>At least one column is queried,
   *   <li>There are no delete files, and
   *   <li>Supported data types are queried (see {@link #SUPPORTED_TYPES}).
   * </ol>
   *
   * When any of these conditions fail, an {@link UnsupportedOperationException} is thrown.
   */
  public CloseableIterator<ColumnarBatch> open(CloseableIterable<CombinedScanTask> tasks) {
    CloseableIterator<ColumnarBatch> itr =
        new VectorizedCombinedScanIterator(
            tasks, schema, null, io, encryption, true, batchSize, reuseContainers);
    addCloseable(itr);
    return itr;
  }

  @Override
  public void close() throws IOException {
    super.close(); // close data files
  }

  /**
   * Reads the data file and returns an iterator of {@link VectorSchemaRoot}. Only Parquet data file
   * format is supported.
   */
  private static final class VectorizedCombinedScanIterator
      implements CloseableIterator<ColumnarBatch> {

    private final Iterator<FileScanTask> fileItr;
    private final Map<String, InputFile> inputFiles;
    private final Schema expectedSchema;
    private final String nameMapping;
    private final boolean caseSensitive;
    private final int batchSize;
    private final boolean reuseContainers;
    private CloseableIterator<ColumnarBatch> currentIterator;
    private FileScanTask currentTask;

    /**
     * Create a new instance.
     *
     * @param tasks Combined file scan tasks.
     * @param expectedSchema Read schema. The returned data will have this schema.
     * @param nameMapping Mapping from external schema names to Iceberg type IDs.
     * @param io File I/O.
     * @param encryptionManager Encryption manager.
     * @param caseSensitive If {@code true}, column names are case sensitive. If {@code false},
     *     column names are not case sensitive.
     * @param batchSize Batch size in number of rows. Each Arrow batch contains a maximum of {@code
     *     batchSize} rows.
     * @param reuseContainers If set to {@code false}, every {@link Iterator#next()} call creates
     *     new instances of Arrow vectors. If set to {@code true}, the Arrow vectors in the previous
     *     {@link Iterator#next()} may be reused for the data returned in the current {@link
     *     Iterator#next()}. This option avoids allocating memory again and again. Irrespective of
     *     the value of {@code reuseContainers}, the Arrow vectors in the previous {@link
     *     Iterator#next()} call are closed before creating new instances if the current {@link
     *     Iterator#next()}.
     */
    VectorizedCombinedScanIterator(
        CloseableIterable<CombinedScanTask> tasks,
        Schema expectedSchema,
        String nameMapping,
        FileIO io,
        EncryptionManager encryptionManager,
        boolean caseSensitive,
        int batchSize,
        boolean reuseContainers) {
      List<FileScanTask> fileTasks =
          StreamSupport.stream(tasks.spliterator(), false)
              .map(CombinedScanTask::files)
              .flatMap(Collection::stream)
              .collect(Collectors.toList());
      this.fileItr = fileTasks.iterator();

      if (fileTasks.stream().anyMatch(TableScanUtil::hasDeletes)) {
        throw new UnsupportedOperationException(
            "Cannot read files that require applying delete files");
      }

      if (expectedSchema.columns().isEmpty()) {
        throw new UnsupportedOperationException(
            "Cannot read without at least one projected column");
      }

      Set<TypeID> unsupportedTypes =
          Sets.difference(
              expectedSchema.columns().stream()
                  .map(c -> c.type().typeId())
                  .collect(Collectors.toSet()),
              SUPPORTED_TYPES);
      if (!unsupportedTypes.isEmpty()) {
        throw new UnsupportedOperationException(
            "Cannot read unsupported column types: " + unsupportedTypes);
      }

      Map<String, ByteBuffer> keyMetadata = Maps.newHashMap();
      fileTasks.stream()
          .map(FileScanTask::file)
          .forEach(file -> keyMetadata.put(file.location(), file.keyMetadata()));

      Stream<EncryptedInputFile> encrypted =
          keyMetadata.entrySet().stream()
              .map(
                  entry ->
                      EncryptedFiles.encryptedInput(
                          io.newInputFile(entry.getKey()), entry.getValue()));

      // decrypt with the batch call to avoid multiple RPCs to a key server, if possible
      @SuppressWarnings("StreamToIterable")
      Iterable<InputFile> decryptedFiles = encryptionManager.decrypt(encrypted::iterator);

      Map<String, InputFile> files = Maps.newHashMapWithExpectedSize(fileTasks.size());
      decryptedFiles.forEach(decrypted -> files.putIfAbsent(decrypted.location(), decrypted));
      this.inputFiles = ImmutableMap.copyOf(files);
      this.currentIterator = CloseableIterator.empty();
      this.expectedSchema = expectedSchema;
      this.nameMapping = nameMapping;
      this.caseSensitive = caseSensitive;
      this.batchSize = batchSize;
      this.reuseContainers = reuseContainers;
    }

    @Override
    public boolean hasNext() {
      try {
        while (true) {
          if (currentIterator.hasNext()) {
            return true;
          } else if (fileItr.hasNext()) {
            this.currentIterator.close();
            this.currentTask = fileItr.next();
            this.currentIterator = open(currentTask);
          } else {
            this.currentIterator.close();
            return false;
          }
        }
      } catch (IOException | RuntimeException e) {
        if (currentTask != null && !currentTask.isDataTask()) {
          LOG.error("Error reading file: {}", getInputFile(currentTask).location(), e);
        }
        ExceptionUtil.castAndThrow(e, RuntimeException.class);
        return false;
      }
    }

    @Override
    public ColumnarBatch next() {
      if (hasNext()) {
        return currentIterator.next();
      } else {
        throw new NoSuchElementException();
      }
    }

    CloseableIterator<ColumnarBatch> open(FileScanTask task) {
      CloseableIterable<ColumnarBatch> iter;
      InputFile location = getInputFile(task);
      Preconditions.checkNotNull(location, "Could not find InputFile associated with FileScanTask");
      if (task.file().format() == FileFormat.PARQUET) {
        Parquet.ReadBuilder builder =
            Parquet.read(location)
                .project(expectedSchema)
                .split(task.start(), task.length())
                .createBatchedReaderFunc(
                    fileSchema ->
                        buildReader(
                            expectedSchema,
                            fileSchema, /* setArrowValidityVector */
                            NullCheckingForGet.NULL_CHECKING_ENABLED))
                .recordsPerBatch(batchSize)
                .filter(task.residual())
                .caseSensitive(caseSensitive);

        if (reuseContainers) {
          builder.reuseContainers();
        }
        if (nameMapping != null) {
          builder.withNameMapping(NameMappingParser.fromJson(nameMapping));
        }

        iter = builder.build();
      } else {
        throw new UnsupportedOperationException(
            "Format: " + task.file().format() + " not supported for batched reads");
      }
      return iter.iterator();
    }

    @Override
    public void close() throws IOException {
      // close the current iterator
      this.currentIterator.close();

      // exhaust the task iterator
      while (fileItr.hasNext()) {
        fileItr.next();
      }
    }

    private InputFile getInputFile(FileScanTask task) {
      Preconditions.checkArgument(!task.isDataTask(), "Invalid task type");
      return inputFiles.get(task.file().location());
    }

    /**
     * Build the {@link ArrowBatchReader} for the expected schema and file schema.
     *
     * @param expectedSchema Expected schema of the data returned.
     * @param fileSchema Schema of the data file.
     * @param setArrowValidityVector Indicates whether to set the validity vector in Arrow vectors.
     */
    private static ArrowBatchReader buildReader(
        Schema expectedSchema, MessageType fileSchema, boolean setArrowValidityVector) {
      return (ArrowBatchReader)
          TypeWithSchemaVisitor.visit(
              expectedSchema.asStruct(),
              fileSchema,
              new VectorizedReaderBuilder(
                  expectedSchema,
                  fileSchema,
                  setArrowValidityVector,
                  ImmutableMap.of(),
                  ArrowBatchReader::new));
    }
  }
}<|MERGE_RESOLUTION|>--- conflicted
+++ resolved
@@ -95,13 +95,8 @@
  *   <li>Columns with constant values are physically encoded as a dictionary. The Arrow vector type
  *       is int32 instead of the type as per the schema. See
  *       https://github.com/apache/iceberg/issues/2484.
-<<<<<<< HEAD
- *   <li>Data types: {@link Types.ListType}, {@link Types.MapType}, {@link Types.StructType} and
- *       {@link Types.FixedType} See https://github.com/apache/iceberg/issues/2485 and
-=======
- *   <li>Data types: {@link Types.ListType}, {@link Types.MapType}, {@link Types.StructType}, and
- *       {@link Types.DecimalType} See https://github.com/apache/iceberg/issues/2485 and
->>>>>>> 32f469b9
+ *   <li>Data types: {@link Types.ListType}, {@link Types.MapType} and {@link Types.StructType} See
+ *       https://github.com/apache/iceberg/issues/2485 and
  *       https://github.com/apache/iceberg/issues/2486.
  *   <li>Delete files are not supported. See https://github.com/apache/iceberg/issues/2487.
  * </ul>
@@ -123,11 +118,8 @@
           TypeID.UUID,
           TypeID.TIME,
           TypeID.DECIMAL,
-<<<<<<< HEAD
+          TypeID.FIXED,
           TypeID.TIMESTAMP_NANO);
-=======
-          TypeID.FIXED);
->>>>>>> 32f469b9
 
   private final Schema schema;
   private final FileIO io;
